--- conflicted
+++ resolved
@@ -2,9 +2,10 @@
 import { Vector2 } from "three";
 import { describe, expect, it } from "vitest";
 
+import { FeatureDataType } from "../src/colorizer";
 import { AnyManifestFile, ManifestFile } from "../src/colorizer/utils/dataset_utils";
 import { MAX_FEATURE_CATEGORIES } from "../src/constants";
-import { MOCK_DATASET_MANIFEST } from "./state/ViewerState/constants";
+import { MOCK_DATASET_ARRAY_LOADER_DEFAULT_SOURCE, MOCK_DATASET_MANIFEST } from "./state/ViewerState/constants";
 import {
   ANY_ERROR,
   DEFAULT_DATASET_DIR,
@@ -12,6 +13,7 @@
   makeMockAsyncLoader,
   makeMockDataset,
   MockArrayLoader,
+  MockArraySource,
   MockFrameLoader,
 } from "./test_utils";
 
@@ -267,40 +269,6 @@
     const source = dataset.frames3dSrc;
     expect(source).to.equal(DEFAULT_DATASET_DIR + "seg.ome.zarr");
   });
-<<<<<<< HEAD
-
-  describe("frameToIdOffset", () => {
-    it("returns 0 offsets if segmentation IDs are globally unique", async () => {
-      const mockArrayLoaderSource = {
-        ...MOCK_DATASET_ARRAY_LOADER_DEFAULT_SOURCE,
-        [DEFAULT_DATASET_DIR + "seg_ids.json"]: new MockArraySource(
-          FeatureDataType.U32,
-          new Uint32Array([1, 2, 3, 4, 5, 6, 7, 8, 9])
-        ),
-      };
-      const mockArrayLoader = new MockArrayLoader(mockArrayLoaderSource);
-      const dataset = await makeMockDataset(MOCK_DATASET_MANIFEST, mockArrayLoader);
-
-      const frameToIdOffset = dataset.frameToIdOffset;
-      expect(frameToIdOffset).to.deep.equal(new Uint32Array([0, 0, 0, 0]));
-    });
-
-    it("calculates ID offsets from frame-local segmentation IDs", async () => {
-      const mockArrayLoaderSource = {
-        ...MOCK_DATASET_ARRAY_LOADER_DEFAULT_SOURCE,
-        [DEFAULT_DATASET_DIR + "seg_ids.json"]: new MockArraySource(
-          FeatureDataType.U32,
-          // time array:  [0, 0, 0, 1, 1, 1, 2, 2, 3]
-          new Uint32Array([1, 2, 3, 1, 2, 3, 1, 2, 1])
-        ),
-      };
-      const mockArrayLoader = new MockArrayLoader(mockArrayLoaderSource);
-      const dataset = await makeMockDataset(MOCK_DATASET_MANIFEST, mockArrayLoader);
-
-      const frameToIdOffset = dataset.frameToIdOffset;
-      expect(frameToIdOffset).to.deep.equal(new Uint32Array([0, 3, 6, 8]));
-    });
-  });
 
   describe("centroids data", () => {
     it("loads 2D centroid data as 3D", async () => {
@@ -341,6 +309,4 @@
       );
     });
   });
-=======
->>>>>>> 13018e9d
 });