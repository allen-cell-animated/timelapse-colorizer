import { act, renderHook } from "@testing-library/react";
import { describe, expect, it, vi } from "vitest";

import { FrameLoadResult, Track } from "../../../src/colorizer";
import { UrlParam } from "../../../src/colorizer/utils/url_utils";
import { useViewerStateStore } from "../../../src/state";
import { loadTimeSliceFromParams, serializeTimeSlice } from "../../../src/state/slices";
import { ANY_ERROR, sleep } from "../../test_utils";
import { MOCK_DATASET, MOCK_DATASET_WITH_TWO_FRAMES } from "./constants";
import { clearDatasetAsync, setDatasetAsync } from "./utils";

const TIMEOUT_DURATION_MS = 5;
const MOCK_LOAD_CALLBACK = async (frame: number): Promise<FrameLoadResult> => {
  await sleep(TIMEOUT_DURATION_MS);
<<<<<<< HEAD
  return Promise.resolve({ frame, isFrameLoaded: true, backdropKey: null, isBackdropLoaded: true });
=======
  return Promise.resolve({ frame, frameError: false, backdropKey: null, backdropError: false });
>>>>>>> 53945e8f
};

describe("useViewerStateStore: TimeSlice", () => {
  describe("setFrame", () => {
    it("throws an error for non-finite values", async () => {
      const { result } = renderHook(() => useViewerStateStore());
      await expect(async () => {
        await act(async () => {
          await result.current.setFrame(NaN);
        });
      }).rejects.toThrowError(ANY_ERROR);
      await expect(async () => {
        await act(async () => {
          await result.current.setFrame(Infinity);
        });
      }).rejects.toThrowError(ANY_ERROR);
    });

    it("calls loadFrameCallback", async () => {
      const { result } = renderHook(() => useViewerStateStore());
      setDatasetAsync(result, MOCK_DATASET);
      const mockLoadCallback = vi.fn(MOCK_LOAD_CALLBACK);
      await act(async () => {
        result.current.setFrameLoadCallback(mockLoadCallback);
        await result.current.setFrame(1);
      });
      expect(mockLoadCallback).toHaveBeenCalled();
    });

    it("sets pendingFrame and currentFrame", async () => {
      const { result } = renderHook(() => useViewerStateStore());
      setDatasetAsync(result, MOCK_DATASET);
      let setFramePromise;
      await act(async () => {
        result.current.setFrameLoadCallback(MOCK_LOAD_CALLBACK);
        setFramePromise = result.current.setFrame(1);
      });
      expect(result.current.pendingFrame).toBe(1);
      expect(result.current.currentFrame).toBe(0);

      await setFramePromise;
      expect(result.current.currentFrame).toBe(1);
      expect(result.current.pendingFrame).toBe(1);
    });
  });

  describe("timeControls", () => {
    it("calls loadFrameCallback", async () => {
      const { result } = renderHook(() => useViewerStateStore());
      setDatasetAsync(result, MOCK_DATASET);
      const mockLoadCallback = vi.fn(MOCK_LOAD_CALLBACK);
      await act(async () => {
        result.current.setFrameLoadCallback(mockLoadCallback);
        result.current.setPlaybackFps(1000 / TIMEOUT_DURATION_MS);
        result.current.timeControls.play();
      });
      await sleep(TIMEOUT_DURATION_MS);
      expect(mockLoadCallback).toHaveBeenCalled();
      result.current.timeControls.pause();
    });

    it("sets pendingFrame and currentFrame", async () => {
      const { result } = renderHook(() => useViewerStateStore());
      setDatasetAsync(result, MOCK_DATASET);
      await act(async () => {
        result.current.setFrameLoadCallback(MOCK_LOAD_CALLBACK);
        result.current.setPlaybackFps(1000 / TIMEOUT_DURATION_MS);
        result.current.timeControls.play();
      });
      // Can't test exact values due to race condition w/ async.
      // Instead test that pendingFrame is always >= currentFrame.
      expect(result.current.pendingFrame).toBeGreaterThanOrEqual(result.current.pendingFrame);
      await sleep(TIMEOUT_DURATION_MS / 2);
      expect(result.current.pendingFrame).toBeGreaterThanOrEqual(result.current.pendingFrame);
      await sleep(TIMEOUT_DURATION_MS);
      expect(result.current.pendingFrame).toBeGreaterThanOrEqual(result.current.pendingFrame);
    });
  });

  describe("setPlaybackFps", () => {
    it("clamps value", () => {
      const { result } = renderHook(() => useViewerStateStore());
      act(() => {
        result.current.setPlaybackFps(-1);
      });
      expect(result.current.playbackFps).toBe(0);

      act(() => {
        result.current.setPlaybackFps(100);
      });
      expect(result.current.playbackFps).toBe(100);
    });

    it("throws an error for NaN values", () => {
      const { result } = renderHook(() => useViewerStateStore());
      expect(() => {
        act(() => {
          result.current.setPlaybackFps(NaN);
        });
      }).toThrowError(ANY_ERROR);
    });
  });

  it("clamps frame when dataset changes", async () => {
    const { result } = renderHook(() => useViewerStateStore());
    await setDatasetAsync(result, MOCK_DATASET);
    await act(async () => {
      await result.current.setFrame(3);
    });
    expect(result.current.pendingFrame).toBe(3);

    await setDatasetAsync(result, MOCK_DATASET_WITH_TWO_FRAMES);
    expect(result.current.pendingFrame).toBe(1);
  });

  it("resets time to 0 when dataset is cleared", async () => {
    const { result } = renderHook(() => useViewerStateStore());
    await setDatasetAsync(result, MOCK_DATASET);
    await act(async () => {
      await result.current.setFrame(3);
    });
    expect(result.current.pendingFrame).toBe(3);

    await clearDatasetAsync(result);
    expect(result.current.pendingFrame).toBe(0);
  });

  describe("serializeTimeSlice", () => {
    it("serializes 0 values", async () => {
      const { result } = renderHook(() => useViewerStateStore());
      await act(async () => {
        await result.current.setFrame(0);
      });
      expect(serializeTimeSlice(result.current)[UrlParam.TIME]).toBe("0");
    });

    it("serializes time value", async () => {
      const frameNumber = 155;
      const { result } = renderHook(() => useViewerStateStore());
      await act(async () => {
        await result.current.setFrame(frameNumber);
      });
      expect(serializeTimeSlice(result.current)[UrlParam.TIME]).toBe(frameNumber.toString());
    });
  });

  describe("loadTimeSliceFromParams", () => {
    it("loads time from params", () => {
      const { result } = renderHook(() => useViewerStateStore());
      const params = new URLSearchParams();
      params.set(UrlParam.TIME, "100");
      act(() => {
        loadTimeSliceFromParams(result.current, params);
      });
      expect(result.current.pendingFrame).toBe(100);

      params.set(UrlParam.TIME, "0");
      act(() => {
        loadTimeSliceFromParams(result.current, params);
      });
      expect(result.current.pendingFrame).toBe(0);
    });

    it("uses track start time if no time is provided", async () => {
      const { result } = renderHook(() => useViewerStateStore());
      await setDatasetAsync(result, MOCK_DATASET);
      act(() => {
        // Fake track with start time at 50
        result.current.setTrack(new Track(15, [3], [0], [0, 0], [1, 1]));
      });
      const params = new URLSearchParams();
      act(() => {
        loadTimeSliceFromParams(result.current, params);
      });
      expect(result.current.pendingFrame).toBe(3);
    });

    it("clamps min frame number to 0", () => {
      const { result } = renderHook(() => useViewerStateStore());
      const params = new URLSearchParams();
      params.set(UrlParam.TIME, "-100");
      act(() => {
        loadTimeSliceFromParams(result.current, params);
      });
      expect(result.current.pendingFrame).toBe(0);
    });

    it("clamps max frame number if dataset is provided", async () => {
      const { result } = renderHook(() => useViewerStateStore());
      const params = new URLSearchParams();
      params.set(UrlParam.TIME, "100");
      await setDatasetAsync(result, MOCK_DATASET);
      act(() => {
        loadTimeSliceFromParams(result.current, params);
      });
      expect(result.current.pendingFrame).toBe(MOCK_DATASET.numberOfFrames - 1);
    });
  });
});<|MERGE_RESOLUTION|>--- conflicted
+++ resolved
@@ -12,11 +12,7 @@
 const TIMEOUT_DURATION_MS = 5;
 const MOCK_LOAD_CALLBACK = async (frame: number): Promise<FrameLoadResult> => {
   await sleep(TIMEOUT_DURATION_MS);
-<<<<<<< HEAD
-  return Promise.resolve({ frame, isFrameLoaded: true, backdropKey: null, isBackdropLoaded: true });
-=======
   return Promise.resolve({ frame, frameError: false, backdropKey: null, backdropError: false });
->>>>>>> 53945e8f
 };
 
 describe("useViewerStateStore: TimeSlice", () => {
