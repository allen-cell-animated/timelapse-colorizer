import { waitFor } from "@testing-library/react";
import { act } from "react-dom/test-utils";
import { expect } from "vitest";

import { Dataset } from "../../../src/colorizer";
import { ViewerStore } from "../../../src/state/slices";

/**
 * Wrapper around `store.setDataset()`. Allows for async operations to complete
 * after a Dataset is set in the store.
 */

export const setDatasetAsync = async (
  result: { current: ViewerStore },
  dataset: Dataset,
  datasetKey: string = "some-dataset"
): Promise<void> => {
  act(() => {
    result.current.setDataset(datasetKey, dataset);
  });
  await waitFor(() => {});
};

export const clearDatasetAsync = async (result: { current: ViewerStore }): Promise<void> => {
  act(() => {
    result.current.clearDataset();
  });
  await waitFor(() => {});
};

/**
 * Checks whether all key-value pairs in `expected` are present in `actual`.
 * Note that `actual` may contain additional key-value pairs not present in
 * `expected` and still pass this check.
 */
export const compareRecord = <T extends Record<string, unknown>>(actual: T, expected: T): void => {
  for (const key in expected) {
<<<<<<< HEAD
    const actualValue = actual[key as keyof ViewerStore];
    const expectedValue = expected[key as keyof ViewerStore];
    expect(actualValue, "Different slice value for field '" + key + "'").toEqual(expectedValue);
  }
};

/**
 * Checks whether all key-value pairs in `expected` are present in `actual`.
 * Note that `actual` may contain additional key-value pairs not present in
 * `expected` and still pass this check.
 */
export const compareSerializedData = (actual: SerializedStoreData, expected: SerializedStoreData): void => {
  for (const key in expected) {
    const actualValue = actual[key as UrlParam];
    const expectedValue = expected[key as UrlParam];
    expect(actualValue, "Different serialized value for field '" + key + "'").toEqual(expectedValue);
=======
    expect(actual[key]).toEqual(expected[key]);
>>>>>>> a4eed307
  }
};<|MERGE_RESOLUTION|>--- conflicted
+++ resolved
@@ -35,25 +35,6 @@
  */
 export const compareRecord = <T extends Record<string, unknown>>(actual: T, expected: T): void => {
   for (const key in expected) {
-<<<<<<< HEAD
-    const actualValue = actual[key as keyof ViewerStore];
-    const expectedValue = expected[key as keyof ViewerStore];
-    expect(actualValue, "Different slice value for field '" + key + "'").toEqual(expectedValue);
-  }
-};
-
-/**
- * Checks whether all key-value pairs in `expected` are present in `actual`.
- * Note that `actual` may contain additional key-value pairs not present in
- * `expected` and still pass this check.
- */
-export const compareSerializedData = (actual: SerializedStoreData, expected: SerializedStoreData): void => {
-  for (const key in expected) {
-    const actualValue = actual[key as UrlParam];
-    const expectedValue = expected[key as UrlParam];
-    expect(actualValue, "Different serialized value for field '" + key + "'").toEqual(expectedValue);
-=======
-    expect(actual[key]).toEqual(expected[key]);
->>>>>>> a4eed307
+    expect(actual[key], `compareRecord: Found different values for field '${key}'.`).toEqual(expected[key]);
   }
 };