import { waitFor } from "@testing-library/react";
import { act } from "react-dom/test-utils";
import { expect } from "vitest";

import { Dataset } from "../../../src/colorizer";
<<<<<<< HEAD
import { UrlParam } from "../../../src/colorizer/utils/url_utils";
import { ViewerStore } from "../../../src/state/slices";
import { SerializedStoreData } from "../../../src/state/types";
=======
import { ViewerState } from "../../../src/state";
>>>>>>> 31aa376b

/**
 * Wrapper around `store.setDataset()`. Allows for async operations to complete
 * after a Dataset is set in the store.
 */

export const setDatasetAsync = async (
  result: { current: ViewerStore },
  dataset: Dataset,
  datasetKey: string = "some-dataset"
): Promise<void> => {
  act(() => {
    result.current.setDataset(datasetKey, dataset);
  });
  await waitFor(() => {});
};

export const clearDatasetAsync = async (result: { current: ViewerStore }): Promise<void> => {
  act(() => {
    result.current.clearDataset();
  });
  await waitFor(() => {});
};

/**
 * Checks whether all key-value pairs in `expected` are present in `actual`.
 * Note that `actual` may contain additional key-value pairs not present in
 * `expected` and still pass this check.
 */
<<<<<<< HEAD
export const compareSlice = (actual: Partial<ViewerStore>, expected: Partial<ViewerStore>): void => {
  for (const key in expected) {
    const actualValue = actual[key as keyof ViewerStore];
    const expectedValue = expected[key as keyof ViewerStore];
    expect(actualValue, "Different slice value for field '" + key + "'").toEqual(expectedValue);
  }
};

/**
 * Checks whether all key-value pairs in `expected` are present in `actual`.
 * Note that `actual` may contain additional key-value pairs not present in
 * `expected` and still pass this check.
 */
export const compareSerializedData = (actual: SerializedStoreData, expected: SerializedStoreData): void => {
  for (const key in expected) {
    const actualValue = actual[key as UrlParam];
    const expectedValue = expected[key as UrlParam];
    expect(actualValue, "Different serialized value for field '" + key + "'").toEqual(expectedValue);
=======
export const compareRecord = <T extends Record<string, unknown>>(actual: T, expected: T): void => {
  for (const key in expected) {
    expect(actual[key]).toEqual(expected[key]);
>>>>>>> 31aa376b
  }
};<|MERGE_RESOLUTION|>--- conflicted
+++ resolved
@@ -3,13 +3,7 @@
 import { expect } from "vitest";
 
 import { Dataset } from "../../../src/colorizer";
-<<<<<<< HEAD
-import { UrlParam } from "../../../src/colorizer/utils/url_utils";
 import { ViewerStore } from "../../../src/state/slices";
-import { SerializedStoreData } from "../../../src/state/types";
-=======
-import { ViewerState } from "../../../src/state";
->>>>>>> 31aa376b
 
 /**
  * Wrapper around `store.setDataset()`. Allows for async operations to complete
@@ -39,29 +33,8 @@
  * Note that `actual` may contain additional key-value pairs not present in
  * `expected` and still pass this check.
  */
-<<<<<<< HEAD
-export const compareSlice = (actual: Partial<ViewerStore>, expected: Partial<ViewerStore>): void => {
-  for (const key in expected) {
-    const actualValue = actual[key as keyof ViewerStore];
-    const expectedValue = expected[key as keyof ViewerStore];
-    expect(actualValue, "Different slice value for field '" + key + "'").toEqual(expectedValue);
-  }
-};
-
-/**
- * Checks whether all key-value pairs in `expected` are present in `actual`.
- * Note that `actual` may contain additional key-value pairs not present in
- * `expected` and still pass this check.
- */
-export const compareSerializedData = (actual: SerializedStoreData, expected: SerializedStoreData): void => {
-  for (const key in expected) {
-    const actualValue = actual[key as UrlParam];
-    const expectedValue = expected[key as UrlParam];
-    expect(actualValue, "Different serialized value for field '" + key + "'").toEqual(expectedValue);
-=======
 export const compareRecord = <T extends Record<string, unknown>>(actual: T, expected: T): void => {
   for (const key in expected) {
     expect(actual[key]).toEqual(expected[key]);
->>>>>>> 31aa376b
   }
 };