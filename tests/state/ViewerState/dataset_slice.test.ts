import { act, renderHook } from "@testing-library/react";
import { describe, expect, it } from "vitest";

import { useViewerStateStore } from "../../../src/state/ViewerState";
<<<<<<< HEAD
import { ANY_ERROR } from "../../test_utils";
import {
  DEFAULT_BACKDROP_KEY,
  DEFAULT_INITIAL_FEATURE_KEY,
  MOCK_DATASET,
  MOCK_DATASET_WITHOUT_BACKDROP,
  MOCK_FEATURE_KEYS,
} from "./constants";
=======
import { DEFAULT_BACKDROP_KEY, MOCK_DATASET, MOCK_DATASET_WITHOUT_BACKDROP } from "./constants";
>>>>>>> 839f1073

describe("useViewerStateStore: DatasetSlice", () => {
  describe("setDataset", () => {
    it("initializes feature key to default", () => {
      const { result } = renderHook(() => useViewerStateStore());
      act(() => {
        result.current.setDataset("some-key", MOCK_DATASET);
      });
      expect(result.current.dataset).toBe(MOCK_DATASET);
      expect(result.current.featureKey).toBe(DEFAULT_INITIAL_FEATURE_KEY);
    });

<<<<<<< HEAD
    it("initializes backdrop keys to default", () => {
      const { result } = renderHook(() => useViewerStateStore());
      act(() => {
        result.current.setDataset("some-key", MOCK_DATASET);
      });
=======
>>>>>>> 839f1073
      expect(result.current.dataset).toBe(MOCK_DATASET);
      expect(result.current.backdropKey).toBe(DEFAULT_BACKDROP_KEY);

      // Change dataset to one without default backdrop, backdropKey should
      // be reset to null.
      act(() => {
        result.current.setDataset("some-other-key", MOCK_DATASET_WITHOUT_BACKDROP);
      });
      expect(result.current.dataset).toBe(MOCK_DATASET_WITHOUT_BACKDROP);
      expect(result.current.backdropKey).toBeNull();
    });

    it("disables backdrop visibility if enabled when the incoming dataset has no backdrops", () => {
      const { result } = renderHook(() => useViewerStateStore());

      act(() => {
        result.current.setDataset("some-key", MOCK_DATASET);
        result.current.setBackdropVisible(true);
      });
      expect(result.current.backdropVisible).toBe(true);

      act(() => {
        result.current.setDataset("some-other-key", MOCK_DATASET_WITHOUT_BACKDROP);
      });
      expect(result.current.backdropVisible).toBe(false);
    });
  });

  describe("clearDataset", () => {
    it("clears backdrop key and visibility", () => {
      const { result } = renderHook(() => useViewerStateStore());
      act(() => {
        result.current.setDataset("some-key", MOCK_DATASET);
        result.current.setBackdropVisible(true);
      });
      expect(result.current.backdropKey).toBe(DEFAULT_BACKDROP_KEY);
      expect(result.current.backdropVisible).toBe(true);

      act(() => {
        result.current.clearDataset();
      });
      expect(result.current.dataset).toBeNull();
      expect(result.current.backdropKey).toBeNull();
      expect(result.current.backdropVisible).toBe(false);
    });

    it("nulls dependent state", () => {
      const { result } = renderHook(() => useViewerStateStore());
      act(() => {
        result.current.setDataset("some-key", MOCK_DATASET);
        result.current.setFeatureKey(MOCK_FEATURE_KEYS.FEATURE2);
      });
      expect(result.current.featureKey).toBe(MOCK_FEATURE_KEYS.FEATURE2);

      act(() => {
        result.current.clearDataset();
      });
      expect(result.current.featureKey).toBeNull();
    });
  });

  describe("setFeatureKey", () => {
    it("sets the feature key", () => {
      const { result } = renderHook(() => useViewerStateStore());
      act(() => {
        result.current.setDataset("some-key", MOCK_DATASET);
      });

      act(() => {
        result.current.setFeatureKey(MOCK_FEATURE_KEYS.FEATURE2);
      });
      expect(result.current.featureKey).toBe(MOCK_FEATURE_KEYS.FEATURE2);
    });

    it("throws error if no dataset is loaded", () => {
      const { result } = renderHook(() => useViewerStateStore());
      expect(() => {
        act(() => {
          result.current.setFeatureKey("test");
        });
      }).toThrowError(ANY_ERROR);
    });

    it("throws error if dataset does not have the feature key", () => {
      const { result } = renderHook(() => useViewerStateStore());
      act(() => {
        result.current.setDataset("some-key", MOCK_DATASET);
      });

      expect(() => {
        act(() => {
          result.current.setFeatureKey("non-existent-key");
        });
      }).toThrowError(ANY_ERROR);
    });
  });
});<|MERGE_RESOLUTION|>--- conflicted
+++ resolved
@@ -1,8 +1,6 @@
 import { act, renderHook } from "@testing-library/react";
 import { describe, expect, it } from "vitest";
 
-import { useViewerStateStore } from "../../../src/state/ViewerState";
-<<<<<<< HEAD
 import { ANY_ERROR } from "../../test_utils";
 import {
   DEFAULT_BACKDROP_KEY,
@@ -11,9 +9,8 @@
   MOCK_DATASET_WITHOUT_BACKDROP,
   MOCK_FEATURE_KEYS,
 } from "./constants";
-=======
-import { DEFAULT_BACKDROP_KEY, MOCK_DATASET, MOCK_DATASET_WITHOUT_BACKDROP } from "./constants";
->>>>>>> 839f1073
+
+import { useViewerStateStore } from "../../../src/state/ViewerState";
 
 describe("useViewerStateStore: DatasetSlice", () => {
   describe("setDataset", () => {
@@ -26,14 +23,11 @@
       expect(result.current.featureKey).toBe(DEFAULT_INITIAL_FEATURE_KEY);
     });
 
-<<<<<<< HEAD
     it("initializes backdrop keys to default", () => {
       const { result } = renderHook(() => useViewerStateStore());
       act(() => {
         result.current.setDataset("some-key", MOCK_DATASET);
       });
-=======
->>>>>>> 839f1073
       expect(result.current.dataset).toBe(MOCK_DATASET);
       expect(result.current.backdropKey).toBe(DEFAULT_BACKDROP_KEY);
 
