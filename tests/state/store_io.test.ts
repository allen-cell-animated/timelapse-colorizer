--- conflicted
+++ resolved
@@ -25,12 +25,7 @@
   loadViewerStateFromParams,
   serializedDataToUrl,
   serializeViewerParams,
-<<<<<<< HEAD
-} from "../../src/state/utils/store_io";
-import { makeMockDataset, sleep } from "../test_utils";
-=======
 } from "src/state/utils/store_io";
->>>>>>> adac7d26
 import {
   MOCK_COLLECTION,
   MOCK_COLLECTION_PATH,
@@ -42,7 +37,7 @@
   MockBackdropKeys,
   MockFeatureKeys,
 } from "tests/constants";
-import { sleep } from "tests/utils";
+import { makeMockDataset, sleep } from "tests/utils";
 
 import { compareRecord, setDatasetAsync } from "./ViewerState/utils";
 
