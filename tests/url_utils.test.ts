import { Color } from "three";
import { describe, expect, it } from "vitest";

<<<<<<< HEAD
import { MAX_FEATURE_CATEGORIES } from "@/colorizer/constants";
import { FeatureThreshold, ThresholdType } from "@/colorizer/types";
=======
import { FeatureThreshold, ThresholdType } from "src/colorizer/types";
>>>>>>> 387e2264
import {
  decodeHexAlphaColor,
  deserializeThresholds,
  encodeColorWithAlpha,
  isAllenPath,
  isHexColor,
  isJson,
  isUrl,
  serializeThresholds,
<<<<<<< HEAD
} from "@/colorizer/utils/url_utils";
=======
} from "src/colorizer/utils/url_utils";
import { MAX_FEATURE_CATEGORIES } from "src/constants";
>>>>>>> 387e2264

function padCategories(categories: boolean[]): boolean[] {
  const result = [...categories];
  while (result.length < MAX_FEATURE_CATEGORIES) {
    result.push(false);
  }
  return result;
}

describe("isUrl", () => {
  it("Can differentiate URLs", () => {
    expect(isUrl("http://some-url.com/")).to.be.true;
    expect(isUrl("https://some-url.com/")).to.be.true;

    expect(isUrl("//resources/some/resource/path")).to.be.true;

    expect(isUrl("C:/Users/http://")).to.be.false;
    expect(isUrl("file.json")).to.be.false;
    expect(isUrl("notaurl")).to.be.false;
  });
});

describe("isJson", () => {
  it("Can differentiate JSONs", () => {
    expect(isJson("file.json")).to.be.true;
    expect(isJson("file")).to.be.false;

    expect(isJson("https://some-url.com/directory/a.json")).to.be.true;
    expect(isJson("https://some-url.com/directory.json/some/folder")).to.be.false;
  });
});

describe("isAllenPath", () => {
  it("Detects allen paths correctly", () => {
    expect(isAllenPath("/allen/some/resource")).to.be.true;
    expect(isAllenPath("/allen/another/resource")).to.be.true;
    expect(isAllenPath("/not-allen/")).to.be.false;
    expect(isAllenPath("/some-other-resource/allen/")).to.be.false;
  });

  it("Ignores URLs", () => {
    expect(isAllenPath("https://some-website.com/allen/another/resource")).to.be.false;
    expect(isAllenPath("http://allen/some-website.com")).to.be.false;
  });

  it("Normalizes slashes", () => {
    expect(isAllenPath("\\allen\\some-resource\\path.json")).to.be.true;
    expect(isAllenPath("\\\\allen\\\\some-resource\\\\path.json")).to.be.true;
    expect(isAllenPath("/allen//some-resource////path.json")).to.be.true;
    expect(isAllenPath("//allen//some-resource////path.json")).to.be.true;
  });
});

describe("Loading + saving from URL query strings", () => {
  describe("isHexColor", () => {
    it("Handles 3 character hex strings", () => {
      expect(isHexColor("#000")).to.be.true;
      expect(isHexColor("#fff")).to.be.true;
      expect(isHexColor("#ccc")).to.be.true;
    });

    it("Handles 6-character hex strings", () => {
      expect(isHexColor("#000000")).to.be.true;
      expect(isHexColor("#ffffff")).to.be.true;
      expect(isHexColor("#a0c8b0")).to.be.true;
    });

    it("Catches non-hex values", () => {
      expect(isHexColor("000000")).to.be.false;
      expect(isHexColor("gggggg")).to.be.false;
      expect(isHexColor("#44")).to.be.false;
      expect(isHexColor("some-bad-value")).to.be.false;
    });

    it("Ignores hex values with alpha", () => {
      expect(isHexColor("#aabbccdd")).to.be.false;
    });
  });

  describe("encodeColorWithAlpha", () => {
    it("encodes 8-digit hex colors", () => {
      expect(encodeColorWithAlpha(new Color("#aabbcc"), 0xdd / 255)).to.equal("aabbccdd");
      expect(encodeColorWithAlpha(new Color("#ff0000"), 0xff / 255)).to.equal("ff0000ff");
      expect(encodeColorWithAlpha(new Color("#ff00ff"), 0xa0 / 255)).to.equal("ff00ffa0");
    });

    it("handles alpha value of zero", () => {
      expect(encodeColorWithAlpha(new Color("#000"), 0x00 / 255)).to.equal("00000000");
    });

    it("pads alpha value with zeroes", () => {
      expect(encodeColorWithAlpha(new Color("#010203"), 4 / 255)).to.equal("01020304");
    });
  });

  describe("decodeHexAlphaColor", () => {
    it("returns alpha of 1 when no alpha is provided", () => {
      const paramToColor = new Map([
        ["000000", { color: new Color("#000000"), alpha: 1 }],
        ["ffffff", { color: new Color("#ffffff"), alpha: 1 }],
        ["808080", { color: new Color("#808080"), alpha: 1 }],
        ["ff0000", { color: new Color("#ff0000"), alpha: 1 }],
      ]);

      for (const [param, color] of paramToColor.entries()) {
        const result = decodeHexAlphaColor(param);
        expect(result).to.deep.equal(color);
      }
    });

    it("parses 8-digit hex colors", () => {
      const paramToColor = new Map([
        ["000000ff", { color: new Color("#000000"), alpha: 0xff / 255 }],
        ["ffffffff", { color: new Color("#ffffff"), alpha: 0xff / 255 }],
        ["00000040", { color: new Color("#000000"), alpha: 0x40 / 255 }],
        ["00000000", { color: new Color("#000000"), alpha: 0x00 / 255 }],
        ["a1b2c3d4", { color: new Color("#a1b2c3"), alpha: 0xd4 / 255 }],
        ["01020304", { color: new Color("#010203"), alpha: 0x04 / 255 }],
        ["#01020304", { color: new Color("#010203"), alpha: 0x04 / 255 }],
      ]);
      for (const [param, color] of paramToColor.entries()) {
        const result = decodeHexAlphaColor(param);
        expect(result).to.deep.equal(color);
      }
    });

    it("parses 4-digit hex colors", () => {
      const paramToColor = new Map([
        ["0000", { color: new Color("#000000"), alpha: 0x00 / 255 }],
        ["ffff", { color: new Color("#fff"), alpha: 0xff / 255 }],
        ["abcd", { color: new Color("#abc"), alpha: 0xdd / 255 }],
        ["#abcd", { color: new Color("#abc"), alpha: 0xdd / 255 }],
      ]);
      for (const [param, color] of paramToColor.entries()) {
        const result = decodeHexAlphaColor(param);
        expect(result).to.deep.equal(color, `Failed to decode hex color ${param}`);
      }
    });

    it("ignores null or invalid input", () => {
      expect(decodeHexAlphaColor(null)).to.be.undefined;
      expect(decodeHexAlphaColor("a")).to.be.undefined;
      expect(decodeHexAlphaColor("abcdefgh")).to.be.undefined;
      expect(decodeHexAlphaColor("0.8")).to.be.undefined;
    });
  });

  describe("serializeThresholds / deserializeThresholds", () => {
    it("handles threshold data", () => {
      const thresholds: FeatureThreshold[] = [
        { featureKey: "f1", unit: "m", type: ThresholdType.NUMERIC, min: 0, max: 0 },
        { featureKey: "f2", unit: "um", type: ThresholdType.NUMERIC, min: NaN, max: NaN },
        { featureKey: "f3", unit: "km", type: ThresholdType.NUMERIC, min: 0, max: 1 },
        { featureKey: "f4", unit: "mm", type: ThresholdType.NUMERIC, min: 0.501, max: 1000.485 },
        {
          featureKey: "f5",
          unit: "",
          type: ThresholdType.CATEGORICAL,
          enabledCategories: [true, true, true, true, true, true, true, true, true, true, true, true],
        },
        {
          featureKey: "f6",
          unit: "",
          type: ThresholdType.CATEGORICAL,
          enabledCategories: [true, false, false, false, true, false, false, false, false, false, false, false],
        },
      ];
      const serialized = serializeThresholds(thresholds);
      expect(serialized).to.equal("f1:m:0:0,f2:um:NaN:NaN,f3:km:0:1,f4:mm:0.501:1000.485,f5::fff,f6::11");
      const deserialized = deserializeThresholds(serialized);
      expect(deserialized).to.deep.equal(thresholds);
    });

    it("escapes feature threshold names and units", () => {
      const thresholds: FeatureThreshold[] = [
        { featureKey: "feature,,,", unit: ",m,", type: ThresholdType.NUMERIC, min: 0, max: 1 },
        { featureKey: "(feature)", unit: "(m)", type: ThresholdType.NUMERIC, min: 0, max: 1 },
        { featureKey: "feat:ure", unit: ":m", type: ThresholdType.NUMERIC, min: 0, max: 1 },
        {
          featureKey: "0.0%",
          unit: "m&m's",
          type: ThresholdType.CATEGORICAL,
          enabledCategories: padCategories([true, false, false]),
        },
      ];
      const serialized = serializeThresholds(thresholds);
      expect(serialized).to.equal(
        "feature%2C%2C%2C:%2Cm%2C:0:1,(feature):(m):0:1,feat%3Aure:%3Am:0:1,0.0%25:m%26m's:1"
      );
      const deserialized = deserializeThresholds(serialized);
      expect(deserialized).to.deep.equal(thresholds);
    });

    it("orders min and max on thresholds", () => {
      const thresholds: FeatureThreshold[] = [
        { featureKey: "feature1", unit: "m", type: ThresholdType.NUMERIC, min: 1, max: 0 },
        { featureKey: "feature2", unit: "m", type: ThresholdType.NUMERIC, min: 12, max: -34 },
        { featureKey: "feature3", unit: "m", type: ThresholdType.NUMERIC, min: 0.5, max: 0.25 },
      ];
      const serialized = serializeThresholds(thresholds);
      expect(serialized).to.equal("feature1:m:1:0,feature2:m:12:-34,feature3:m:0.500:0.250");

      const deserialized = deserializeThresholds(serialized);
      expect(deserialized).to.deep.equal([
        { featureKey: "feature1", unit: "m", type: ThresholdType.NUMERIC, min: 0, max: 1 },
        { featureKey: "feature2", unit: "m", type: ThresholdType.NUMERIC, min: -34, max: 12 },
        { featureKey: "feature3", unit: "m", type: ThresholdType.NUMERIC, min: 0.25, max: 0.5 },
      ]);
    });

    it("handles feature thresholds with empty units", () => {
      const thresholds: FeatureThreshold[] = [
        { featureKey: "feature1", unit: "", type: ThresholdType.NUMERIC, min: 0, max: 1 },
      ];
      const serialized = serializeThresholds(thresholds);
      expect(serialized).to.equal("feature1::0:1");
      const deserialized = deserializeThresholds(serialized);
      expect(deserialized).to.deep.equal(thresholds);
    });

    it("handles categorical thresholds with fewer than expected categories", () => {
      const thresholds: FeatureThreshold[] = [
        { featureKey: "feature", unit: "", type: ThresholdType.CATEGORICAL, enabledCategories: [true, false, true] },
      ];
      const serialized = serializeThresholds(thresholds);
      expect(serialized).to.equal("feature::5");
      const deserialized = deserializeThresholds(serialized);
      expect(deserialized).to.deep.equal([
        {
          featureKey: "feature",
          unit: "",
          type: ThresholdType.CATEGORICAL,
          enabledCategories: padCategories([true, false, true]),
        },
      ]);
    });

    it("handles categorical thresholds with more than expected categories", () => {
      const enabledCategories = padCategories([true, true]);
      enabledCategories.push(true); // Add an extra category. This should be ignored
      const thresholds: FeatureThreshold[] = [
        { featureKey: "feature", unit: "", type: ThresholdType.CATEGORICAL, enabledCategories: enabledCategories },
      ];
      const serialized = serializeThresholds(thresholds);
      expect(serialized).to.equal("feature::1003");
      const deserialized = deserializeThresholds(serialized);
      expect(deserialized).to.deep.equal([
        {
          featureKey: "feature",
          unit: "",
          type: ThresholdType.CATEGORICAL,
          enabledCategories: padCategories([true, true]),
        },
      ]);
    });
  });
});<|MERGE_RESOLUTION|>--- conflicted
+++ resolved
@@ -1,12 +1,8 @@
 import { Color } from "three";
 import { describe, expect, it } from "vitest";
 
-<<<<<<< HEAD
-import { MAX_FEATURE_CATEGORIES } from "@/colorizer/constants";
-import { FeatureThreshold, ThresholdType } from "@/colorizer/types";
-=======
+import { MAX_FEATURE_CATEGORIES } from "src/colorizer/constants";
 import { FeatureThreshold, ThresholdType } from "src/colorizer/types";
->>>>>>> 387e2264
 import {
   decodeHexAlphaColor,
   deserializeThresholds,
@@ -16,12 +12,7 @@
   isJson,
   isUrl,
   serializeThresholds,
-<<<<<<< HEAD
-} from "@/colorizer/utils/url_utils";
-=======
 } from "src/colorizer/utils/url_utils";
-import { MAX_FEATURE_CATEGORIES } from "src/constants";
->>>>>>> 387e2264
 
 function padCategories(categories: boolean[]): boolean[] {
   const result = [...categories];
