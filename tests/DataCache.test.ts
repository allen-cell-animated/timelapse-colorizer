--- conflicted
+++ resolved
@@ -1,12 +1,6 @@
 import { describe, expect, it } from "vitest";
 
-<<<<<<< HEAD
-import { ANY_ERROR } from "./test_utils";
-
 import DataCache from "../src/colorizer/DataCache";
-=======
-import DataCache from "../src/colorizer/FrameCache";
->>>>>>> 86d090b4
 
 describe("DataCache", () => {
   class DisposableString {
