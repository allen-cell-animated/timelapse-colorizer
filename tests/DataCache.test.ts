--- conflicted
+++ resolved
@@ -165,13 +165,9 @@
     cache.setReservedKeys(new Set(["1", "2"]));
     expect(cache.size).toBe(3);
 
-<<<<<<< HEAD
-    // 3 should be evicted because 1 and 2 are reserved.
-=======
     // Add another element, 4, to the cache, which will force an element to be
     // evicted. 1 and 2 are oldest elements, but because they are reserved,
     // element 3 is the oldest non-reserved element and will be evicted.
->>>>>>> a063de7b
     cache.insert("4", new DisposableString("D"));
     expect(cache.size).toBe(3);
     expect(cache.get("1")?.value).toBe("A");
@@ -187,41 +183,24 @@
     cache.setReservedKeys(new Set(["1"]));
     expect(cache.size).toBe(2);
 
-<<<<<<< HEAD
-    cache.insert("3", new DisposableString("C"));
-    expect(cache.size).toBe(2);
-    // 2 is evicted
-=======
     // 1 is reserved, so 2 will be evicted when a new value is inserted.
     cache.insert("3", new DisposableString("C"));
     expect(cache.size).toBe(2);
->>>>>>> a063de7b
-    expect(cache.get("1")?.value).toBe("A");
-    expect(cache.get("2")?.value).toBe(undefined);
-    expect(cache.get("3")?.value).toBe("C");
-
-<<<<<<< HEAD
-    // Remove A from the reserved keys. It will be added to the front of the list.
-    cache.setReservedKeys(new Set([]));
-
-    // Test that A is at the front of the list (C is evicted)
-=======
+    expect(cache.get("1")?.value).toBe("A");
+    expect(cache.get("2")?.value).toBe(undefined);
+    expect(cache.get("3")?.value).toBe("C");
+
     // Remove 1 from the reserved keys. It will be added to the front of the list.
     cache.setReservedKeys(new Set([]));
 
     // Test that 1 is at the front of the list (3 should be the oldest
     // and evicted next time a new value is inserted).
->>>>>>> a063de7b
-    cache.insert("4", new DisposableString("D"));
-    expect(cache.size).toBe(2);
-    expect(cache.get("1")?.value).toBe("A");
-    expect(cache.get("4")?.value).toBe("D");
-
-<<<<<<< HEAD
-    // Inserting one more value will evict A
-=======
+    cache.insert("4", new DisposableString("D"));
+    expect(cache.size).toBe(2);
+    expect(cache.get("1")?.value).toBe("A");
+    expect(cache.get("4")?.value).toBe("D");
+
     // Inserting one more value will evict 1
->>>>>>> a063de7b
     cache.insert("5", new DisposableString("E"));
     expect(cache.size).toBe(2);
     expect(cache.get("4")?.value).toBe("D");
@@ -256,11 +235,7 @@
     expect(cache.get("2")?.value).toBe("B");
     expect(cache.get("3")?.value).toBe("C");
 
-<<<<<<< HEAD
-    // Inserting another value should evict C.
-=======
     // Inserting another value should evict 3.
->>>>>>> a063de7b
     cache.insert("4", new DisposableString("D"));
     expect(cache.get("1")?.value).toBe("A");
     expect(cache.get("2")?.value).toBe("B");
