{
  "frames": ["frame_0.png", "frame_1.png", "frame_2.png", "frame_3.png", "frame_4.png"],
<<<<<<< HEAD
  "features": {
    "Continuous Feature": { "data": "feature_0.json", "units": "°F", "type": "continuous" },
    "Discrete Feature": { "data": "feature_1.json", "units": "nodes", "type": "discrete" },
    "Categorical Feature": {
=======
  "features": [
    { "name": "Continuous Feature", "data": "feature_0.json", "units": "°F", "type": "continuous" },
    { "name": "Discrete Feature", "data": "feature_1.json", "units": "nodes", "type": "discrete" },
    {
      "name": "Categorical Feature",
>>>>>>> 84ee86f5
      "data": "feature_2.json",
      "type": "categorical",
      "categories": ["Spicy", "Sour", "Bitter", "Sweet", "Dry"]
    }
<<<<<<< HEAD
  },
  "backdrops": [
    {
      "name": "Backdrop Dark",
      "frames": [
        "backdrop-dark/image_1.png",
        "backdrop-dark/image_1.png",
        "backdrop-dark/image_2.png",
        "backdrop-dark/image_3.png",
        "backdrop-dark/image_4.png"
      ]
    },
    {
      "name": "Backdrop Light",
      "frames": [
        "backdrop-light/image_1.png",
        "backdrop-light/image_1.png",
        "backdrop-light/image_2.png",
        "backdrop-light/image_3.png",
        "backdrop-light/image_4.png"
      ]
    }
=======
>>>>>>> 84ee86f5
  ],
  "bounds": "bounds.json",
  "times": "times.json",
  "tracks": "tracks.json",
  "centroids": "centroids.json",
  "outliers": "outliers.json"
}<|MERGE_RESOLUTION|>--- conflicted
+++ resolved
@@ -1,23 +1,15 @@
 {
   "frames": ["frame_0.png", "frame_1.png", "frame_2.png", "frame_3.png", "frame_4.png"],
-<<<<<<< HEAD
-  "features": {
-    "Continuous Feature": { "data": "feature_0.json", "units": "°F", "type": "continuous" },
-    "Discrete Feature": { "data": "feature_1.json", "units": "nodes", "type": "discrete" },
-    "Categorical Feature": {
-=======
   "features": [
     { "name": "Continuous Feature", "data": "feature_0.json", "units": "°F", "type": "continuous" },
     { "name": "Discrete Feature", "data": "feature_1.json", "units": "nodes", "type": "discrete" },
     {
       "name": "Categorical Feature",
->>>>>>> 84ee86f5
       "data": "feature_2.json",
       "type": "categorical",
       "categories": ["Spicy", "Sour", "Bitter", "Sweet", "Dry"]
     }
-<<<<<<< HEAD
-  },
+  ],
   "backdrops": [
     {
       "name": "Backdrop Dark",
@@ -39,8 +31,6 @@
         "backdrop-light/image_4.png"
       ]
     }
-=======
->>>>>>> 84ee86f5
   ],
   "bounds": "bounds.json",
   "times": "times.json",
