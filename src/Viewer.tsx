import {
  CaretRightOutlined,
  CheckCircleOutlined,
  LinkOutlined,
  PauseOutlined,
  StepBackwardFilled,
  StepForwardFilled,
} from "@ant-design/icons";
import { Checkbox, notification, Slider, Tabs } from "antd";
import { NotificationConfig } from "antd/es/notification/interface";
import React, { ReactElement, useCallback, useContext, useEffect, useMemo, useReducer, useRef, useState } from "react";
import { Link, Location, useLocation, useSearchParams } from "react-router-dom";

import { ColorizeCanvas, Dataset, Track } from "./colorizer";
import {
  DEFAULT_CATEGORICAL_PALETTE_KEY,
  DISPLAY_CATEGORICAL_PALETTE_KEYS,
  KNOWN_CATEGORICAL_PALETTES,
} from "./colorizer/colors/categorical_palettes";
import { DEFAULT_COLOR_RAMP_KEY, DISPLAY_COLOR_RAMP_KEYS, KNOWN_COLOR_RAMPS } from "./colorizer/colors/color_ramps";
import {
  defaultViewerConfig,
  FeatureThreshold,
  getDefaultScatterPlotConfig,
  isThresholdNumeric,
  ScatterPlotConfig,
  TabType,
  ViewerConfig,
} from "./colorizer/types";
import { AnalyticsEvent, triggerAnalyticsEvent } from "./colorizer/utils/analytics";
import { getColorMap, getInRangeLUT, thresholdMatchFinder, validateThresholds } from "./colorizer/utils/data_utils";
import { numberToStringDecimal } from "./colorizer/utils/math_utils";
import { useConstructor, useDebounce, useRecentCollections } from "./colorizer/utils/react_utils";
import * as urlUtils from "./colorizer/utils/url_utils";
import { SCATTERPLOT_TIME_FEATURE } from "./components/Tabs/scatter_plot_data_utils";
import { DEFAULT_PLAYBACK_FPS } from "./constants";
import { FlexRow, FlexRowAlignCenter } from "./styles/utils";
import { LocationState } from "./types";

import Collection from "./colorizer/Collection";
import { BACKGROUND_ID } from "./colorizer/ColorizeCanvas";
import { FeatureType } from "./colorizer/Dataset";
import UrlArrayLoader from "./colorizer/loaders/UrlArrayLoader";
import TimeControls from "./colorizer/TimeControls";
import { AppThemeContext } from "./components/AppStyle";
import { useAlertBanner } from "./components/Banner";
import TextButton from "./components/Buttons/TextButton";
import CanvasWrapper from "./components/CanvasWrapper";
import CategoricalColorPicker from "./components/CategoricalColorPicker";
import ColorRampDropdown from "./components/Dropdowns/ColorRampDropdown";
import HelpDropdown from "./components/Dropdowns/HelpDropdown";
import SelectionDropdown from "./components/Dropdowns/SelectionDropdown";
import Export from "./components/Export";
import GlossaryPanel from "./components/GlossaryPanel";
import Header from "./components/Header";
import HoverTooltip from "./components/HoverTooltip";
import IconButton from "./components/IconButton";
import LabeledSlider from "./components/LabeledSlider";
import LoadDatasetButton from "./components/LoadDatasetButton";
import SmallScreenWarning from "./components/Modals/SmallScreenWarning";
import PlaybackSpeedControl from "./components/PlaybackSpeedControl";
import SpinBox from "./components/SpinBox";
import { FeatureThresholdsTab, PlotTab, ScatterPlotTab, SettingsTab } from "./components/Tabs";

// TODO: Refactor with styled-components
import styles from "./Viewer.module.css";

function Viewer(): ReactElement {
  // STATE INITIALIZATION /////////////////////////////////////////////////////////
  const theme = useContext(AppThemeContext);
  const location = useLocation();

  const [, startTransition] = React.useTransition();

  const canv = useConstructor(() => {
    const canvas = new ColorizeCanvas();
    canvas.domElement.className = styles.colorizeCanvas;
    return canvas;
  });

  const [collection, setCollection] = useState<Collection | undefined>();
  const [dataset, setDataset] = useState<Dataset | null>(null);
  const [datasetKey, setDatasetKey] = useState("");
  const [, addRecentCollection] = useRecentCollections();
  // Shared array loader to manage worker pool
  const arrayLoader = useConstructor(() => new UrlArrayLoader());

  const [featureKey, setFeatureKey] = useState("");
  const [selectedTrack, setSelectedTrack] = useState<Track | null>(null);
  const [currentFrame, setCurrentFrame] = useState<number>(0);
  const [selectedBackdropKey, setSelectedBackdropKey] = useState<string | null>(null);

  // TODO: Save these settings in local storage
  // Use reducer here in case multiple updates happen simultaneously
  const [config, updateConfig] = useReducer(
    (current: ViewerConfig, newProperties: Partial<ViewerConfig>) => ({ ...current, ...newProperties }),
    defaultViewerConfig
  );
  const [scatterPlotConfig, updateScatterPlotConfig] = useReducer(
    (current: ScatterPlotConfig, newProperties: Partial<ScatterPlotConfig>) => ({ ...current, ...newProperties }),
    getDefaultScatterPlotConfig()
  );

  const [isInitialDatasetLoaded, setIsInitialDatasetLoaded] = useState(false);
  const [isDatasetLoading, setIsDatasetLoading] = useState(false);
  const [datasetLoadProgress, setDatasetLoadProgress] = useState<number | null>(null);
  const [datasetOpen, setDatasetOpen] = useState(false);

  const colorRampData = KNOWN_COLOR_RAMPS;
  const [colorRampKey, setColorRampKey] = useState(DEFAULT_COLOR_RAMP_KEY);
  const [colorRampReversed, setColorRampReversed] = useState(false);
  const [colorRampMin, setColorRampMin] = useState(0);
  const [colorRampMax, setColorRampMax] = useState(0);

  const [categoricalPalette, setCategoricalPalette] = useState(
    KNOWN_CATEGORICAL_PALETTES.get(DEFAULT_CATEGORICAL_PALETTE_KEY)!.colors
  );

  const [featureThresholds, _setFeatureThresholds] = useState<FeatureThreshold[]>([]);
  const setFeatureThresholds = useCallback(
    // Change the current feature min + max on the color ramp if that feature's threshold moved.
    (newThresholds: FeatureThreshold[]): void => {
      // Check if the current feature is being thresholded on, and if that threshold
      // has changed. If so, snap the current min + max color ramp values so they match the new
      // threshold values.
      const featureData = dataset?.getFeatureData(featureKey);
      if (featureData) {
        const oldThreshold = featureThresholds.find(thresholdMatchFinder(featureKey, featureData.unit));
        const newThreshold = newThresholds.find(thresholdMatchFinder(featureKey, featureData.unit));

        if (newThreshold && oldThreshold && isThresholdNumeric(newThreshold) && isThresholdNumeric(oldThreshold)) {
          if (newThreshold.min !== oldThreshold.min || newThreshold.max !== oldThreshold.max) {
            setColorRampMin(newThreshold.min);
            setColorRampMax(newThreshold.max);
          }
        }
      }
      _setFeatureThresholds(newThresholds);
    },
    [featureKey, dataset, featureThresholds]
  );
  /** A look-up-table from object ID to whether it is in range (=1) or not (=0) */
  const inRangeLUT = useMemo(() => {
    if (!dataset) {
      return new Uint8Array(0);
    }
    return getInRangeLUT(dataset, featureThresholds);
  }, [dataset, featureThresholds]);

  const [playbackFps, setPlaybackFps] = useState(DEFAULT_PLAYBACK_FPS);

  const [searchParams, setSearchParams] = useSearchParams();
  // Provides a mounting point for Antd's notification component. Otherwise, the notifications
  // are mounted outside of App and don't receive CSS styling variables.
  const notificationContainer = useRef<HTMLDivElement>(null);
  const notificationConfig: NotificationConfig = {
    getContainer: () => notificationContainer.current as HTMLElement,
  };
  const [notificationApi, notificationContextHolder] = notification.useNotification(notificationConfig);

  const { bannerElement, showAlert, clearBanners } = useAlertBanner();

  const [isRecording, setIsRecording] = useState(false);
  const timeControls = useConstructor(() => new TimeControls(canv!, playbackFps));
  // TODO: Move all logic for the time slider into its own component!
  // Flag used to indicate that the slider is currently being dragged while playback is occurring.
  const [isTimeSliderDraggedDuringPlayback, setIsTimeSliderDraggedDuringPlayback] = useState(false);

  useEffect(() => {
    if (timeControls.isPlaying()) {
      setIsTimeSliderDraggedDuringPlayback(false);
    }
  }, [timeControls.isPlaying()]);

  /** The frame selected by the time UI. Changes to frameInput are reflected in
   * canvas after a short delay.
   */
  const [frameInput, setFrameInput] = useState(0);
  const [findTrackInput, setFindTrackInput] = useState("");
  // Prevent jarring jumps in the hover tooltip by using the last non-null value
  const [lastHoveredId, setLastHoveredId] = useState<number | null>(null);
  const [showHoveredId, setShowHoveredId] = useState(false);

  // UTILITY METHODS /////////////////////////////////////////////////////////////

  /**
   * Formats the dataset and collection parameters for use in a URL.
   */
  const getDatasetAndCollectionParam = useCallback((): {
    datasetParam?: string;
    collectionParam?: string;
  } => {
    if (collection?.url === null) {
      // A single dataset was loaded, so there's no collection URL. Use the dataset URL instead.
      return { datasetParam: dataset?.manifestUrl, collectionParam: undefined };
    } else {
      return { datasetParam: datasetKey, collectionParam: collection?.url };
    }
  }, [datasetKey, dataset, collection]);

  /**
   * Get the optional color map feature range parameter for the URL. If the range
   * is the full range of the feature's values (default), return undefined.
   */
  const getRangeParam = useCallback((): [number, number] | undefined => {
    if (!dataset) {
      return undefined;
    }
    // check if current selected feature range matches the default feature range; if so, don't provide
    // a range parameter..
    const featureData = dataset.getFeatureData(featureKey);
    if (featureData) {
      if (featureData.min === colorRampMin && featureData.max === colorRampMax) {
        return undefined;
      }
    }
    return [colorRampMin, colorRampMax];
  }, [colorRampMin, colorRampMax, featureKey, dataset]);

  /**
   * Get a URL query string representing the current collection, dataset, feature, track,
   * and frame information.
   */
  const getUrlParams = useCallback((): string => {
    const { datasetParam, collectionParam } = getDatasetAndCollectionParam();
    const rangeParam = getRangeParam();
    const state: Partial<urlUtils.UrlParams> = {
      collection: collectionParam,
      dataset: datasetParam,
      feature: featureKey,
      track: selectedTrack?.trackId,
      // Ignore time=0 to reduce clutter
      time: currentFrame !== 0 ? currentFrame : undefined,
      thresholds: featureThresholds,
      range: rangeParam,
      colorRampKey: colorRampKey,
      colorRampReversed: colorRampReversed,
      categoricalPalette: categoricalPalette,
      config: config,
      selectedBackdropKey,
      scatterPlotConfig,
    };
    return urlUtils.paramsToUrlQueryString(state);
  }, [
    getDatasetAndCollectionParam,
    getRangeParam,
    featureKey,
    selectedTrack,
    currentFrame,
    featureThresholds,
    colorRampKey,
    colorRampReversed,
    categoricalPalette,
    config,
    selectedBackdropKey,
    scatterPlotConfig,
  ]);

  // Update url whenever the viewer settings change, with a few exceptions:
  // - The URL should not change while playing/recording for performance reasons.
  // - The URL should not change if the dataset hasn't loaded yet, or if it failed to load.
  //   that way, users can refresh the page to try again.
  useEffect(() => {
    if (!timeControls.isPlaying() && !isRecording && isInitialDatasetLoaded) {
      setSearchParams(getUrlParams(), { replace: true });
    }
  }, [timeControls.isPlaying(), isRecording, getUrlParams, isInitialDatasetLoaded]);

  const setFrame = useCallback(
    async (frame: number) => {
      await canv.setFrame(frame);
      setCurrentFrame(frame);
      setFrameInput(frame);
      canv.render();
    },
    [canv]
  );

  const findTrack = useCallback(
    (trackId: number | null, seekToFrame: boolean = true): void => {
      if (trackId === null) {
        setSelectedTrack(null);
        return;
      }

      const newTrack = dataset!.buildTrack(trackId);

      if (newTrack.ids.length < 1) {
        // Check track validity
        return;
      }
      setSelectedTrack(newTrack);
      if (seekToFrame) {
        setFrame(newTrack.times[0]);
      }
      setFindTrackInput(trackId.toString());
    },
    [canv, dataset, featureKey, currentFrame]
  );

  /**
   * Attempts to replace the current feature with a new feature from a dataset.
   * If the feature cannot be loaded, returns the old feature key and does nothing.
   * @param newDataset the dataset to pull feature data from.
   * @param newFeatureKey the key of the new feature to select.
   * @returns the new feature key if it was successfully found and loaded. Otherwise, returns the old feature key.
   */
  const replaceFeature = useCallback(
    (featureDataset: Dataset, newFeatureKey: string): string => {
      if (!featureDataset?.hasFeatureKey(newFeatureKey)) {
        console.warn("Dataset does not have feature '" + newFeatureKey + "'.");
        return featureKey;
      }
      setFeatureKey(newFeatureKey);
      canv.setFeatureKey(newFeatureKey);
      return newFeatureKey;
    },
    [canv, featureKey]
  );

  /**
   * Fire a custom analytics event when a feature is selected.
   */
  const reportFeatureSelected = useCallback((featureDataset: Dataset, newFeatureKey: string): void => {
    const featureData = featureDataset.getFeatureData(newFeatureKey);
    if (featureData) {
      const range =
        featureData.type === FeatureType.CATEGORICAL
          ? featureData.categories!.length
          : featureData.max - featureData.min;
      triggerAnalyticsEvent(AnalyticsEvent.FEATURE_SELECTED, {
        featureType: featureData.type,
        featureRange: range,
      });
    }
  }, []);

  /**
   * Resets the color ramp to a default min and max value based on the feature and dataset.
   *
   * If the feature is thresholded, the color ramp will be set to the threshold's min and max.
   * Otherwise, the color ramp will be set to the feature's min and max.
   *
   * (Does nothing if the viewer is configured to keep the range between datasets.)
   */
  const resetColorRampRangeToDefaults = useCallback(
    (featureDataset: Dataset, featureKey: string): void => {
      const featureData = featureDataset.getFeatureData(featureKey);
      if (!config.keepRangeBetweenDatasets && featureData) {
        // Use min/max from threshold if there is a matching one, otherwise use feature min/max
        const threshold = featureThresholds.find(thresholdMatchFinder(featureKey, featureData.unit));
        if (threshold && isThresholdNumeric(threshold)) {
          setColorRampMin(threshold.min);
          setColorRampMax(threshold.max);
        } else {
          setColorRampMin(featureData.min);
          setColorRampMax(featureData.max);
        }
      }
    },
    [featureThresholds, config.keepRangeBetweenDatasets]
  );

  // DATASET LOADING ///////////////////////////////////////////////////////

  const handleProgressUpdate = useCallback((complete: number, total: number): void => {
    startTransition(() => {
      setDatasetLoadProgress(Math.round((complete / total) * 100));
    });
  }, []);

  /**
   * Replaces the current dataset with another loaded dataset. Handles cleanup and state changes.
   * @param newDataset the new Dataset to replace the existing with. If null, does nothing.
   * @param newDatasetKey the key of the new dataset in the Collection.
   * @returns a Promise<void> that resolves when the loading is complete.
   */
  const replaceDataset = useCallback(
    async (newDataset: Dataset, newDatasetKey: string): Promise<void> => {
      console.trace("Replacing dataset with " + newDatasetKey + ".");
      // TODO: Change the way flags are handled to prevent flickering during dataset replacement
      setDatasetOpen(false);

      // Dispose of the old dataset
      if (dataset !== null) {
        dataset.dispose();
      }
      // State updates
      clearBanners();
      setDataset(newDataset);
      setDatasetKey(newDatasetKey);

      // Only change the feature if there's no equivalent in the new dataset
      let newFeatureKey = featureKey;
      if (!newDataset.hasFeatureKey(newFeatureKey)) {
        // No equivalent, so default to first feature
        newFeatureKey = newDataset.featureKeys[0];
      }
      replaceFeature(newDataset, newFeatureKey);
      resetColorRampRangeToDefaults(newDataset, newFeatureKey);
      setFeatureKey(newFeatureKey);

      await canv.setDataset(newDataset);
      canv.setFeatureKey(newFeatureKey);

      // Clamp frame to new range
      const newFrame = Math.min(currentFrame, canv.getTotalFrames() - 1);
      await setFrame(newFrame);

      setFindTrackInput("");
      if (selectedBackdropKey && !newDataset.hasBackdrop(selectedBackdropKey)) {
        setSelectedBackdropKey(null);
      }
      setSelectedTrack(null);
      setDatasetOpen(true);
      setFeatureThresholds(validateThresholds(newDataset, featureThresholds));
      console.log("Dataset metadata:", newDataset.metadata);
      console.log("Num Items:" + newDataset?.numObjects);
    },
    [
      dataset,
      featureKey,
      canv,
      currentFrame,
      getUrlParams,
      replaceFeature,
      resetColorRampRangeToDefaults,
      featureThresholds,
    ]
  );

  // INITIAL SETUP  ////////////////////////////////////////////////////////////////

  // Only retrieve parameters once, because the URL can be updated by state updates
  // and lose information (like the track, feature, time, etc.) that isn't
  // accessed in the first render.
  const initialUrlParams = useConstructor(() => {
    return urlUtils.loadFromUrlSearchParams(searchParams);
  });

  // Load URL parameters into the state that don't require a dataset to be loaded.
  // This reduces flicker on initial load.
  useEffect(() => {
    // Load the currently selected color ramp info from the URL, if it exists.
    if (initialUrlParams.colorRampKey && colorRampData.has(initialUrlParams.colorRampKey)) {
      setColorRampKey(initialUrlParams.colorRampKey);
    }
    if (initialUrlParams.colorRampReversed) {
      setColorRampReversed(initialUrlParams.colorRampReversed);
    }
    if (initialUrlParams.categoricalPalette) {
      setCategoricalPalette(initialUrlParams.categoricalPalette);
    }
  }, []);

  // Break React rules to prevent a race condition where the initial dataset is reloaded
  // when useEffect gets fired twice. This caused certain URL parameters like time to get
  // lost or reset.
  const isLoadingInitialDataset = useRef<boolean>(false);

  // Attempt to load database and collections data from the URL.
  // This is memoized so that it only runs one time on startup.
  useEffect(() => {
    const loadInitialDataset = async (): Promise<void> => {
      if (isLoadingInitialDataset.current || isInitialDatasetLoaded) {
        return;
      }
      setIsDatasetLoading(true);
      isLoadingInitialDataset.current = true;
      let newCollection: Collection;
      let datasetKey: string;

      const locationHasCollectionAndDataset = (location: Location): boolean => {
        return location.state && "collection" in location.state && "datasetKey" in location.state;
      };

      // Check if we were passed a collection + dataset from the previous page.
      if (locationHasCollectionAndDataset(location)) {
        // Collect from previous page state
        const { collection: stateCollection, datasetKey: stateDatasetKey } = location.state as LocationState;
        datasetKey = stateDatasetKey;
        newCollection = stateCollection;
      } else {
        // Collect from URL
        const collectionUrlParam = initialUrlParams.collection;
        const datasetParam = initialUrlParams.dataset;

        if (datasetParam && urlUtils.isUrl(datasetParam) && !collectionUrlParam) {
          // Dataset is a URL and no collection URL is provided;
          // Make a dummy collection that will include only this dataset
          newCollection = Collection.makeCollectionFromSingleDataset(datasetParam);
          datasetKey = newCollection.getDefaultDatasetKey();
        } else {
          if (!collectionUrlParam) {
            showAlert({
              message: "No dataset loaded.",
              type: "info",
              closable: false,
              description: [
                "You'll need to load a dataset to use Timelapse Feature Explorer.",
                "If you have a dataset, load it from the menu above. Otherwise, return to the homepage to see our published datasets.",
              ],
              action: <Link to="/">Return to homepage</Link>,
            });
            console.error("No collection URL or dataset URL provided.");
            setIsDatasetLoading(false);
            return;
          }
          // Try loading the collection, with the default collection as a fallback.
          try {
            newCollection = await Collection.loadCollection(collectionUrlParam);
            datasetKey = datasetParam || newCollection.getDefaultDatasetKey();
          } catch (error) {
            console.error(error);
            showAlert({
              message: "Dataset could not be loaded.",
              type: "error",
              closable: false,
              description: [
                'Encountered the following error when loading the dataset: "' + (error as Error).message + '"',
                "Check your network connection and access to the dataset path, or use the browser console to view details. Otherwise, contact the dataset creator as there may be missing files.",
              ],
              action: <Link to="/">Return to homepage</Link>,
            });
            setIsDatasetLoading(false);
            return;
          }
        }
      }

      setCollection(newCollection);
      setDatasetLoadProgress(null);
      const datasetResult = await newCollection.tryLoadDataset(datasetKey, handleProgressUpdate, arrayLoader);

      if (!datasetResult.loaded) {
        console.error(datasetResult.errorMessage);
        notificationApi["error"]({
          message: "Error loading dataset: ",
          description: datasetResult.errorMessage,
          placement: "bottomLeft",
          duration: 4,
        });
        setIsDatasetLoading(false);
        return;
      }
      // Add the collection to the recent collections list
      addRecentCollection({ url: newCollection.getUrl() });

      if (!isInitialDatasetLoaded) {
        await replaceDataset(datasetResult.dataset, datasetKey);
        setIsInitialDatasetLoaded(true);
      }
      setIsDatasetLoading(false);
      return;
    };
    loadInitialDataset();
  }, []);

  // Load additional properties from the URL, including the time, track, and feature.
  // Run only once after the first dataset has been loaded.
  useEffect(() => {
    if (!isInitialDatasetLoaded) {
      return;
    }
    const setupInitialParameters = async (): Promise<void> => {
      if (initialUrlParams.thresholds) {
        if (dataset) {
          setFeatureThresholds(validateThresholds(dataset, initialUrlParams.thresholds));
        } else {
          setFeatureThresholds(initialUrlParams.thresholds);
        }
      }
      let newFeatureKey = featureKey;
      if (initialUrlParams.feature && dataset) {
        // Load feature (if unset, do nothing because replaceDataset already loads a default)
        newFeatureKey = replaceFeature(dataset, dataset.findFeatureByKeyOrName(initialUrlParams.feature) || featureKey);
      }
      // Range, track, and time setting must be done after the dataset and feature is set.
      if (initialUrlParams.range) {
        setColorRampMin(initialUrlParams.range[0]);
        setColorRampMax(initialUrlParams.range[1]);
      } else {
        // Load default range from dataset for the current feature
        dataset && resetColorRampRangeToDefaults(dataset, newFeatureKey);
      }

      if (initialUrlParams.track && initialUrlParams.track >= 0) {
        // Highlight the track. Seek to start of frame only if time is not defined.
        findTrack(initialUrlParams.track, initialUrlParams.time !== undefined);
      }
      if (initialUrlParams.time && initialUrlParams.time >= 0) {
        // Load time (if unset, defaults to track time or default t=0)
        const newTime = initialUrlParams.time;
        await canv.setFrame(newTime);
        setCurrentFrame(newTime); // Force render
        setFrameInput(newTime);
      }

      const backdropKey = initialUrlParams.selectedBackdropKey;
      if (backdropKey) {
        if (dataset?.hasBackdrop(backdropKey)) {
          setSelectedBackdropKey(backdropKey);
        }
      }
      if (initialUrlParams.config) {
        updateConfig(initialUrlParams.config);
      }
      if (initialUrlParams.scatterPlotConfig) {
        const newScatterPlotConfig = initialUrlParams.scatterPlotConfig;
        // For backwards-compatibility, cast xAxis and yAxis to feature keys.
        if (newScatterPlotConfig.xAxis) {
          const xAxis = newScatterPlotConfig.xAxis;
          newScatterPlotConfig.xAxis =
            xAxis === SCATTERPLOT_TIME_FEATURE.value ? xAxis : dataset?.findFeatureByKeyOrName(xAxis);
        }
        if (newScatterPlotConfig.yAxis) {
          const yAxis = newScatterPlotConfig.yAxis;
          newScatterPlotConfig.yAxis =
            yAxis === SCATTERPLOT_TIME_FEATURE.value ? yAxis : dataset?.findFeatureByKeyOrName(yAxis);
        }
        updateScatterPlotConfig(newScatterPlotConfig);
      }
    };

    setupInitialParameters();
  }, [isInitialDatasetLoaded]);

  // DISPLAY CONTROLS //////////////////////////////////////////////////////
  const handleDatasetChange = useCallback(
    async (newDatasetKey: string): Promise<void> => {
      if (newDatasetKey !== datasetKey && collection) {
        setIsDatasetLoading(true);
        setDatasetLoadProgress(null);
        const result = await collection.tryLoadDataset(newDatasetKey, handleProgressUpdate, arrayLoader);
        if (result.loaded) {
          await replaceDataset(result.dataset, newDatasetKey);
        } else {
          // TODO: What happens when you try to load a bad dataset from the dropdown? Notifications?
          console.error(result.errorMessage);
          notificationApi["error"]({
            message: "Error loading dataset:",
            description: result.errorMessage,
            placement: "bottomLeft",
            duration: 4,
          });
        }
        setIsDatasetLoading(false);
      }
    },
    [replaceDataset, handleProgressUpdate, collection, datasetKey]
  );

  /**
   * Attempt to load a URL provided in the Load menu.
   * The URL may either be a collection or a dataset, so handle it as an ambiguous URL.
   * @throws an error if the URL could not be loaded.
   * @returns the absolute path of the URL resource that was loaded.
   */
  const handleDatasetLoad = useCallback(
    (newCollection: Collection, newDatasetKey: string, newDataset: Dataset): void => {
      setCollection(newCollection);
      setFeatureThresholds([]); // Clear when switching collections
      replaceDataset(newDataset, newDatasetKey);
    },
    [replaceDataset]
  );

  const getFeatureValue = useCallback(
    (id: number): string => {
      if (!featureKey || !dataset) {
        return "";
      }
      // Look up feature value from id
      const featureData = dataset.getFeatureData(featureKey);
      // ?? is a nullish coalescing operator; it checks for null + undefined values
      // (safe for falsy values like 0 or NaN, which are valid feature values)
      let featureValue = featureData?.data[id] ?? -1;
      featureValue = isFinite(featureValue) ? featureValue : NaN;
      const unitsLabel = featureData?.unit ? ` ${featureData?.unit}` : "";
      // Check if int, otherwise return float
      return numberToStringDecimal(featureValue, 3) + unitsLabel;
    },
    [featureKey, dataset]
  );

  // SCRUBBING CONTROLS ////////////////////////////////////////////////////
  timeControls.setFrameCallback(setFrame);

  const handleKeyDown = useCallback(
    ({ key }: KeyboardEvent): void => {
      if (key === "ArrowLeft" || key === "Left") {
        timeControls.advanceFrame(-1);
      } else if (key === "ArrowRight" || key === "Right") {
        timeControls.advanceFrame(1);
      }
    },
    [timeControls]
  );

  useEffect(() => {
    window.addEventListener("keydown", handleKeyDown);
    return () => {
      window.removeEventListener("keydown", handleKeyDown);
    };
  }, [handleKeyDown]);

  // Store the current value of the time slider as its own state, and update
  // the frame using a debounced value to prevent constant updates as it moves.
  const debouncedFrameInput = useDebounce(frameInput, 250);
  useEffect(() => {
    setFrame(debouncedFrameInput);
  }, [debouncedFrameInput]);

  // When the slider is released, check if playback was occurring and resume it.
  // We need to attach the pointerup event listener to the document because it will not fire
  // if the user releases the pointer outside of the slider.
  useEffect(() => {
    const checkIfPlaybackShouldUnpause = async (): Promise<void> => {
      setFrame(frameInput);
      if (isTimeSliderDraggedDuringPlayback) {
        // Update the frame and optionally unpause playback when the slider is released.
        setIsTimeSliderDraggedDuringPlayback(false);
        timeControls.play(); // resume playing
      }
    };

    document.addEventListener("pointerup", checkIfPlaybackShouldUnpause);
    return () => {
      document.removeEventListener("pointerup", checkIfPlaybackShouldUnpause);
    };
  });

  // RECORDING CONTROLS ////////////////////////////////////////////////////

  // Update the callback for TimeControls and RecordingControls if it changes.
  timeControls.setFrameCallback(setFrame);

  const setFrameAndRender = useCallback(
    async (frame: number) => {
      await setFrame(frame);
      canv.render();
    },
    [setFrame, canv]
  );

  // RENDERING /////////////////////////////////////////////////////////////

  const openCopyNotification = (): void => {
    navigator.clipboard.writeText(document.URL);
    notificationApi["success"]({
      message: "URL copied to clipboard",
      placement: "bottomLeft",
      duration: 4,
      icon: <CheckCircleOutlined style={{ color: theme.color.text.success }} />,
    });
  };

  const getFeatureDropdownData = useCallback((): { value: string; label: string }[] => {
    if (!dataset) {
      return [];
    }
    // Add units to the dataset feature names if present
    return dataset.featureKeys.map((key) => {
      return { value: key, label: dataset.getFeatureNameWithUnits(key) };
    });
  }, [dataset]);

  const disableUi: boolean = isRecording || !datasetOpen;
  const disableTimeControlsUi = disableUi;

  // Show min + max marks on the color ramp slider if a feature is selected and
  // is currently being thresholded/filtered on.
  const getColorMapSliderMarks = (): undefined | number[] => {
    const featureData = dataset?.getFeatureData(featureKey);
    if (!featureData || featureThresholds.length === 0) {
      return undefined;
    }
    const threshold = featureThresholds.find(thresholdMatchFinder(featureKey, featureData.unit));
    if (!threshold || !isThresholdNumeric(threshold)) {
      return undefined;
    }
    return [threshold.min, threshold.max];
  };

  let hoveredFeatureValue = "";
  if (lastHoveredId !== null && dataset) {
    const featureVal = getFeatureValue(lastHoveredId);
    const categories = dataset.getFeatureCategories(featureKey);
    if (categories !== null) {
      hoveredFeatureValue = categories[Number.parseInt(featureVal, 10)];
    } else {
      hoveredFeatureValue = featureVal;
    }
  }

  return (
    <div>
      <div ref={notificationContainer}>{notificationContextHolder}</div>
      <SmallScreenWarning />

      <Header alertElement={bannerElement} headerOpensInNewTab={true}>
        <h3>{collection?.metadata.name ?? null}</h3>
        <FlexRowAlignCenter $gap={12} $wrap="wrap">
          <FlexRowAlignCenter $gap={2} $wrap="wrap">
            <LoadDatasetButton onLoad={handleDatasetLoad} currentResourceUrl={collection?.url || datasetKey} />
            <Export
              totalFrames={dataset?.numberOfFrames || 0}
              setFrame={setFrameAndRender}
              getCanvas={() => canv.domElement}
              // Stop playback when exporting
              onClick={() => timeControls.pause()}
              currentFrame={currentFrame}
              defaultImagePrefix={datasetKey + "-" + featureKey}
              disabled={dataset === null}
              setIsRecording={setIsRecording}
            />
            <TextButton onClick={openCopyNotification}>
              <LinkOutlined />
              <p>Copy URL</p>
            </TextButton>
          </FlexRowAlignCenter>
          <HelpDropdown />
        </FlexRowAlignCenter>
      </Header>

      {/** Main Content: Contains canvas and plot, ramp controls, time controls, etc. */}
      <div className={styles.mainContent}>
        {/** Top Control Bar */}
        <FlexRowAlignCenter $gap={20} style={{ margin: "16px 0", flexWrap: "wrap" }}>
          <SelectionDropdown
            disabled={disableUi}
            label="Dataset"
            selected={datasetKey}
            buttonType="primary"
            items={collection?.getDatasetKeys() || []}
            onChange={handleDatasetChange}
          />
<<<<<<< HEAD
          <SelectionDropdown
            disabled={disableUi}
            label="Feature"
            selected={featureKey}
            items={getFeatureDropdownData()}
            onChange={(value: string) => {
              if (value !== featureKey && dataset) {
                replaceFeature(dataset, value);
                resetColorRampRangeToDefaults(dataset, value);
                reportFeatureSelected(dataset, value);
              }
            }}
          />
=======
          <FlexRow $gap={6}>
            <SelectionDropdown
              disabled={disableUi}
              label="Feature"
              showTooltip={true}
              // TODO: Once dropdowns are refactored, add description into tooltips
              // dataset?.getFeatureData(featureKey)?.description ? (
              //   // Show as larger element with subtitle if description is given
              //   <FlexColumn>
              //     <span style={{ fontSize: "14px" }}>
              //       {featureKey && dataset?.getFeatureNameWithUnits(featureKey)}
              //     </span>
              //     <span style={{ fontSize: "13px", opacity: "0.9" }}>
              //       {dataset?.getFeatureData(featureKey)?.description}
              //     </span>
              //   </FlexColumn>
              // ) : (
              //   dataset?.getFeatureNameWithUnits(featureKey)
              // )
              selected={featureKey}
              items={getFeatureDropdownData()}
              onChange={(value) => {
                if (value !== featureKey && dataset) {
                  replaceFeature(dataset, value);
                  resetColorRampRangeToDefaults(dataset, value);
                  reportFeatureSelected(dataset, value);
                }
              }}
            />
            <GlossaryPanel dataset={dataset} />
          </FlexRow>
>>>>>>> cd4b3413

          <ColorRampDropdown
            knownColorRamps={KNOWN_COLOR_RAMPS}
            colorRampsToDisplay={DISPLAY_COLOR_RAMP_KEYS}
            selectedRamp={colorRampKey}
            reversed={colorRampReversed}
            onChangeRamp={(name, reversed) => {
              setColorRampKey(name);
              setColorRampReversed(reversed);
            }}
            disabled={disableUi}
            knownCategoricalPalettes={KNOWN_CATEGORICAL_PALETTES}
            categoricalPalettesToDisplay={DISPLAY_CATEGORICAL_PALETTE_KEYS}
            useCategoricalPalettes={dataset?.isFeatureCategorical(featureKey) || false}
            numCategories={dataset?.getFeatureCategories(featureKey)?.length || 1}
            selectedPalette={categoricalPalette}
            onChangePalette={setCategoricalPalette}
          />
        </FlexRowAlignCenter>

        {/* Organize the main content areas */}
        <div className={styles.contentPanels}>
          <div className={styles.canvasPanel}>
            {/** Canvas */}
            <div className={styles.canvasTopAndCanvasContainer}>
              <div className={styles.canvasTopContainer}>
                <h3 style={{ margin: "0" }}>
                  {dataset ? dataset.getFeatureNameWithUnits(featureKey) : "Feature value range"}
                </h3>
                <FlexRowAlignCenter $gap={12} style={{ flexWrap: "wrap", justifyContent: "space-between" }}>
                  <div style={{ flexBasis: 250, flexShrink: 2, flexGrow: 2, minWidth: "75px" }}>
                    {
                      // Render either a categorical color picker or a range slider depending on the feature type
                      dataset?.isFeatureCategorical(featureKey) ? (
                        <CategoricalColorPicker
                          categories={dataset.getFeatureCategories(featureKey) || []}
                          selectedPalette={categoricalPalette}
                          onChangePalette={setCategoricalPalette}
                          disabled={disableUi}
                        />
                      ) : (
                        <LabeledSlider
                          type="range"
                          min={colorRampMin}
                          max={colorRampMax}
                          minSliderBound={dataset?.getFeatureData(featureKey)?.min}
                          maxSliderBound={dataset?.getFeatureData(featureKey)?.max}
                          onChange={function (min: number, max: number): void {
                            setColorRampMin(min);
                            setColorRampMax(max);
                          }}
                          marks={getColorMapSliderMarks()}
                          disabled={disableUi}
                        />
                      )
                    }
                  </div>
                  <div style={{ flexBasis: 100, flexShrink: 1, flexGrow: 1, width: "fit-content" }}>
                    <Checkbox
                      checked={config.keepRangeBetweenDatasets}
                      onChange={() => {
                        // Invert lock on range
                        updateConfig({ keepRangeBetweenDatasets: !config.keepRangeBetweenDatasets });
                      }}
                    >
                      Keep range when switching datasets and features
                    </Checkbox>
                  </div>
                </FlexRowAlignCenter>
              </div>
              <HoverTooltip
                tooltipContent={
                  <>
                    <p>Track ID: {lastHoveredId && dataset?.getTrackId(lastHoveredId)}</p>
                    <p>
                      {dataset?.getFeatureName(featureKey) || "Feature"}:{" "}
                      <span style={{ whiteSpace: "nowrap" }}>{hoveredFeatureValue}</span>
                    </p>
                  </>
                }
                disabled={!showHoveredId}
              >
                <CanvasWrapper
                  loading={isDatasetLoading}
                  loadingProgress={datasetLoadProgress}
                  canv={canv}
                  collection={collection || null}
                  dataset={dataset}
                  selectedBackdropKey={selectedBackdropKey}
                  colorRamp={getColorMap(colorRampData, colorRampKey, colorRampReversed)}
                  colorRampMin={colorRampMin}
                  colorRampMax={colorRampMax}
                  categoricalColors={categoricalPalette}
                  selectedTrack={selectedTrack}
                  config={config}
                  onTrackClicked={(track) => {
                    setFindTrackInput(track?.trackId.toString() || "");
                    setSelectedTrack(track);
                  }}
                  inRangeLUT={inRangeLUT}
                  onMouseHover={(id: number): void => {
                    const isObject = id !== BACKGROUND_ID;
                    setShowHoveredId(isObject);
                    if (isObject) {
                      setLastHoveredId(id);
                    }
                  }}
                  onMouseLeave={() => setShowHoveredId(false)}
                  showAlert={isInitialDatasetLoaded ? showAlert : undefined}
                />
              </HoverTooltip>
            </div>

            {/** Time Control Bar */}
            <div className={styles.timeControls}>
              {timeControls.isPlaying() || isTimeSliderDraggedDuringPlayback ? (
                // Swap between play and pause button
                <IconButton type="primary" disabled={disableTimeControlsUi} onClick={() => timeControls.pause()}>
                  <PauseOutlined />
                </IconButton>
              ) : (
                <IconButton type="primary" disabled={disableTimeControlsUi} onClick={() => timeControls.play()}>
                  <CaretRightOutlined />
                </IconButton>
              )}

              <div
                className={styles.timeSliderContainer}
                onPointerDownCapture={() => {
                  if (timeControls.isPlaying()) {
                    // If the slider is dragged while playing, pause playback.
                    timeControls.pause();
                    setIsTimeSliderDraggedDuringPlayback(true);
                  }
                }}
              >
                <Slider
                  min={0}
                  max={dataset ? dataset.numberOfFrames - 1 : 0}
                  disabled={disableTimeControlsUi}
                  value={frameInput}
                  onChange={(value) => {
                    setFrameInput(value);
                  }}
                />
              </div>

              <IconButton
                disabled={disableTimeControlsUi}
                onClick={() => timeControls.advanceFrame(-1)}
                type="outlined"
              >
                <StepBackwardFilled />
              </IconButton>
              <IconButton disabled={disableTimeControlsUi} onClick={() => timeControls.advanceFrame(1)} type="outlined">
                <StepForwardFilled />
              </IconButton>

              <SpinBox
                min={0}
                max={dataset?.numberOfFrames && dataset?.numberOfFrames - 1}
                value={frameInput}
                onChange={setFrame}
                disabled={disableTimeControlsUi}
                wrapIncrement={true}
              />
              <div style={{ display: "flex", flexDirection: "row", flexGrow: 1, justifyContent: "flex-end" }}>
                <PlaybackSpeedControl
                  fps={playbackFps}
                  onChange={(fps) => {
                    setPlaybackFps(fps);
                    timeControls.setPlaybackFps(fps);
                  }}
                  disabled={disableTimeControlsUi}
                />
              </div>
            </div>
          </div>
          <div className={styles.sidePanels}>
            <div className={styles.plotAndFiltersPanel}>
              <Tabs
                type="card"
                style={{ marginBottom: 0, width: "100%" }}
                size="large"
                activeKey={config.openTab}
                onChange={(key) => updateConfig({ openTab: key as TabType })}
                items={[
                  {
                    label: "Track plot",
                    key: TabType.TRACK_PLOT,
                    children: (
                      <div className={styles.tabContent}>
                        <PlotTab
                          findTrackInputText={findTrackInput}
                          setFindTrackInputText={setFindTrackInput}
                          findTrack={findTrack}
                          currentFrame={currentFrame}
                          dataset={dataset}
                          featureKey={featureKey}
                          selectedTrack={selectedTrack}
                          disabled={disableUi}
                        />
                      </div>
                    ),
                  },
                  {
                    label: "Scatter plot",
                    key: TabType.SCATTER_PLOT,
                    children: (
                      <div className={styles.tabContent}>
                        <ScatterPlotTab
                          dataset={dataset}
                          currentFrame={currentFrame}
                          selectedTrack={selectedTrack}
                          findTrack={findTrack}
                          setFrame={setFrameAndRender}
                          isVisible={config.openTab === TabType.SCATTER_PLOT}
                          isPlaying={timeControls.isPlaying() || isRecording}
                          selectedFeatureKey={featureKey}
                          colorRampMin={colorRampMin}
                          colorRampMax={colorRampMax}
                          colorRamp={getColorMap(colorRampData, colorRampKey, colorRampReversed)}
                          categoricalPalette={categoricalPalette}
                          inRangeIds={inRangeLUT}
                          viewerConfig={config}
                          scatterPlotConfig={scatterPlotConfig}
                          updateScatterPlotConfig={updateScatterPlotConfig}
                          showAlert={showAlert}
                        />
                      </div>
                    ),
                  },
                  {
                    label: `Filters ${featureThresholds.length > 0 ? `(${featureThresholds.length})` : ""}`,
                    key: TabType.FILTERS,
                    children: (
                      <div className={styles.tabContent}>
                        <FeatureThresholdsTab
                          featureThresholds={featureThresholds}
                          onChange={setFeatureThresholds}
                          dataset={dataset}
                          disabled={disableUi}
                          categoricalPalette={categoricalPalette}
                        />
                      </div>
                    ),
                  },
                  {
                    label: "Viewer settings",
                    key: TabType.SETTINGS,
                    children: (
                      <div className={styles.tabContent}>
                        <SettingsTab
                          config={config}
                          updateConfig={updateConfig}
                          dataset={dataset}
                          // TODO: This could be part of a dataset-specific settings object
                          selectedBackdropKey={selectedBackdropKey}
                          setSelectedBackdropKey={setSelectedBackdropKey}
                        />
                      </div>
                    ),
                  },
                ]}
              />
            </div>
          </div>
        </div>
      </div>
    </div>
  );
}

export default Viewer;<|MERGE_RESOLUTION|>--- conflicted
+++ resolved
@@ -835,26 +835,10 @@
             items={collection?.getDatasetKeys() || []}
             onChange={handleDatasetChange}
           />
-<<<<<<< HEAD
-          <SelectionDropdown
-            disabled={disableUi}
-            label="Feature"
-            selected={featureKey}
-            items={getFeatureDropdownData()}
-            onChange={(value: string) => {
-              if (value !== featureKey && dataset) {
-                replaceFeature(dataset, value);
-                resetColorRampRangeToDefaults(dataset, value);
-                reportFeatureSelected(dataset, value);
-              }
-            }}
-          />
-=======
           <FlexRow $gap={6}>
             <SelectionDropdown
               disabled={disableUi}
               label="Feature"
-              showTooltip={true}
               // TODO: Once dropdowns are refactored, add description into tooltips
               // dataset?.getFeatureData(featureKey)?.description ? (
               //   // Show as larger element with subtitle if description is given
@@ -881,7 +865,6 @@
             />
             <GlossaryPanel dataset={dataset} />
           </FlexRow>
->>>>>>> cd4b3413
 
           <ColorRampDropdown
             knownColorRamps={KNOWN_COLOR_RAMPS}
