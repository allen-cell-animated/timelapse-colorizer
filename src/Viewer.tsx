--- conflicted
+++ resolved
@@ -73,12 +73,8 @@
 import SmallScreenWarning from "./components/Modals/SmallScreenWarning";
 import PlaybackSpeedControl from "./components/PlaybackSpeedControl";
 import SpinBox from "./components/SpinBox";
-<<<<<<< HEAD
 import { CorrelationPlotTab, FeatureThresholdsTab, PlotTab, ScatterPlotTab, SettingsTab } from "./components/Tabs";
-=======
-import { FeatureThresholdsTab, PlotTab, ScatterPlotTab, SettingsTab } from "./components/Tabs";
 import CanvasHoverTooltip from "./components/Tooltips/CanvasHoverTooltip";
->>>>>>> 13cc9d2d
 
 // TODO: Refactor with styled-components
 import styles from "./Viewer.module.css";
@@ -938,6 +934,29 @@
             // TODO: This could be part of a dataset-specific settings object
             selectedBackdropKey={selectedBackdropKey}
             setSelectedBackdropKey={setSelectedBackdropKey}
+          />
+        </div>
+      ),
+    },
+    {
+      label: "Correlation plot",
+      key: TabType.CORRELATION_PLOT,
+      children: (
+        <div className={styles.tabContent}>
+          <CorrelationPlotTab
+            openScatterPlotTab={openScatterPlotTab}
+            workerPool={workerPool}
+            dataset={dataset}
+            isVisible={config.openTab === TabType.CORRELATION_PLOT}
+            isPlaying={timeControls.isPlaying() || isRecording}
+            colorRampMin={colorRampMin}
+            colorRampMax={colorRampMax}
+            colorRamp={getColorMap(colorRampData, colorRampKey, colorRampReversed)}
+            inRangeIds={inRangeLUT}
+            viewerConfig={config}
+            correlationPlotConfig={scatterPlotConfig}
+            updateCorrelationPlotConfig={updateScatterPlotConfig}
+            showAlert={showAlert}
           />
         </div>
       ),
@@ -1230,112 +1249,7 @@
                 size="large"
                 activeKey={config.openTab}
                 onChange={(key) => updateConfig({ openTab: key as TabType })}
-<<<<<<< HEAD
-                items={[
-                  {
-                    label: "Track plot",
-                    key: TabType.TRACK_PLOT,
-                    children: (
-                      <div className={styles.tabContent}>
-                        <PlotTab
-                          setFrame={setFrameAndRender}
-                          findTrackInputText={findTrackInput}
-                          setFindTrackInputText={setFindTrackInput}
-                          findTrack={findTrack}
-                          currentFrame={currentFrame}
-                          dataset={dataset}
-                          featureKey={featureKey}
-                          selectedTrack={selectedTrack}
-                          disabled={disableUi}
-                        />
-                      </div>
-                    ),
-                  },
-                  {
-                    label: "Scatter plot",
-                    key: TabType.SCATTER_PLOT,
-                    children: (
-                      <div className={styles.tabContent}>
-                        <ScatterPlotTab
-                          dataset={dataset}
-                          currentFrame={currentFrame}
-                          selectedTrack={selectedTrack}
-                          findTrack={findTrack}
-                          setFrame={setFrameAndRender}
-                          isVisible={config.openTab === TabType.SCATTER_PLOT}
-                          isPlaying={timeControls.isPlaying() || isRecording}
-                          selectedFeatureKey={featureKey}
-                          colorRampMin={colorRampMin}
-                          colorRampMax={colorRampMax}
-                          colorRamp={getColorMap(colorRampData, colorRampKey, colorRampReversed)}
-                          categoricalPalette={categoricalPalette}
-                          inRangeIds={inRangeLUT}
-                          viewerConfig={config}
-                          scatterPlotConfig={scatterPlotConfig}
-                          updateScatterPlotConfig={updateScatterPlotConfig}
-                          showAlert={showAlert}
-                        />
-                      </div>
-                    ),
-                  },
-                  {
-                    label: "Correlation plot",
-                    key: TabType.CORRELATION_PLOT,
-                    children: (
-                      <div className={styles.tabContent}>
-                        <CorrelationPlotTab
-                          openScatterPlotTab={openScatterPlotTab}
-                          workerPool={workerPool}
-                          dataset={dataset}
-                          isVisible={config.openTab === TabType.CORRELATION_PLOT}
-                          isPlaying={timeControls.isPlaying() || isRecording}
-                          colorRampMin={colorRampMin}
-                          colorRampMax={colorRampMax}
-                          colorRamp={getColorMap(colorRampData, colorRampKey, colorRampReversed)}
-                          inRangeIds={inRangeLUT}
-                          viewerConfig={config}
-                          correlationPlotConfig={scatterPlotConfig}
-                          updateCorrelationPlotConfig={updateScatterPlotConfig}
-                          showAlert={showAlert}
-                        />
-                      </div>
-                    ),
-                  },
-                  {
-                    label: `Filters ${featureThresholds.length > 0 ? `(${featureThresholds.length})` : ""}`,
-                    key: TabType.FILTERS,
-                    children: (
-                      <div className={styles.tabContent}>
-                        <FeatureThresholdsTab
-                          featureThresholds={featureThresholds}
-                          onChange={setFeatureThresholds}
-                          dataset={dataset}
-                          disabled={disableUi}
-                          categoricalPalette={categoricalPalette}
-                        />
-                      </div>
-                    ),
-                  },
-                  {
-                    label: "Viewer settings",
-                    key: TabType.SETTINGS,
-                    children: (
-                      <div className={styles.tabContent}>
-                        <SettingsTab
-                          config={config}
-                          updateConfig={updateConfig}
-                          dataset={dataset}
-                          // TODO: This could be part of a dataset-specific settings object
-                          selectedBackdropKey={selectedBackdropKey}
-                          setSelectedBackdropKey={setSelectedBackdropKey}
-                        />
-                      </div>
-                    ),
-                  },
-                ]}
-=======
                 items={tabItems}
->>>>>>> 13cc9d2d
               />
             </div>
           </div>
