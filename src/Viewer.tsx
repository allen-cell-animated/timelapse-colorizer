import {
  CaretRightOutlined,
  CheckCircleOutlined,
  LinkOutlined,
  PauseOutlined,
  StepBackwardFilled,
  StepForwardFilled,
} from "@ant-design/icons";
import { Checkbox, notification, Slider, Tabs } from "antd";
import { NotificationConfig } from "antd/es/notification/interface";
import React, { ReactElement, ReactNode, useCallback, useContext, useEffect, useMemo, useRef, useState } from "react";
import { Link, useLocation, useSearchParams } from "react-router-dom";

import {
  Dataset,
  DISPLAY_CATEGORICAL_PALETTE_KEYS,
  DISPLAY_COLOR_RAMP_KEYS,
  isThresholdNumeric,
  KNOWN_CATEGORICAL_PALETTES,
  KNOWN_COLOR_RAMPS,
  LoadTroubleshooting,
  ReportWarningCallback,
  TabType,
} from "./colorizer";
import { AnalyticsEvent, triggerAnalyticsEvent } from "./colorizer/utils/analytics";
import { thresholdMatchFinder } from "./colorizer/utils/data_utils";
import { useAnnotations, useConstructor, useDebounce, useRecentCollections } from "./colorizer/utils/react_utils";
import { showFailedUrlParseAlert } from "./components/Banner/alert_templates";
import { SelectItem } from "./components/Dropdowns/types";
import { SCATTERPLOT_TIME_FEATURE } from "./components/Tabs/scatter_plot_data_utils";
import { DEFAULT_PLAYBACK_FPS, INTERNAL_BUILD } from "./constants";
import { getDifferingProperties } from "./state/utils/data_validation";
import {
  loadViewerStateFromParams,
  selectSerializationDependencies,
  serializeViewerState,
} from "./state/utils/store_io";
import { makeDebouncedCallback } from "./state/utils/store_utils";
import { FlexRow, FlexRowAlignCenter } from "./styles/utils";
import { LocationState } from "./types";
import { loadInitialCollectionAndDataset } from "./utils/dataset_load_utils";

import CanvasOverlay from "./colorizer/CanvasOverlay";
import Collection from "./colorizer/Collection";
import ColorizeCanvas2D, { BACKGROUND_ID } from "./colorizer/ColorizeCanvas2D";
import { FeatureType } from "./colorizer/Dataset";
import { renderCanvasStateParamsSelector } from "./colorizer/IRenderCanvas";
import UrlArrayLoader from "./colorizer/loaders/UrlArrayLoader";
import { getSharedWorkerPool } from "./colorizer/workers/SharedWorkerPool";
import { AppThemeContext } from "./components/AppStyle";
import { useAlertBanner } from "./components/Banner";
import TextButton from "./components/Buttons/TextButton";
import CanvasWrapper from "./components/CanvasWrapper";
import CategoricalColorPicker from "./components/CategoricalColorPicker";
import ColorRampDropdown from "./components/Dropdowns/ColorRampDropdown";
import HelpDropdown from "./components/Dropdowns/HelpDropdown";
import SelectionDropdown from "./components/Dropdowns/SelectionDropdown";
import Export from "./components/Export";
import GlossaryPanel from "./components/GlossaryPanel";
import Header from "./components/Header";
import IconButton from "./components/IconButton";
import LabeledSlider from "./components/LabeledSlider";
import LoadDatasetButton from "./components/LoadDatasetButton";
import SmallScreenWarning from "./components/Modals/SmallScreenWarning";
import PlaybackSpeedControl from "./components/PlaybackSpeedControl";
import SpinBox from "./components/SpinBox";
import {
  AnnotationTab,
  CorrelationPlotTab,
  FeatureThresholdsTab,
  PlotTab,
  ScatterPlotTab,
  SettingsTab,
} from "./components/Tabs";
import CanvasHoverTooltip from "./components/Tooltips/CanvasHoverTooltip";
import { useViewerStateStore } from "./state/ViewerState";

// TODO: Refactor with styled-components
import styles from "./Viewer.module.css";

function Viewer(): ReactElement {
  // STATE INITIALIZATION /////////////////////////////////////////////////////////
  const theme = useContext(AppThemeContext);
  const location = useLocation();

  const [, startTransition] = React.useTransition();

  const canv = useConstructor(() => {
    const stateDeps = renderCanvasStateParamsSelector(useViewerStateStore.getState());
    const canvas = new CanvasOverlay(new ColorizeCanvas2D(), stateDeps);
    canvas.domElement.className = styles.colorizeCanvas;
    // Report frame load results to the store
    canvas.setOnFrameLoadCallback(useViewerStateStore.getState().setFrameLoadResult);
    useViewerStateStore.getState().setFrameLoadCallback(async (frame: number) => await canvas.setFrame(frame));
    return canvas;
  });

  // Shared worker pool for background operations (e.g. loading data)
  const workerPool = getSharedWorkerPool();
  const arrayLoader = useConstructor(() => new UrlArrayLoader(workerPool));

  // TODO: Refactor dataset dropdowns, color ramp controls, and time controls into separate
  // components to greatly reduce the state required for this component.
  // Get viewer state:
  const [colorRampMin, colorRampMax] = useViewerStateStore((state) => state.colorRampRange);
  const categoricalPalette = useViewerStateStore((state) => state.categoricalPalette);
  const collection = useViewerStateStore((state) => state.collection);
  const colorRampKey = useViewerStateStore((state) => state.colorRampKey);
  const colorRampReversed = useViewerStateStore((state) => state.isColorRampReversed);
  const currentFrame = useViewerStateStore((state) => state.currentFrame);
  const dataset = useViewerStateStore((state) => state.dataset);
  const datasetKey = useViewerStateStore((state) => state.datasetKey);
  const featureKey = useViewerStateStore((state) => state.featureKey);
  const featureThresholds = useViewerStateStore((state) => state.thresholds);
  const keepColorRampRange = useViewerStateStore((state) => state.keepColorRampRange);
  const openTab = useViewerStateStore((state) => state.openTab);
  const selectedPaletteKey = useViewerStateStore((state) => state.categoricalPaletteKey);
  const setCategoricalPalette = useViewerStateStore((state) => state.setCategoricalPalette);
  const setCollection = useViewerStateStore((state) => state.setCollection);
  const setColorRampKey = useViewerStateStore((state) => state.setColorRampKey);
  const setColorRampRange = useViewerStateStore((state) => state.setColorRampRange);
  const setColorRampReversed = useViewerStateStore((state) => state.setColorRampReversed);
  const setDataset = useViewerStateStore((state) => state.setDataset);
  const setFeatureKey = useViewerStateStore((state) => state.setFeatureKey);
  const setFrame = useViewerStateStore((state) => state.setFrame);
  const setKeepColorRampRange = useViewerStateStore((state) => state.setKeepColorRampRange);
  const setOpenTab = useViewerStateStore((state) => state.setOpenTab);
  const setScatterXAxis = useViewerStateStore((state) => state.setScatterXAxis);
  const setScatterYAxis = useViewerStateStore((state) => state.setScatterYAxis);
  const timeControls = useViewerStateStore((state) => state.timeControls);

  const isFeatureSelected = dataset !== null && featureKey !== null;
  const isFeatureCategorical = isFeatureSelected && dataset.isFeatureCategorical(featureKey);
  const featureCategories = isFeatureCategorical ? dataset.getFeatureCategories(featureKey) || [] : [];
  const featureNameWithUnits = isFeatureSelected ? dataset.getFeatureNameWithUnits(featureKey) : undefined;

  const [, addRecentCollection] = useRecentCollections();
  const annotationState = useAnnotations();

  const [isInitialDatasetLoaded, setIsInitialDatasetLoaded] = useState(false);
  const [isDatasetLoading, setIsDatasetLoading] = useState(false);
  const [datasetLoadProgress, setDatasetLoadProgress] = useState<number | null>(null);
  const [datasetOpen, setDatasetOpen] = useState(false);

  const [playbackFps, setPlaybackFps] = useState(DEFAULT_PLAYBACK_FPS);

  const [searchParams, setSearchParams] = useSearchParams();
  // Provides a mounting point for Antd's notification component. Otherwise, the notifications
  // are mounted outside of App and don't receive CSS styling variables.
  const notificationContainer = useRef<HTMLDivElement>(null);
  const notificationConfig: NotificationConfig = {
    getContainer: () => notificationContainer.current as HTMLElement,
  };
  const [notificationApi, notificationContextHolder] = notification.useNotification(notificationConfig);

  const { bannerElement, showAlert, clearBanners } = useAlertBanner();
  /** Alerts that should be shown for a dataset that is currently being loaded but is not yet displayed. */
  const pendingAlerts = useRef<(() => void)[]>([]);

  const [isRecording, setIsRecording] = useState(false);

  // TODO: Move all logic for the time slider into its own component!
  // Flag indicating that frameInput should not be synced with playback.
  const [isUserDirectlyControllingFrameInput, setIsUserDirectlyControllingFrameInput] = useState(false);

  useEffect(() => {
    if (timeControls.isPlaying()) {
      setIsUserDirectlyControllingFrameInput(false);
    }
  }, [timeControls.isPlaying()]);

  const timeSliderContainerRef = useRef<HTMLDivElement>(null);
  /** The frame selected by the time UI. Changes to frameInput are reflected in
   * canvas after a short delay.
   */
  const [frameInput, setFrameInput] = useState(0);
  const [lastValidHoveredId, setLastValidHoveredId] = useState<number>(-1);
  const [showObjectHoverInfo, setShowObjectHoverInfo] = useState(false);
  const currentHoveredId = showObjectHoverInfo ? lastValidHoveredId : null;

  // EVENT LISTENERS ////////////////////////////////////////////////////////
  const updateUrlParams = useCallback(
    // TODO: Update types for makeDebouncedCallback since right now it requires
    // an argument (even if it's a dummy one) to be passed to the callback.
    makeDebouncedCallback(() => {
      if (isInitialDatasetLoaded) {
        const params = serializeViewerState(useViewerStateStore.getState());
        setSearchParams(params, { replace: true });
      }
    }),
    [isInitialDatasetLoaded]
  );

  useEffect(() => {
    return useViewerStateStore.subscribe(selectSerializationDependencies, (state, prevState) => {
      // Ignore changes to the current frame during playback.
      const differingKeys = getDifferingProperties(state, prevState);
      const hasOnlyTimeChanged = differingKeys.size === 1 && differingKeys.has("currentFrame");

      if (
        differingKeys.size === 0 ||
        (hasOnlyTimeChanged && useViewerStateStore.getState().timeControls.isPlaying()) ||
        isRecording
      ) {
        return;
      }
      updateUrlParams(state);
    });
  }, [isRecording, updateUrlParams]);

  // Sync the time slider with the pending frame.
  useEffect(() => {
    // When user is controlling time slider, do not sync frame input w/ playback
    if (!isUserDirectlyControllingFrameInput) {
      return useViewerStateStore.subscribe((state) => state.pendingFrame, setFrameInput);
    }
    return;
  }, [isUserDirectlyControllingFrameInput]);

  // When the scatterplot tab is opened for the first time, set the default axes
  // to the selected feature and time.
  useEffect(() => {
    const unsubscribe = useViewerStateStore.subscribe(
      (state) => [state.openTab, state.dataset],
      ([openTab, dataset]) => {
        if (openTab === TabType.SCATTER_PLOT && dataset) {
          if (
            useViewerStateStore.getState().scatterXAxis === null &&
            useViewerStateStore.getState().scatterYAxis === null
          ) {
            setScatterXAxis(SCATTERPLOT_TIME_FEATURE.value);
            setScatterYAxis(featureKey);
          }
        }
      }
    );
    return unsubscribe;
  }, [dataset, featureKey]);

  // Warn on tab close if there is annotation data.
  useEffect(() => {
    const beforeUnloadHandler = (event: BeforeUnloadEvent): void => {
      if (annotationState.data.getLabels().length === 0) {
        return;
      }
      event.preventDefault();
      // Note that `event.returnValue` is deprecated for most (but not all) browsers.
      // https://developer.mozilla.org/en-US/docs/Web/API/Window/beforeunload_event
      event.returnValue = "You have unsaved annotations. Are you sure you want to leave?";
    };

    window.addEventListener("beforeunload", beforeUnloadHandler);
    return () => {
      window.removeEventListener("beforeunload", beforeUnloadHandler);
    };
  }, [annotationState.data]);

  // UTILITY METHODS /////////////////////////////////////////////////////////////

  /**
   * Fire a custom analytics event when a feature is selected.
   */
  const reportFeatureSelected = useCallback((featureDataset: Dataset, newFeatureKey: string): void => {
    const featureData = featureDataset.getFeatureData(newFeatureKey);
    if (featureData) {
      const range =
        featureData.type === FeatureType.CATEGORICAL
          ? featureData.categories!.length
          : featureData.max - featureData.min;
      triggerAnalyticsEvent(AnalyticsEvent.FEATURE_SELECTED, {
        featureType: featureData.type,
        featureRange: range,
      });
    }
  }, []);

  const openScatterPlotTab = useCallback(
    (xAxis: string, yAxis: string) => {
      setOpenTab(TabType.SCATTER_PLOT);
      setScatterXAxis(xAxis);
      setScatterYAxis(yAxis);
    },
    [setOpenTab, setScatterXAxis, setScatterYAxis]
  );

  // DATASET LOADING ///////////////////////////////////////////////////////

  const handleProgressUpdate = useCallback((complete: number, total: number): void => {
    startTransition(() => {
      setDatasetLoadProgress(Math.round((complete / total) * 100));
    });
  }, []);

  const showDatasetLoadError = useCallback(
    (errorMessage?: string): void => {
      const description: string[] = [
        errorMessage
          ? `Encountered the following error when loading the dataset: "${errorMessage}"`
          : "Encountered an error when loading the dataset.",
        LoadTroubleshooting.CHECK_FILE_OR_NETWORK,
      ];

      showAlert({
        type: "error",
        message: "Dataset could not be loaded.",
        description,
        closable: false,
        action: <Link to="/">Return to homepage</Link>,
      });
    },
    [showAlert]
  );

  const showDatasetLoadWarning: ReportWarningCallback = useCallback(
    (message: string, description: string | string[]) => {
      pendingAlerts.current.push(() => {
        showAlert({
          type: "warning",
          message: message,
          description: description,
          closable: true,
        });
      });
    },
    [showAlert]
  );

  const showMissingDatasetAlert = useCallback(() => {
    showAlert({
      message: "No dataset loaded.",
      type: "info",
      closable: false,
      description: [
        "You'll need to load a dataset to use Timelapse Feature Explorer.",
        "If you have a dataset, load it from the menu above. Otherwise, return to the homepage to see our published datasets.",
      ],
      action: <Link to="/">Return to homepage</Link>,
    });
  }, [showAlert]);

  /**
   * Replaces the current dataset with another loaded dataset. Handles cleanup and state changes.
   * @param newDataset the new Dataset to replace the existing with. If null, does nothing.
   * @param newDatasetKey the key of the new dataset in the Collection.
   * @returns a Promise<void> that resolves when the loading is complete.
   */
  const replaceDataset = useCallback(
    async (newDataset: Dataset, newDatasetKey: string): Promise<void> => {
      console.trace("Replacing dataset with " + newDatasetKey + ".");
      // TODO: Change the way flags are handled to prevent flickering during dataset replacement
      setDatasetOpen(false);

      // Dispose of the old dataset
      if (dataset !== null) {
        dataset.dispose();
      }

      // Manage dataset-related alert banners
      clearBanners();
      for (const alert of pendingAlerts.current) {
        alert();
      }
      pendingAlerts.current = [];

      // State updates
      setDataset(newDatasetKey, newDataset);

      setDatasetOpen(true);
      console.log("Dataset metadata:", newDataset.metadata);
      console.log("Num Items:" + newDataset?.numObjects);
    },
    [dataset, featureKey, canv, currentFrame, featureThresholds]
  );

  // INITIAL SETUP  ////////////////////////////////////////////////////////////////

  // Break React rules to prevent a race condition where the initial dataset is reloaded
  // when useEffect gets fired twice. This caused certain URL parameters like time to get
  // lost or reset.
  const isLoadingInitialDataset = useRef<boolean>(false);

  // Attempt to load database and collections data from the URL.
  // This is memoized so that it only runs one time on startup.
  useEffect(() => {
    const loadInitialDataset = async (): Promise<void> => {
      if (isLoadingInitialDataset.current || isInitialDatasetLoaded) {
        return;
      }

      setIsDatasetLoading(true);
      setDatasetLoadProgress(null);
      isLoadingInitialDataset.current = true;
      // Location can include a Collection object and a datasetKey to be loaded.
      const locationState = location.state as Partial<LocationState>;

      const result = await loadInitialCollectionAndDataset(searchParams, locationState, {
        arrayLoader,
        onLoadProgress: handleProgressUpdate,
        reportWarning: showDatasetLoadWarning,
        reportLoadError: showDatasetLoadError,
        reportMissingDataset: showMissingDatasetAlert,
      });

      if (!result) {
        setIsDatasetLoading(false);
        return;
      }

      const { collection: newCollection, dataset: newDataset, datasetKey: newDatasetKey } = result;
      setCollection(newCollection);
      addRecentCollection({ url: newCollection.getUrl() });
      await replaceDataset(newDataset, newDatasetKey);
      setIsInitialDatasetLoaded(true);
      setIsDatasetLoading(false);

      // Load the viewer state from the URL after the dataset is loaded.
      try {
        loadViewerStateFromParams(useViewerStateStore, searchParams);
      } catch (error) {
        console.error("Failed to load viewer state from URL:", error);
        showAlert(showFailedUrlParseAlert(window.location.href, error as Error));
      }
      return;
    };
    loadInitialDataset();
  }, []);

  // DISPLAY CONTROLS //////////////////////////////////////////////////////
  const handleDatasetChange = useCallback(
    async (newDatasetKey: string): Promise<void> => {
      if (newDatasetKey !== datasetKey && collection) {
        setIsDatasetLoading(true);
        setDatasetLoadProgress(null);
        const result = await collection.tryLoadDataset(newDatasetKey, {
          onLoadProgress: handleProgressUpdate,
          arrayLoader,
          reportWarning: showDatasetLoadWarning,
        });
        if (result.loaded) {
          await replaceDataset(result.dataset, newDatasetKey);
        } else {
          // Show notification popup for datasets that can't be loaded.
          console.error(result.errorMessage);
          notificationApi["error"]({
            message: "Dataset load failed",
            description: result.errorMessage,
            placement: "bottomLeft",
            duration: 12,
            style: {
              backgroundColor: theme.color.alert.fill.error,
              border: `1px solid ${theme.color.alert.border.error}`,
            },
          });
        }
        setIsDatasetLoading(false);
      }
    },
    [replaceDataset, handleProgressUpdate, collection, datasetKey]
  );

  /**
   * Attempt to load a URL provided in the Load menu.
   * The URL may either be a collection or a dataset, so handle it as an ambiguous URL.
   * @throws an error if the URL could not be loaded.
   * @returns the absolute path of the URL resource that was loaded.
   */
  const handleDatasetLoad = useCallback(
    (newCollection: Collection, newDatasetKey: string, newDataset: Dataset): void => {
      setCollection(newCollection);
      replaceDataset(newDataset, newDatasetKey);
    },
    [replaceDataset]
  );

  // SCRUBBING CONTROLS ////////////////////////////////////////////////////
  const handleKeyDown = useCallback(
    (e: KeyboardEvent): void => {
      if (e.target instanceof HTMLInputElement) {
        return;
      }
      if (e.key === "ArrowLeft" || e.key === "Left") {
        timeControls.advanceFrame(-1);
      } else if (e.key === "ArrowRight" || e.key === "Right") {
        timeControls.advanceFrame(1);
      }
    },
    [timeControls]
  );

  useEffect(() => {
    window.addEventListener("keydown", handleKeyDown);
    return () => {
      window.removeEventListener("keydown", handleKeyDown);
    };
  }, [handleKeyDown]);

  // Store the current value of the time slider as its own state, and update
  // the frame using a debounced value to prevent constant updates as it moves.
  const debouncedFrameInput = useDebounce(frameInput, 250);
  useEffect(() => {
    if (!timeControls.isPlaying() && currentFrame !== debouncedFrameInput) {
      setFrame(debouncedFrameInput);
    }
    // Dependency only contains debouncedFrameInput to prevent time from jumping back
    // to old debounced values when time playback is paused.
  }, [debouncedFrameInput]);

  // When the slider is released, check if playback was occurring and resume it.
  // We need to attach the pointerup event listener to the document because it will not fire
  // if the user releases the pointer outside of the slider.
  useEffect(() => {
    const checkIfPlaybackShouldUnpause = async (event: PointerEvent): Promise<void> => {
      const target = event.target;
      if (target && timeSliderContainerRef.current?.contains(target as Node)) {
        // If the user clicked and released on the slider, update the
        // time immediately.
        await setFrame(frameInput);
      }
<<<<<<< HEAD
      if (isUserDirectlyControllingFrameInput) {
        setFrame(frameInput).then(() => timeControls.play());
=======
      if (isTimeSliderDraggedDuringPlayback) {
        await setFrame(frameInput);
>>>>>>> ebc42fd7
        // Update the frame and unpause playback when the slider is released.
        setIsUserDirectlyControllingFrameInput(false);
      }
    };

    document.addEventListener("pointerup", checkIfPlaybackShouldUnpause);
    return () => {
      document.removeEventListener("pointerup", checkIfPlaybackShouldUnpause);
    };
  }, [isUserDirectlyControllingFrameInput, frameInput]);

  const onClickId = useCallback(
    (id: number) => {
      if (dataset) {
        annotationState.handleAnnotationClick(dataset, id);
      }
    },
    [dataset, annotationState.handleAnnotationClick]
  );

  // RENDERING /////////////////////////////////////////////////////////////

  const openCopyNotification = (): void => {
    navigator.clipboard.writeText(document.URL);
    notificationApi["success"]({
      message: "URL copied to clipboard",
      placement: "bottomLeft",
      duration: 4,
      icon: <CheckCircleOutlined style={{ color: theme.color.text.success }} />,
      style: {
        backgroundColor: theme.color.alert.fill.success,
        border: `1px solid ${theme.color.alert.border.success}`,
      },
    });
  };

  const datasetDropdownData = useMemo(() => collection?.getDatasetKeys() || [], [collection]);
  const featureDropdownData = useMemo((): SelectItem[] => {
    if (!dataset) {
      return [];
    }
    // Add units to the dataset feature names if present
    return dataset.featureKeys.map((key) => {
      return { value: key, label: dataset.getFeatureNameWithUnits(key) };
    });
  }, [dataset]);

  const disableUi: boolean = isRecording || !datasetOpen;
  const disableTimeControlsUi = disableUi;

  // TODO: Move into subcomponent for color ramp controls
  // Show min + max marks on the color ramp slider if a feature is selected and
  // is currently being thresholded/filtered on.
  const getColorMapSliderMarks = (): undefined | number[] => {
    if (dataset === null || featureKey === null || featureThresholds.length === 0) {
      return undefined;
    }
    const featureData = dataset.getFeatureData(featureKey);
    if (!featureData) {
      return undefined;
    }
    const threshold = featureThresholds.find(thresholdMatchFinder(featureKey, featureData.unit));
    if (!threshold || !isThresholdNumeric(threshold)) {
      return undefined;
    }
    return [threshold.min, threshold.max];
  };

  const allTabItems = [
    {
      label: "Track plot",
      key: TabType.TRACK_PLOT,
      children: (
        <div className={styles.tabContent}>
          <PlotTab disabled={disableUi} />
        </div>
      ),
    },
    {
      label: "Scatter plot",
      key: TabType.SCATTER_PLOT,
      children: (
        <div className={styles.tabContent}>
          <ScatterPlotTab
            isVisible={openTab === TabType.SCATTER_PLOT}
            isPlaying={timeControls.isPlaying() || isRecording}
            showAlert={showAlert}
          />
        </div>
      ),
    },
    {
      label: "Correlation plot",
      key: TabType.CORRELATION_PLOT,
      visible: INTERNAL_BUILD,
      children: (
        <div className={styles.tabContent}>
          <CorrelationPlotTab openScatterPlotTab={openScatterPlotTab} workerPool={workerPool} dataset={dataset} />
        </div>
      ),
    },
    {
      label: `Filters ${featureThresholds.length > 0 ? `(${featureThresholds.length})` : ""}`,
      key: TabType.FILTERS,
      children: (
        <div className={styles.tabContent}>
          <FeatureThresholdsTab disabled={disableUi} />
        </div>
      ),
    },
    {
      label: "Annotations",
      key: TabType.ANNOTATION,
      visible: INTERNAL_BUILD,
      children: (
        <div className={styles.tabContent}>
          <AnnotationTab annotationState={annotationState} hoveredId={currentHoveredId} />
        </div>
      ),
    },
    {
      label: "Viewer settings",
      key: TabType.SETTINGS,
      children: (
        <div className={styles.tabContent}>
          <SettingsTab />
        </div>
      ),
    },
  ];
  const tabItems = allTabItems.filter((item) => item.visible !== false);

  let datasetHeader: ReactNode = null;
  if (collection && collection.metadata.name) {
    datasetHeader = collection.metadata.name;
  } else if (dataset && dataset.metadata.name) {
    datasetHeader = dataset.metadata.name;
  } else if (dataset) {
    datasetHeader = <span style={{ color: theme.color.text.hint }}>Untitled dataset</span>;
  } else {
    datasetHeader = null;
  }

  return (
    <div>
      <div ref={notificationContainer}>{notificationContextHolder}</div>
      <SmallScreenWarning />

      <Header alertElement={bannerElement} headerOpensInNewTab={true}>
        <h3>{datasetHeader}</h3>
        <FlexRowAlignCenter $gap={12} $wrap="wrap">
          <FlexRowAlignCenter $gap={2} $wrap="wrap">
            <LoadDatasetButton
              onLoad={handleDatasetLoad}
              currentResourceUrl={collection?.url ?? datasetKey ?? ""}
              reportWarning={showDatasetLoadWarning}
            />
            <Export
              totalFrames={dataset?.numberOfFrames || 0}
              setFrame={setFrame}
              getCanvasExportDimensions={() => canv.getExportDimensions()}
              getCanvas={() => canv.domElement}
              // Stop playback when exporting
              onClick={() => timeControls.pause()}
              currentFrame={currentFrame}
              defaultImagePrefix={datasetKey + "-" + featureKey}
              disabled={dataset === null}
              setIsRecording={setIsRecording}
            />
            <TextButton onClick={openCopyNotification}>
              <LinkOutlined />
              <p>Copy URL</p>
            </TextButton>
          </FlexRowAlignCenter>
          <HelpDropdown />
        </FlexRowAlignCenter>
      </Header>

      {/** Main Content: Contains canvas and plot, ramp controls, time controls, etc. */}
      <div className={styles.mainContent}>
        {/** Top Control Bar */}
        <FlexRowAlignCenter $gap={20} style={{ margin: "16px 0", flexWrap: "wrap" }}>
          <SelectionDropdown
            disabled={disableUi}
            label="Dataset"
            selected={datasetKey ?? ""}
            buttonType="primary"
            items={datasetDropdownData}
            onChange={handleDatasetChange}
          />
          <FlexRow $gap={6}>
            <SelectionDropdown
              disabled={disableUi}
              label="Feature"
              // TODO: Show feature description here?
              selected={featureKey ?? undefined}
              items={featureDropdownData}
              onChange={(value) => {
                if (value !== featureKey && dataset) {
                  setFeatureKey(value);
                  reportFeatureSelected(dataset, value);
                }
              }}
            />
            <GlossaryPanel dataset={dataset} />
          </FlexRow>

          <ColorRampDropdown
            knownColorRamps={KNOWN_COLOR_RAMPS}
            colorRampsToDisplay={DISPLAY_COLOR_RAMP_KEYS}
            selectedRamp={colorRampKey}
            reversed={colorRampReversed}
            onChangeRamp={(name, reversed) => {
              setColorRampKey(name);
              setColorRampReversed(reversed);
            }}
            disabled={disableUi}
            knownCategoricalPalettes={KNOWN_CATEGORICAL_PALETTES}
            categoricalPalettesToDisplay={DISPLAY_CATEGORICAL_PALETTE_KEYS}
            useCategoricalPalettes={isFeatureCategorical}
            numCategories={Math.max(featureCategories.length, 1)}
            selectedPalette={categoricalPalette}
            selectedPaletteKey={selectedPaletteKey}
            onChangePalette={setCategoricalPalette}
          />
        </FlexRowAlignCenter>

        {/* Organize the main content areas */}
        <div className={styles.contentPanels}>
          <div className={styles.canvasPanel}>
            {/** Canvas */}
            <div className={styles.canvasTopAndCanvasContainer}>
              <div className={styles.canvasTopContainer}>
                <h3 style={{ margin: "0" }}>{featureNameWithUnits ?? "Feature value range"}</h3>
                <FlexRowAlignCenter $gap={12} style={{ flexWrap: "wrap", justifyContent: "space-between" }}>
                  <div style={{ flexBasis: 250, flexShrink: 2, flexGrow: 2, minWidth: "75px" }}>
                    {
                      // Render either a categorical color picker or a range slider depending on the feature type
                      isFeatureCategorical ? (
                        <CategoricalColorPicker categories={featureCategories} disabled={disableUi} />
                      ) : (
                        <LabeledSlider
                          type="range"
                          min={colorRampMin}
                          max={colorRampMax}
                          minSliderBound={featureKey !== null ? dataset?.getFeatureData(featureKey)?.min : undefined}
                          maxSliderBound={featureKey !== null ? dataset?.getFeatureData(featureKey)?.max : undefined}
                          onChange={function (min: number, max: number): void {
                            setColorRampRange([min, max]);
                          }}
                          marks={getColorMapSliderMarks()}
                          disabled={disableUi}
                        />
                      )
                    }
                  </div>
                  <div style={{ flexBasis: 100, flexShrink: 1, flexGrow: 1, width: "fit-content" }}>
                    <Checkbox
                      checked={keepColorRampRange}
                      onChange={() => {
                        // Invert lock on range
                        setKeepColorRampRange(!keepColorRampRange);
                      }}
                    >
                      Keep range when switching datasets and features
                    </Checkbox>
                  </div>
                </FlexRowAlignCenter>
              </div>
              <CanvasHoverTooltip
                lastValidHoveredId={lastValidHoveredId}
                showObjectHoverInfo={showObjectHoverInfo}
                annotationState={annotationState}
              >
                <CanvasWrapper
                  loading={isDatasetLoading}
                  loadingProgress={datasetLoadProgress}
                  canv={canv}
                  isRecording={isRecording}
                  onClickId={onClickId}
                  onMouseHover={(id: number): void => {
                    const isObject = id !== BACKGROUND_ID;
                    setShowObjectHoverInfo(isObject);
                    if (isObject) {
                      setLastValidHoveredId(id);
                    }
                  }}
                  onMouseLeave={() => setShowObjectHoverInfo(false)}
                  showAlert={showAlert}
                  annotationState={annotationState}
                />
              </CanvasHoverTooltip>
            </div>

            {/** Time Control Bar */}
            <div className={styles.timeControls}>
              {timeControls.isPlaying() || isUserDirectlyControllingFrameInput ? (
                // Swap between play and pause button
                <IconButton
                  type="primary"
                  disabled={disableTimeControlsUi}
                  onClick={() => {
                    timeControls.pause();
                    setFrameInput(currentFrame);
                  }}
                >
                  <PauseOutlined />
                </IconButton>
              ) : (
                <IconButton type="primary" disabled={disableTimeControlsUi} onClick={() => timeControls.play()}>
                  <CaretRightOutlined />
                </IconButton>
              )}

              <div
                ref={timeSliderContainerRef}
                className={styles.timeSliderContainer}
                onPointerDownCapture={() => {
                  if (timeControls.isPlaying()) {
                    // If the slider is dragged while playing, pause playback.
                    timeControls.pause();
                    setIsUserDirectlyControllingFrameInput(true);
                  }
                }}
              >
                <Slider
                  min={0}
                  max={dataset ? dataset.numberOfFrames - 1 : 0}
                  disabled={disableTimeControlsUi}
                  value={frameInput}
                  onChange={(value) => {
                    setFrameInput(value);
                  }}
                />
              </div>

              <IconButton
                disabled={disableTimeControlsUi}
                onClick={() => timeControls.advanceFrame(-1)}
                type="outlined"
              >
                <StepBackwardFilled />
              </IconButton>
              <IconButton disabled={disableTimeControlsUi} onClick={() => timeControls.advanceFrame(1)} type="outlined">
                <StepForwardFilled />
              </IconButton>

              <SpinBox
                min={0}
                max={dataset?.numberOfFrames && dataset?.numberOfFrames - 1}
                value={frameInput}
                onChange={setFrame}
                disabled={disableTimeControlsUi}
                wrapIncrement={true}
              />
              <div style={{ display: "flex", flexDirection: "row", flexGrow: 1, justifyContent: "flex-end" }}>
                <PlaybackSpeedControl
                  fps={playbackFps}
                  onChange={(fps) => {
                    setPlaybackFps(fps);
                    timeControls.setPlaybackFps(fps);
                  }}
                  disabled={disableTimeControlsUi}
                />
              </div>
            </div>
          </div>
          <div className={styles.sidePanels}>
            <div className={styles.plotAndFiltersPanel}>
              <Tabs
                type="card"
                style={{ marginBottom: 0, width: "100%" }}
                size="large"
                activeKey={openTab}
                onChange={(key) => setOpenTab(key as TabType)}
                items={tabItems}
              />
            </div>
          </div>
        </div>
      </div>
    </div>
  );
}

export default Viewer;<|MERGE_RESOLUTION|>--- conflicted
+++ resolved
@@ -516,13 +516,8 @@
         // time immediately.
         await setFrame(frameInput);
       }
-<<<<<<< HEAD
       if (isUserDirectlyControllingFrameInput) {
-        setFrame(frameInput).then(() => timeControls.play());
-=======
-      if (isTimeSliderDraggedDuringPlayback) {
         await setFrame(frameInput);
->>>>>>> ebc42fd7
         // Update the frame and unpause playback when the slider is released.
         setIsUserDirectlyControllingFrameInput(false);
       }
