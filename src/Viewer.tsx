--- conflicted
+++ resolved
@@ -998,42 +998,6 @@
           <AnnotationTab
             annotationState={annotationState}
             setTrackAndFrame={(track, frame) => {
-              findTrack(track, false);
-              setFrameAndRender(frame);
-            }}
-            dataset={dataset}
-          />
-        </div>
-      ),
-    },
-    {
-      label: "Viewer settings",
-      key: TabType.SETTINGS,
-      children: (
-        <div className={styles.tabContent}>
-          <SettingsTab
-            config={config}
-            updateConfig={updateConfig}
-            dataset={dataset}
-            // TODO: This could be part of a dataset-specific settings object
-            selectedBackdropKey={selectedBackdropKey}
-            setSelectedBackdropKey={setSelectedBackdropKey}
-          />
-        </div>
-      ),
-    },
-  ];
-<<<<<<< HEAD
-
-  if (INTERNAL_BUILD) {
-    tabItems.push({
-      label: "Annotations",
-      key: TabType.ANNOTATION,
-      children: (
-        <div className={styles.tabContent}>
-          <AnnotationTab
-            annotationState={annotationState}
-            setTrackAndFrame={(track, frame) => {
               const isPlaying = timeControls.isPlaying();
               if (isPlaying) {
                 timeControls.pause();
@@ -1051,11 +1015,25 @@
           />
         </div>
       ),
-    });
-  }
-=======
+    },
+    {
+      label: "Viewer settings",
+      key: TabType.SETTINGS,
+      children: (
+        <div className={styles.tabContent}>
+          <SettingsTab
+            config={config}
+            updateConfig={updateConfig}
+            dataset={dataset}
+            // TODO: This could be part of a dataset-specific settings object
+            selectedBackdropKey={selectedBackdropKey}
+            setSelectedBackdropKey={setSelectedBackdropKey}
+          />
+        </div>
+      ),
+    },
+  ];
   const tabItems = allTabItems.filter((item) => item.visible !== false);
->>>>>>> e119858a
 
   let datasetHeader: ReactNode = null;
   if (collection && collection.metadata.name) {
