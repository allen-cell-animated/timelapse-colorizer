--- conflicted
+++ resolved
@@ -852,57 +852,6 @@
     return [threshold.min, threshold.max];
   };
 
-<<<<<<< HEAD
-=======
-  let hoveredFeatureValue = "";
-  if (lastHoveredId !== null && dataset) {
-    const featureVal = getFeatureValue(lastHoveredId);
-    const categories = dataset.getFeatureCategories(featureKey);
-    if (categories !== null) {
-      hoveredFeatureValue = categories[Number.parseInt(featureVal, 10)];
-    } else {
-      hoveredFeatureValue = featureVal;
-    }
-  }
-
-  const getVectorTooltipText = (): string | null => {
-    if (!config.vectorConfig.visible || lastHoveredId === null || !motionDeltas) {
-      return null;
-    }
-    const motionDelta = [motionDeltas[2 * lastHoveredId], motionDeltas[2 * lastHoveredId + 1]];
-
-    if (Number.isNaN(motionDelta[0]) || Number.isNaN(motionDelta[1])) {
-      return null;
-    }
-
-    const vectorKey = config.vectorConfig.key;
-    const vectorName = vectorKey === VECTOR_KEY_MOTION_DELTA ? "Avg. motion delta" : vectorKey;
-    if (config.vectorConfig.tooltipMode === VectorTooltipMode.MAGNITUDE) {
-      const magnitude = Math.sqrt(motionDelta[0] ** 2 + motionDelta[1] ** 2);
-      const angleDegrees = (360 + Math.atan2(-motionDelta[1], motionDelta[0]) * (180 / Math.PI)) % 360;
-      const magnitudeText = numberToStringDecimal(magnitude, 3);
-      const angleText = numberToStringDecimal(angleDegrees, 1);
-      return `${vectorName}: ${magnitudeText} px, ${angleText}°`;
-    } else {
-      const allowIntegerTruncation = Number.isInteger(motionDelta[0]) && Number.isInteger(motionDelta[1]);
-      const x = numberToStringDecimal(motionDelta[0], 3, allowIntegerTruncation);
-      const y = numberToStringDecimal(motionDelta[1], 3, allowIntegerTruncation);
-      return `${vectorName}: (${x}, ${y}) px
-     `;
-    }
-  };
-
-  // TODO: Move to a separate component?
-  const vectorTooltipText = getVectorTooltipText();
-  const hoverTooltipContent = [
-    <p key="track_id">Track ID: {lastHoveredId && dataset?.getTrackId(lastHoveredId)}</p>,
-    <p key="feature_value">
-      {dataset?.getFeatureName(featureKey) || "Feature"}:{" "}
-      <span style={{ whiteSpace: "nowrap" }}>{hoveredFeatureValue}</span>
-    </p>,
-    vectorTooltipText ? <p key="vector">{vectorTooltipText}</p> : null,
-  ];
-
   let datasetHeader: ReactNode = null;
   if (collection && collection.metadata.name) {
     datasetHeader = collection.metadata.name;
@@ -914,7 +863,6 @@
     datasetHeader = null;
   }
 
->>>>>>> 0d91009c
   return (
     <div>
       <div ref={notificationContainer}>{notificationContextHolder}</div>
