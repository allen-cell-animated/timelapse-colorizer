--- conflicted
+++ resolved
@@ -846,16 +846,8 @@
       if (track && annotationState.isAnnotationModeEnabled && annotationState.currentLabelIdx !== null) {
         const id = track.getIdAtTime(currentFrame);
         const isLabeled = annotationState.data.isLabelOnId(annotationState.currentLabelIdx, id);
-<<<<<<< HEAD
-        if (annotationState.selectionMode === AnnotationSelectionMode.TIME) {
-          annotationState.setLabelOnId(annotationState.currentLabelIdx, track.getIdAtTime(currentFrame), !isLabeled);
-        } else {
-          annotationState.setLabelOnIds(annotationState.currentLabelIdx, track.ids, !isLabeled);
-        }
-=======
         const ids = annotationState.selectionMode === AnnotationSelectionMode.TIME ? [id] : track.ids;
         annotationState.setLabelOnIds(annotationState.currentLabelIdx, ids, !isLabeled);
->>>>>>> 7f7208ee
       }
     },
     [
