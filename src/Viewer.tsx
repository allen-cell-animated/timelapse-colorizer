import {
  CaretRightOutlined,
  CheckCircleOutlined,
  LinkOutlined,
  PauseOutlined,
  StepBackwardFilled,
  StepForwardFilled,
} from "@ant-design/icons";
import { Checkbox, notification, Slider, Tabs } from "antd";
import { NotificationConfig } from "antd/es/notification/interface";
import React, { ReactElement, useCallback, useContext, useEffect, useMemo, useReducer, useRef, useState } from "react";
import { Link, Location, useLocation, useSearchParams } from "react-router-dom";

import {
  Dataset,
  DEFAULT_CATEGORICAL_PALETTE_KEY,
  DEFAULT_COLOR_RAMP_KEY,
  DISPLAY_CATEGORICAL_PALETTE_KEYS,
  DISPLAY_COLOR_RAMP_KEYS,
  FeatureThreshold,
  getDefaultScatterPlotConfig,
  getDefaultViewerConfig,
  isThresholdNumeric,
  KNOWN_CATEGORICAL_PALETTES,
  KNOWN_COLOR_RAMPS,
  LoadTroubleshooting,
  ReportWarningCallback,
  ScatterPlotConfig,
  TabType,
  Track,
  VECTOR_KEY_MOTION_DELTA,
  VectorTooltipMode,
  ViewerConfig,
} from "./colorizer";
import { AnalyticsEvent, triggerAnalyticsEvent } from "./colorizer/utils/analytics";
import { getColorMap, getInRangeLUT, thresholdMatchFinder, validateThresholds } from "./colorizer/utils/data_utils";
import { numberToStringDecimal } from "./colorizer/utils/math_utils";
import { useConstructor, useDebounce, useMotionDeltas, useRecentCollections } from "./colorizer/utils/react_utils";
import * as urlUtils from "./colorizer/utils/url_utils";
import { SCATTERPLOT_TIME_FEATURE } from "./components/Tabs/scatter_plot_data_utils";
import { DEFAULT_PLAYBACK_FPS } from "./constants";
import { FlexRow, FlexRowAlignCenter } from "./styles/utils";
import { LocationState } from "./types";

import CanvasWithOverlay from "./colorizer/CanvasWithOverlay";
import Collection from "./colorizer/Collection";
import { BACKGROUND_ID } from "./colorizer/ColorizeCanvas";
import { FeatureType } from "./colorizer/Dataset";
import UrlArrayLoader from "./colorizer/loaders/UrlArrayLoader";
import TimeControls from "./colorizer/TimeControls";
import SharedWorkerPool from "./colorizer/workers/SharedWorkerPool";
import { AppThemeContext } from "./components/AppStyle";
import { useAlertBanner } from "./components/Banner";
import TextButton from "./components/Buttons/TextButton";
import CanvasWrapper from "./components/CanvasWrapper";
import CategoricalColorPicker from "./components/CategoricalColorPicker";
import ColorRampDropdown from "./components/Dropdowns/ColorRampDropdown";
import HelpDropdown from "./components/Dropdowns/HelpDropdown";
import SelectionDropdown from "./components/Dropdowns/SelectionDropdown";
import Export from "./components/Export";
import GlossaryPanel from "./components/GlossaryPanel";
import Header from "./components/Header";
import HoverTooltip from "./components/HoverTooltip";
import IconButton from "./components/IconButton";
import LabeledSlider from "./components/LabeledSlider";
import LoadDatasetButton from "./components/LoadDatasetButton";
import SmallScreenWarning from "./components/Modals/SmallScreenWarning";
import PlaybackSpeedControl from "./components/PlaybackSpeedControl";
import SpinBox from "./components/SpinBox";
import { FeatureThresholdsTab, PlotTab, ScatterPlotTab, SettingsTab } from "./components/Tabs";

// TODO: Refactor with styled-components
import styles from "./Viewer.module.css";

function Viewer(): ReactElement {
  // STATE INITIALIZATION /////////////////////////////////////////////////////////
  const theme = useContext(AppThemeContext);
  const location = useLocation();

  const [, startTransition] = React.useTransition();

  const canv = useConstructor(() => {
    const canvas = new CanvasWithOverlay();
    canvas.domElement.className = styles.colorizeCanvas;
    return canvas;
  });

  const [collection, setCollection] = useState<Collection | undefined>();
  const [dataset, setDataset] = useState<Dataset | null>(null);
  const [datasetKey, setDatasetKey] = useState("");
  const [, addRecentCollection] = useRecentCollections();

  // Shared worker pool for background operations (e.g. loading data)
  const workerPool = useConstructor(() => new SharedWorkerPool());
  const arrayLoader = useConstructor(() => new UrlArrayLoader(workerPool));

  const [featureKey, setFeatureKey] = useState("");
  const [selectedTrack, setSelectedTrack] = useState<Track | null>(null);
  const [currentFrame, setCurrentFrame] = useState<number>(0);
  /** Backdrop key is null if the dataset has no backdrops, or during initialization. */
  const [selectedBackdropKey, setSelectedBackdropKey] = useState<string | null>(null);

  useEffect(() => {
    // Switch to default backdrop if the dataset has one and none is currently selected.
    // If the dataset has no backdrops, hide the backdrop.
    if (dataset && (selectedBackdropKey === null || !dataset.hasBackdrop(selectedBackdropKey))) {
      const defaultBackdropKey = dataset.getDefaultBackdropKey();
      setSelectedBackdropKey(defaultBackdropKey);
      if (!defaultBackdropKey) {
        updateConfig({ backdropVisible: false });
      }
    }
  }, [dataset, selectedBackdropKey]);

  // TODO: Save these settings in local storage
  // Use reducer here in case multiple updates happen simultaneously
  const [config, updateConfig] = useReducer(
    (current: ViewerConfig, newProperties: Partial<ViewerConfig>) => ({ ...current, ...newProperties }),
    getDefaultViewerConfig()
  );
  const [scatterPlotConfig, updateScatterPlotConfig] = useReducer(
    (current: ScatterPlotConfig, newProperties: Partial<ScatterPlotConfig>) => ({ ...current, ...newProperties }),
    getDefaultScatterPlotConfig()
  );

  const motionDeltas = useMotionDeltas(dataset, workerPool, config.vectorConfig);

  const [isInitialDatasetLoaded, setIsInitialDatasetLoaded] = useState(false);
  const [isDatasetLoading, setIsDatasetLoading] = useState(false);
  const [datasetLoadProgress, setDatasetLoadProgress] = useState<number | null>(null);
  const [datasetOpen, setDatasetOpen] = useState(false);

  const colorRampData = KNOWN_COLOR_RAMPS;
  const [colorRampKey, setColorRampKey] = useState(DEFAULT_COLOR_RAMP_KEY);
  const [colorRampReversed, setColorRampReversed] = useState(false);
  const [colorRampMin, setColorRampMin] = useState(0);
  const [colorRampMax, setColorRampMax] = useState(0);

  const [categoricalPalette, setCategoricalPalette] = useState(
    KNOWN_CATEGORICAL_PALETTES.get(DEFAULT_CATEGORICAL_PALETTE_KEY)!.colors
  );

  const [featureThresholds, _setFeatureThresholds] = useState<FeatureThreshold[]>([]);
  const setFeatureThresholds = useCallback(
    // Change the current feature min + max on the color ramp if that feature's threshold moved.
    (newThresholds: FeatureThreshold[]): void => {
      // Check if the current feature is being thresholded on, and if that threshold
      // has changed. If so, snap the current min + max color ramp values so they match the new
      // threshold values.
      const featureData = dataset?.getFeatureData(featureKey);
      if (featureData) {
        const oldThreshold = featureThresholds.find(thresholdMatchFinder(featureKey, featureData.unit));
        const newThreshold = newThresholds.find(thresholdMatchFinder(featureKey, featureData.unit));

        if (newThreshold && oldThreshold && isThresholdNumeric(newThreshold) && isThresholdNumeric(oldThreshold)) {
          if (newThreshold.min !== oldThreshold.min || newThreshold.max !== oldThreshold.max) {
            setColorRampMin(newThreshold.min);
            setColorRampMax(newThreshold.max);
          }
        }
      }
      _setFeatureThresholds(newThresholds);
    },
    [featureKey, dataset, featureThresholds]
  );
  /** A look-up-table from object ID to whether it is in range (=1) or not (=0) */
  const inRangeLUT = useMemo(() => {
    if (!dataset) {
      return new Uint8Array(0);
    }
    return getInRangeLUT(dataset, featureThresholds);
  }, [dataset, featureThresholds]);

  const [playbackFps, setPlaybackFps] = useState(DEFAULT_PLAYBACK_FPS);

  const [searchParams, setSearchParams] = useSearchParams();
  // Provides a mounting point for Antd's notification component. Otherwise, the notifications
  // are mounted outside of App and don't receive CSS styling variables.
  const notificationContainer = useRef<HTMLDivElement>(null);
  const notificationConfig: NotificationConfig = {
    getContainer: () => notificationContainer.current as HTMLElement,
  };
  const [notificationApi, notificationContextHolder] = notification.useNotification(notificationConfig);

  const { bannerElement, showAlert, clearBanners } = useAlertBanner();
  /** Alerts that should be shown for a dataset that is currently being loaded but is not yet displayed. */
  const pendingAlerts = useRef<(() => void)[]>([]);

  const [isRecording, setIsRecording] = useState(false);
  const timeControls = useConstructor(() => new TimeControls(canv!, playbackFps));
  // TODO: Move all logic for the time slider into its own component!
  // Flag used to indicate that the slider is currently being dragged while playback is occurring.
  const [isTimeSliderDraggedDuringPlayback, setIsTimeSliderDraggedDuringPlayback] = useState(false);

  useEffect(() => {
    if (timeControls.isPlaying()) {
      setIsTimeSliderDraggedDuringPlayback(false);
    }
  }, [timeControls.isPlaying()]);

  /** The frame selected by the time UI. Changes to frameInput are reflected in
   * canvas after a short delay.
   */
  const [frameInput, setFrameInput] = useState(0);
  const [findTrackInput, setFindTrackInput] = useState("");
  // Prevent jarring jumps in the hover tooltip by using the last non-null value
  const [lastHoveredId, setLastHoveredId] = useState<number | null>(null);
  const [showHoveredId, setShowHoveredId] = useState(false);

  // UTILITY METHODS /////////////////////////////////////////////////////////////

  /**
   * Formats the dataset and collection parameters for use in a URL.
   */
  const getDatasetAndCollectionParam = useCallback((): {
    datasetParam?: string;
    collectionParam?: string;
  } => {
    if (collection?.url === null) {
      // A single dataset was loaded, so there's no collection URL. Use the dataset URL instead.
      return { datasetParam: dataset?.manifestUrl, collectionParam: undefined };
    } else {
      return { datasetParam: datasetKey, collectionParam: collection?.url };
    }
  }, [datasetKey, dataset, collection]);

  /**
   * Get the optional color map feature range parameter for the URL. If the range
   * is the full range of the feature's values (default), return undefined.
   */
  const getRangeParam = useCallback((): [number, number] | undefined => {
    if (!dataset) {
      return undefined;
    }
    // check if current selected feature range matches the default feature range; if so, don't provide
    // a range parameter..
    const featureData = dataset.getFeatureData(featureKey);
    if (featureData) {
      if (featureData.min === colorRampMin && featureData.max === colorRampMax) {
        return undefined;
      }
    }
    return [colorRampMin, colorRampMax];
  }, [colorRampMin, colorRampMax, featureKey, dataset]);

  /**
   * Get a URL query string representing the current collection, dataset, feature, track,
   * and frame information.
   */
  const getUrlParams = useCallback((): string => {
    const { datasetParam, collectionParam } = getDatasetAndCollectionParam();
    const rangeParam = getRangeParam();
    const state: Partial<urlUtils.UrlParams> = {
      collection: collectionParam,
      dataset: datasetParam,
      feature: featureKey,
      track: selectedTrack?.trackId,
      // Ignore time=0 to reduce clutter
      time: currentFrame !== 0 ? currentFrame : undefined,
      thresholds: featureThresholds,
      range: rangeParam,
      colorRampKey: colorRampKey,
      colorRampReversed: colorRampReversed,
      categoricalPalette: categoricalPalette,
      config: config,
      selectedBackdropKey,
      scatterPlotConfig,
    };
    return urlUtils.paramsToUrlQueryString(state);
  }, [
    getDatasetAndCollectionParam,
    getRangeParam,
    featureKey,
    selectedTrack,
    currentFrame,
    featureThresholds,
    colorRampKey,
    colorRampReversed,
    categoricalPalette,
    config,
    selectedBackdropKey,
    scatterPlotConfig,
  ]);

  // Update url whenever the viewer settings change, with a few exceptions:
  // - The URL should not change while playing/recording for performance reasons.
  // - The URL should not change if the dataset hasn't loaded yet, or if it failed to load.
  //   that way, users can refresh the page to try again.
  useEffect(() => {
    if (!timeControls.isPlaying() && !isRecording && isInitialDatasetLoaded) {
      setSearchParams(getUrlParams(), { replace: true });
    }
  }, [timeControls.isPlaying(), isRecording, getUrlParams, isInitialDatasetLoaded]);

  const setFrame = useCallback(
    async (frame: number) => {
      await canv.setFrame(frame);
      setCurrentFrame(frame);
      setFrameInput(frame);
      canv.render();
    },
    [canv]
  );

  const findTrack = useCallback(
    (trackId: number | null, seekToFrame: boolean = true): void => {
      if (trackId === null) {
        setSelectedTrack(null);
        return;
      }

      const newTrack = dataset!.buildTrack(trackId);

      if (newTrack.ids.length < 1) {
        // Check track validity
        return;
      }
      setSelectedTrack(newTrack);
      if (seekToFrame) {
        setFrame(newTrack.times[0]);
      }
      setFindTrackInput(trackId.toString());
    },
    [canv, dataset, featureKey, currentFrame]
  );

  /**
   * Attempts to replace the current feature with a new feature from a dataset.
   * If the feature cannot be loaded, returns the old feature key and does nothing.
   * @param newDataset the dataset to pull feature data from.
   * @param newFeatureKey the key of the new feature to select.
   * @returns the new feature key if it was successfully found and loaded. Otherwise, returns the old feature key.
   */
  const replaceFeature = useCallback(
    (featureDataset: Dataset, newFeatureKey: string): string => {
      if (!featureDataset?.hasFeatureKey(newFeatureKey)) {
        console.warn("Dataset does not have feature '" + newFeatureKey + "'.");
        return featureKey;
      }
      setFeatureKey(newFeatureKey);
      canv.setFeatureKey(newFeatureKey);
      return newFeatureKey;
    },
    [canv, featureKey]
  );

  /**
   * Fire a custom analytics event when a feature is selected.
   */
  const reportFeatureSelected = useCallback((featureDataset: Dataset, newFeatureKey: string): void => {
    const featureData = featureDataset.getFeatureData(newFeatureKey);
    if (featureData) {
      const range =
        featureData.type === FeatureType.CATEGORICAL
          ? featureData.categories!.length
          : featureData.max - featureData.min;
      triggerAnalyticsEvent(AnalyticsEvent.FEATURE_SELECTED, {
        featureType: featureData.type,
        featureRange: range,
      });
    }
  }, []);

  /**
   * Resets the color ramp to a default min and max value based on the feature and dataset.
   *
   * If the feature is thresholded, the color ramp will be set to the threshold's min and max.
   * Otherwise, the color ramp will be set to the feature's min and max.
   *
   * (Does nothing if the viewer is configured to keep the range between datasets.)
   */
  const resetColorRampRangeToDefaults = useCallback(
    (featureDataset: Dataset, featureKey: string): void => {
      const featureData = featureDataset.getFeatureData(featureKey);
      if (!config.keepRangeBetweenDatasets && featureData) {
        // Use min/max from threshold if there is a matching one, otherwise use feature min/max
        const threshold = featureThresholds.find(thresholdMatchFinder(featureKey, featureData.unit));
        if (threshold && isThresholdNumeric(threshold)) {
          setColorRampMin(threshold.min);
          setColorRampMax(threshold.max);
        } else {
          setColorRampMin(featureData.min);
          setColorRampMax(featureData.max);
        }
      }
    },
    [featureThresholds, config.keepRangeBetweenDatasets]
  );

  // DATASET LOADING ///////////////////////////////////////////////////////

  const handleProgressUpdate = useCallback((complete: number, total: number): void => {
    startTransition(() => {
      setDatasetLoadProgress(Math.round((complete / total) * 100));
    });
  }, []);

  const showDatasetLoadError = useCallback(
    (errorMessage?: string): void => {
      const description: string[] = [
        errorMessage
          ? `Encountered the following error when loading the dataset: "${errorMessage}"`
          : "Encountered an error when loading the dataset.",
        LoadTroubleshooting.CHECK_FILE_OR_NETWORK,
      ];

      showAlert({
        type: "error",
        message: "Dataset could not be loaded.",
        description,
        closable: false,
        action: <Link to="/">Return to homepage</Link>,
      });
    },
    [showAlert]
  );

  const showDatasetLoadWarning: ReportWarningCallback = useCallback(
    (message: string, description: string | string[]) => {
      pendingAlerts.current.push(() => {
        showAlert({
          type: "warning",
          message: message,
          description: description,
          closable: true,
        });
      });
    },
    [showAlert]
  );

  /**
   * Replaces the current dataset with another loaded dataset. Handles cleanup and state changes.
   * @param newDataset the new Dataset to replace the existing with. If null, does nothing.
   * @param newDatasetKey the key of the new dataset in the Collection.
   * @returns a Promise<void> that resolves when the loading is complete.
   */
  const replaceDataset = useCallback(
    async (newDataset: Dataset, newDatasetKey: string): Promise<void> => {
      console.trace("Replacing dataset with " + newDatasetKey + ".");
      // TODO: Change the way flags are handled to prevent flickering during dataset replacement
      setDatasetOpen(false);

      // Dispose of the old dataset
      if (dataset !== null) {
        dataset.dispose();
      }

      // Manage dataset-related alert banners
      clearBanners();
      for (const alert of pendingAlerts.current) {
        alert();
      }
      pendingAlerts.current = [];

      // State updates
      setDataset(newDataset);
      setDatasetKey(newDatasetKey);

      // Only change the feature if there's no equivalent in the new dataset
      let newFeatureKey = featureKey;
      if (!newDataset.hasFeatureKey(newFeatureKey)) {
        // No equivalent, so default to first feature
        newFeatureKey = newDataset.featureKeys[0];
      }
      replaceFeature(newDataset, newFeatureKey);
      resetColorRampRangeToDefaults(newDataset, newFeatureKey);
      setFeatureKey(newFeatureKey);

      await canv.setDataset(newDataset);
      canv.setFeatureKey(newFeatureKey);

      // Clamp frame to new range
      const newFrame = Math.min(currentFrame, canv.getTotalFrames() - 1);
      await setFrame(newFrame);

      setFindTrackInput("");

      // Switch to the new dataset's default backdrop if the current one is not in the
      // new dataset. `selectedBackdropKey` is null only if the current dataset has no backdrops.
      if (
        selectedBackdropKey === null ||
        (selectedBackdropKey !== null && !newDataset.hasBackdrop(selectedBackdropKey))
      ) {
        setSelectedBackdropKey(newDataset.getDefaultBackdropKey());
      }

      setSelectedTrack(null);
      setDatasetOpen(true);
      setFeatureThresholds(validateThresholds(newDataset, featureThresholds));
      console.log("Dataset metadata:", newDataset.metadata);
      console.log("Num Items:" + newDataset?.numObjects);
    },
    [
      dataset,
      featureKey,
      canv,
      currentFrame,
      getUrlParams,
      replaceFeature,
      resetColorRampRangeToDefaults,
      featureThresholds,
    ]
  );

  // INITIAL SETUP  ////////////////////////////////////////////////////////////////

  // Only retrieve parameters once, because the URL can be updated by state updates
  // and lose information (like the track, feature, time, etc.) that isn't
  // accessed in the first render.
  const initialUrlParams = useConstructor(() => {
    return urlUtils.loadFromUrlSearchParams(searchParams);
  });

  // Load URL parameters into the state that don't require a dataset to be loaded.
  // This reduces flicker on initial load.
  useEffect(() => {
    // Load the currently selected color ramp info from the URL, if it exists.
    if (initialUrlParams.colorRampKey && colorRampData.has(initialUrlParams.colorRampKey)) {
      setColorRampKey(initialUrlParams.colorRampKey);
    }
    if (initialUrlParams.colorRampReversed) {
      setColorRampReversed(initialUrlParams.colorRampReversed);
    }
    if (initialUrlParams.categoricalPalette) {
      setCategoricalPalette(initialUrlParams.categoricalPalette);
    }
  }, []);

  // Break React rules to prevent a race condition where the initial dataset is reloaded
  // when useEffect gets fired twice. This caused certain URL parameters like time to get
  // lost or reset.
  const isLoadingInitialDataset = useRef<boolean>(false);

  // Attempt to load database and collections data from the URL.
  // This is memoized so that it only runs one time on startup.
  useEffect(() => {
    const loadInitialDataset = async (): Promise<void> => {
      if (isLoadingInitialDataset.current || isInitialDatasetLoaded) {
        return;
      }
      setIsDatasetLoading(true);
      isLoadingInitialDataset.current = true;
      let newCollection: Collection;
      let datasetKey: string;

      const locationHasCollectionAndDataset = (location: Location): boolean => {
        return location.state && "collection" in location.state && "datasetKey" in location.state;
      };

      // Check if we were passed a collection + dataset from the previous page.
      if (locationHasCollectionAndDataset(location)) {
        // Collect from previous page state
        const { collection: stateCollection, datasetKey: stateDatasetKey } = location.state as LocationState;
        datasetKey = stateDatasetKey;
        newCollection = stateCollection;
      } else {
        // Collect from URL
        const collectionUrlParam = initialUrlParams.collection;
        const datasetParam = initialUrlParams.dataset;

        if (datasetParam && urlUtils.isUrl(datasetParam) && !collectionUrlParam) {
          // Dataset is a URL and no collection URL is provided;
          // Make a dummy collection that will include only this dataset
          newCollection = await Collection.makeCollectionFromSingleDataset(datasetParam);
          datasetKey = newCollection.getDefaultDatasetKey();
        } else {
          if (!collectionUrlParam) {
            showAlert({
              message: "No dataset loaded.",
              type: "info",
              closable: false,
              description: [
                "You'll need to load a dataset to use Timelapse Feature Explorer.",
                "If you have a dataset, load it from the menu above. Otherwise, return to the homepage to see our published datasets.",
              ],
              action: <Link to="/">Return to homepage</Link>,
            });
            console.error("No collection URL or dataset URL provided.");
            setIsDatasetLoading(false);
            return;
          }
          // Try loading the collection, with the default collection as a fallback.

          try {
            newCollection = await Collection.loadCollection(collectionUrlParam, {
              reportWarning: showDatasetLoadWarning,
            });
            datasetKey = datasetParam || newCollection.getDefaultDatasetKey();
          } catch (error) {
            console.error(error);
            showDatasetLoadError((error as Error).message);
            setIsDatasetLoading(false);
            return;
          }
        }
      }

      setCollection(newCollection);
      setDatasetLoadProgress(null);
      const datasetResult = await newCollection.tryLoadDataset(datasetKey, {
        onLoadProgress: handleProgressUpdate,
        arrayLoader,
        reportWarning: showDatasetLoadWarning,
      });

      if (!datasetResult.loaded) {
        console.error(datasetResult.errorMessage);
        showDatasetLoadError(datasetResult.errorMessage);
        setIsDatasetLoading(false);
        return;
      }
      // Add the collection to the recent collections list
      addRecentCollection({ url: newCollection.getUrl() });

      if (!isInitialDatasetLoaded) {
        await replaceDataset(datasetResult.dataset, datasetKey);
        setIsInitialDatasetLoaded(true);
      }
      setIsDatasetLoading(false);
      return;
    };
    loadInitialDataset();
  }, []);

  // Load additional properties from the URL, including the time, track, and feature.
  // Run only once after the first dataset has been loaded.
  useEffect(() => {
    if (!isInitialDatasetLoaded) {
      return;
    }
    const setupInitialParameters = async (): Promise<void> => {
      if (initialUrlParams.thresholds) {
        if (dataset) {
          setFeatureThresholds(validateThresholds(dataset, initialUrlParams.thresholds));
        } else {
          setFeatureThresholds(initialUrlParams.thresholds);
        }
      }
      let newFeatureKey = featureKey;
      if (initialUrlParams.feature && dataset) {
        // Load feature (if unset, do nothing because replaceDataset already loads a default)
        newFeatureKey = replaceFeature(dataset, dataset.findFeatureByKeyOrName(initialUrlParams.feature) || featureKey);
      }
      // Range, track, and time setting must be done after the dataset and feature is set.
      if (initialUrlParams.range) {
        setColorRampMin(initialUrlParams.range[0]);
        setColorRampMax(initialUrlParams.range[1]);
      } else {
        // Load default range from dataset for the current feature
        dataset && resetColorRampRangeToDefaults(dataset, newFeatureKey);
      }

      if (initialUrlParams.track && initialUrlParams.track >= 0) {
        // Highlight the track. Seek to start of frame only if time is not defined.
        findTrack(initialUrlParams.track, initialUrlParams.time !== undefined);
      }
      if (initialUrlParams.time && initialUrlParams.time >= 0) {
        // Load time (if unset, defaults to track time or default t=0)
        const newTime = initialUrlParams.time;
        await canv.setFrame(newTime);
        setCurrentFrame(newTime); // Force render
        setFrameInput(newTime);
      }

      const backdropKey = initialUrlParams.selectedBackdropKey;
      if (backdropKey) {
        if (dataset?.hasBackdrop(backdropKey)) {
          setSelectedBackdropKey(backdropKey);
        }
      }
      if (initialUrlParams.config) {
        updateConfig(initialUrlParams.config);
      }
      if (initialUrlParams.scatterPlotConfig) {
        const newScatterPlotConfig = initialUrlParams.scatterPlotConfig;
        // For backwards-compatibility, cast xAxis and yAxis to feature keys.
        if (newScatterPlotConfig.xAxis) {
          const xAxis = newScatterPlotConfig.xAxis;
          newScatterPlotConfig.xAxis =
            xAxis === SCATTERPLOT_TIME_FEATURE.key ? xAxis : dataset?.findFeatureByKeyOrName(xAxis);
        }
        if (newScatterPlotConfig.yAxis) {
          const yAxis = newScatterPlotConfig.yAxis;
          newScatterPlotConfig.yAxis =
            yAxis === SCATTERPLOT_TIME_FEATURE.key ? yAxis : dataset?.findFeatureByKeyOrName(yAxis);
        }
        updateScatterPlotConfig(newScatterPlotConfig);
      }
    };

    setupInitialParameters();
  }, [isInitialDatasetLoaded]);

  // DISPLAY CONTROLS //////////////////////////////////////////////////////
  const handleDatasetChange = useCallback(
    async (newDatasetKey: string): Promise<void> => {
      if (newDatasetKey !== datasetKey && collection) {
        setIsDatasetLoading(true);
        setDatasetLoadProgress(null);
        const result = await collection.tryLoadDataset(newDatasetKey, {
          onLoadProgress: handleProgressUpdate,
          arrayLoader,
          reportWarning: showDatasetLoadWarning,
        });
        if (result.loaded) {
          await replaceDataset(result.dataset, newDatasetKey);
        } else {
          // Show notification popup for datasets that can't be loaded.
          console.error(result.errorMessage);
          notificationApi["error"]({
            message: "Dataset load failed",
            description: result.errorMessage,
            placement: "bottomLeft",
            duration: 12,
            style: {
              backgroundColor: theme.color.alert.fill.error,
              border: `1px solid ${theme.color.alert.border.error}`,
            },
          });
        }
        setIsDatasetLoading(false);
      }
    },
    [replaceDataset, handleProgressUpdate, collection, datasetKey]
  );

  /**
   * Attempt to load a URL provided in the Load menu.
   * The URL may either be a collection or a dataset, so handle it as an ambiguous URL.
   * @throws an error if the URL could not be loaded.
   * @returns the absolute path of the URL resource that was loaded.
   */
  const handleDatasetLoad = useCallback(
    (newCollection: Collection, newDatasetKey: string, newDataset: Dataset): void => {
      setCollection(newCollection);
      setFeatureThresholds([]); // Clear when switching collections
      replaceDataset(newDataset, newDatasetKey);
    },
    [replaceDataset]
  );

  const getFeatureValue = useCallback(
    (id: number): string => {
      if (!featureKey || !dataset) {
        return "";
      }
      // Look up feature value from id
      const featureData = dataset.getFeatureData(featureKey);
      // ?? is a nullish coalescing operator; it checks for null + undefined values
      // (safe for falsy values like 0 or NaN, which are valid feature values)
      let featureValue = featureData?.data[id] ?? -1;
      featureValue = isFinite(featureValue) ? featureValue : NaN;
      const unitsLabel = featureData?.unit ? ` ${featureData?.unit}` : "";
      // Check if int, otherwise return float
      return numberToStringDecimal(featureValue, 3) + unitsLabel;
    },
    [featureKey, dataset]
  );

  // SCRUBBING CONTROLS ////////////////////////////////////////////////////
  timeControls.setFrameCallback(setFrame);

  const handleKeyDown = useCallback(
    (e: KeyboardEvent): void => {
      if (e.target instanceof HTMLInputElement) {
        return;
      }
      if (e.key === "ArrowLeft" || e.key === "Left") {
        timeControls.advanceFrame(-1);
      } else if (e.key === "ArrowRight" || e.key === "Right") {
        timeControls.advanceFrame(1);
      }
    },
    [timeControls]
  );

  useEffect(() => {
    window.addEventListener("keydown", handleKeyDown);
    return () => {
      window.removeEventListener("keydown", handleKeyDown);
    };
  }, [handleKeyDown]);

  // Store the current value of the time slider as its own state, and update
  // the frame using a debounced value to prevent constant updates as it moves.
  const debouncedFrameInput = useDebounce(frameInput, 250);
  useEffect(() => {
    setFrame(debouncedFrameInput);
  }, [debouncedFrameInput]);

  // When the slider is released, check if playback was occurring and resume it.
  // We need to attach the pointerup event listener to the document because it will not fire
  // if the user releases the pointer outside of the slider.
  useEffect(() => {
    const checkIfPlaybackShouldUnpause = async (): Promise<void> => {
      setFrame(frameInput);
      if (isTimeSliderDraggedDuringPlayback) {
        // Update the frame and optionally unpause playback when the slider is released.
        setIsTimeSliderDraggedDuringPlayback(false);
        timeControls.play(); // resume playing
      }
    };

    document.addEventListener("pointerup", checkIfPlaybackShouldUnpause);
    return () => {
      document.removeEventListener("pointerup", checkIfPlaybackShouldUnpause);
    };
  });

  // RECORDING CONTROLS ////////////////////////////////////////////////////

  // Update the callback for TimeControls and RecordingControls if it changes.
  timeControls.setFrameCallback(setFrame);

  const setFrameAndRender = useCallback(
    async (frame: number) => {
      await setFrame(frame);
      canv.render();
    },
    [setFrame, canv]
  );

  // RENDERING /////////////////////////////////////////////////////////////

  const openCopyNotification = (): void => {
    navigator.clipboard.writeText(document.URL);
    notificationApi["success"]({
      message: "URL copied to clipboard",
      placement: "bottomLeft",
      duration: 4,
      icon: <CheckCircleOutlined style={{ color: theme.color.text.success }} />,
      style: {
        backgroundColor: theme.color.alert.fill.success,
        border: `1px solid ${theme.color.alert.border.success}`,
      },
    });
  };

  const getFeatureDropdownData = useCallback((): string[] | { key: string; label: string }[] => {
    if (!dataset) {
      return [];
    }
    // Add units to the dataset feature names if present
    return dataset.featureKeys.map((key) => {
      return { key, label: dataset.getFeatureNameWithUnits(key) };
    });
  }, [dataset]);

  const disableUi: boolean = isRecording || !datasetOpen;
  const disableTimeControlsUi = disableUi;

  // Show min + max marks on the color ramp slider if a feature is selected and
  // is currently being thresholded/filtered on.
  const getColorMapSliderMarks = (): undefined | number[] => {
    const featureData = dataset?.getFeatureData(featureKey);
    if (!featureData || featureThresholds.length === 0) {
      return undefined;
    }
    const threshold = featureThresholds.find(thresholdMatchFinder(featureKey, featureData.unit));
    if (!threshold || !isThresholdNumeric(threshold)) {
      return undefined;
    }
    return [threshold.min, threshold.max];
  };

  let hoveredFeatureValue = "";
  if (lastHoveredId !== null && dataset) {
    const featureVal = getFeatureValue(lastHoveredId);
    const categories = dataset.getFeatureCategories(featureKey);
    if (categories !== null) {
      hoveredFeatureValue = categories[Number.parseInt(featureVal, 10)];
    } else {
      hoveredFeatureValue = featureVal;
    }
  }

<<<<<<< HEAD
  // TODO: Move to a separate component?
  const hoverTooltipContent = [
    <p key="track_id">Track ID: {lastHoveredId && dataset?.getTrackId(lastHoveredId)}</p>,
    <p key="feature_value">
      {dataset?.getFeatureName(featureKey) || "Feature"}:{" "}
      <span style={{ whiteSpace: "nowrap" }}>{hoveredFeatureValue}</span>
    </p>,
  ];

  if (config.vectorConfig.visible && lastHoveredId !== null && motionDeltas) {
    const vectorKey = config.vectorConfig.key;
    const vectorName = vectorKey === VECTOR_KEY_MOTION_DELTA ? "Avg. motion delta" : vectorKey;
    const motionDelta = [motionDeltas[2 * lastHoveredId], motionDeltas[2 * lastHoveredId + 1]];
    if (Number.isNaN(motionDelta[0]) || Number.isNaN(motionDelta[1])) {
      // {vector}:
      hoverTooltipContent.push(<p key="vector_empty">{vectorName}:</p>);
    } else if (config.vectorConfig.tooltipMode === VectorTooltipMode.MAGNITUDE) {
      const magnitude = Math.sqrt(motionDelta[0] ** 2 + motionDelta[1] ** 2);
      const angleDegrees = (360 + Math.atan2(-motionDelta[1], motionDelta[0]) * (180 / Math.PI)) % 360;

      // {vector}: {magnitude} {unit}, {angle}°
      hoverTooltipContent.push(
        <p key="vector_magnitude">
          {vectorName}: {numberToStringDecimal(magnitude, 3)} px, {numberToStringDecimal(angleDegrees, 1)}°
        </p>
      );
    } else {
      // {vector}: ({x}, {y}) {unit}
      const allowIntegerTruncation = Number.isInteger(motionDelta[0]) && Number.isInteger(motionDelta[1]);
      hoverTooltipContent.push(
        <p key="vector_components">
          {vectorName}: ({numberToStringDecimal(motionDelta[0], 3, allowIntegerTruncation)},{" "}
          {numberToStringDecimal(motionDelta[1], 3, allowIntegerTruncation)}) px
        </p>
      );
    }
  }
=======
  const getVectorTooltipText = (): string | null => {
    if (!config.vectorConfig.visible || lastHoveredId === null || !motionDeltas) {
      return null;
    }
    const motionDelta = [motionDeltas[2 * lastHoveredId], motionDeltas[2 * lastHoveredId + 1]];

    if (Number.isNaN(motionDelta[0]) || Number.isNaN(motionDelta[1])) {
      return null;
    }

    const vectorKey = config.vectorConfig.key;
    const vectorName = vectorKey === VECTOR_KEY_MOTION_DELTA ? "Avg. motion delta" : vectorKey;
    if (config.vectorConfig.tooltipMode === VectorTooltipMode.MAGNITUDE) {
      const magnitude = Math.sqrt(motionDelta[0] ** 2 + motionDelta[1] ** 2);
      const angleDegrees = (360 + Math.atan2(-motionDelta[1], motionDelta[0]) * (180 / Math.PI)) % 360;
      const magnitudeText = numberToStringDecimal(magnitude, 3);
      const angleText = numberToStringDecimal(angleDegrees, 1);
      return `${vectorName}: ${magnitudeText} px, ${angleText}°`;
    } else {
      const allowIntegerTruncation = Number.isInteger(motionDelta[0]) && Number.isInteger(motionDelta[1]);
      const x = numberToStringDecimal(motionDelta[0], 3, allowIntegerTruncation);
      const y = numberToStringDecimal(motionDelta[1], 3, allowIntegerTruncation);
      return `${vectorName}: (${x}, ${y}) px
     `;
    }
  };

  // TODO: Move to a separate component?
  const vectorTooltipText = getVectorTooltipText();
  const hoverTooltipContent = [
    <p key="track_id">Track ID: {lastHoveredId && dataset?.getTrackId(lastHoveredId)}</p>,
    <p key="feature_value">
      {dataset?.getFeatureName(featureKey) || "Feature"}:{" "}
      <span style={{ whiteSpace: "nowrap" }}>{hoveredFeatureValue}</span>
    </p>,
    vectorTooltipText ? <p key="vector">{vectorTooltipText}</p> : null,
  ];
>>>>>>> 12943329

  return (
    <div>
      <div ref={notificationContainer}>{notificationContextHolder}</div>
      <SmallScreenWarning />

      <Header alertElement={bannerElement} headerOpensInNewTab={true}>
        <h3>{collection?.metadata.name ?? null}</h3>
        <FlexRowAlignCenter $gap={12} $wrap="wrap">
          <FlexRowAlignCenter $gap={2} $wrap="wrap">
            <LoadDatasetButton
              onLoad={handleDatasetLoad}
              currentResourceUrl={collection?.url || datasetKey}
              reportWarning={showDatasetLoadWarning}
            />
            <Export
              totalFrames={dataset?.numberOfFrames || 0}
              setFrame={setFrameAndRender}
              getCanvasExportDimensions={() => canv.getExportDimensions()}
              getCanvas={() => canv.domElement}
              // Stop playback when exporting
              onClick={() => timeControls.pause()}
              currentFrame={currentFrame}
              defaultImagePrefix={datasetKey + "-" + featureKey}
              disabled={dataset === null}
              setIsRecording={setIsRecording}
              config={config}
              updateConfig={updateConfig}
            />
            <TextButton onClick={openCopyNotification}>
              <LinkOutlined />
              <p>Copy URL</p>
            </TextButton>
          </FlexRowAlignCenter>
          <HelpDropdown />
        </FlexRowAlignCenter>
      </Header>

      {/** Main Content: Contains canvas and plot, ramp controls, time controls, etc. */}
      <div className={styles.mainContent}>
        {/** Top Control Bar */}
        <FlexRowAlignCenter $gap={20} style={{ margin: "16px 0", flexWrap: "wrap" }}>
          <SelectionDropdown
            disabled={disableUi}
            label="Dataset"
            selected={datasetKey}
            buttonType="primary"
            items={collection?.getDatasetKeys() || []}
            onChange={handleDatasetChange}
          />
          <FlexRow $gap={6}>
            <SelectionDropdown
              disabled={disableUi}
              label="Feature"
              showTooltip={true}
              // TODO: Once dropdowns are refactored, add description into tooltips
              // dataset?.getFeatureData(featureKey)?.description ? (
              //   // Show as larger element with subtitle if description is given
              //   <FlexColumn>
              //     <span style={{ fontSize: "14px" }}>
              //       {featureKey && dataset?.getFeatureNameWithUnits(featureKey)}
              //     </span>
              //     <span style={{ fontSize: "13px", opacity: "0.9" }}>
              //       {dataset?.getFeatureData(featureKey)?.description}
              //     </span>
              //   </FlexColumn>
              // ) : (
              //   dataset?.getFeatureNameWithUnits(featureKey)
              // )
              selected={featureKey}
              items={getFeatureDropdownData()}
              onChange={(value) => {
                if (value !== featureKey && dataset) {
                  replaceFeature(dataset, value);
                  resetColorRampRangeToDefaults(dataset, value);
                  reportFeatureSelected(dataset, value);
                }
              }}
            />
            <GlossaryPanel dataset={dataset} />
          </FlexRow>

          <ColorRampDropdown
            knownColorRamps={KNOWN_COLOR_RAMPS}
            colorRampsToDisplay={DISPLAY_COLOR_RAMP_KEYS}
            selectedRamp={colorRampKey}
            reversed={colorRampReversed}
            onChangeRamp={(name, reversed) => {
              setColorRampKey(name);
              setColorRampReversed(reversed);
            }}
            disabled={disableUi}
            knownCategoricalPalettes={KNOWN_CATEGORICAL_PALETTES}
            categoricalPalettesToDisplay={DISPLAY_CATEGORICAL_PALETTE_KEYS}
            useCategoricalPalettes={dataset?.isFeatureCategorical(featureKey) || false}
            numCategories={dataset?.getFeatureCategories(featureKey)?.length || 1}
            selectedPalette={categoricalPalette}
            onChangePalette={setCategoricalPalette}
          />
        </FlexRowAlignCenter>

        {/* Organize the main content areas */}
        <div className={styles.contentPanels}>
          <div className={styles.canvasPanel}>
            {/** Canvas */}
            <div className={styles.canvasTopAndCanvasContainer}>
              <div className={styles.canvasTopContainer}>
                <h3 style={{ margin: "0" }}>
                  {dataset ? dataset.getFeatureNameWithUnits(featureKey) : "Feature value range"}
                </h3>
                <FlexRowAlignCenter $gap={12} style={{ flexWrap: "wrap", justifyContent: "space-between" }}>
                  <div style={{ flexBasis: 250, flexShrink: 2, flexGrow: 2, minWidth: "75px" }}>
                    {
                      // Render either a categorical color picker or a range slider depending on the feature type
                      dataset?.isFeatureCategorical(featureKey) ? (
                        <CategoricalColorPicker
                          categories={dataset.getFeatureCategories(featureKey) || []}
                          selectedPalette={categoricalPalette}
                          onChangePalette={setCategoricalPalette}
                          disabled={disableUi}
                        />
                      ) : (
                        <LabeledSlider
                          type="range"
                          min={colorRampMin}
                          max={colorRampMax}
                          minSliderBound={dataset?.getFeatureData(featureKey)?.min}
                          maxSliderBound={dataset?.getFeatureData(featureKey)?.max}
                          onChange={function (min: number, max: number): void {
                            setColorRampMin(min);
                            setColorRampMax(max);
                          }}
                          marks={getColorMapSliderMarks()}
                          disabled={disableUi}
                        />
                      )
                    }
                  </div>
                  <div style={{ flexBasis: 100, flexShrink: 1, flexGrow: 1, width: "fit-content" }}>
                    <Checkbox
                      checked={config.keepRangeBetweenDatasets}
                      onChange={() => {
                        // Invert lock on range
                        updateConfig({ keepRangeBetweenDatasets: !config.keepRangeBetweenDatasets });
                      }}
                    >
                      Keep range when switching datasets and features
                    </Checkbox>
                  </div>
                </FlexRowAlignCenter>
              </div>
              <HoverTooltip tooltipContent={hoverTooltipContent} disabled={!showHoveredId}>
                <CanvasWrapper
                  loading={isDatasetLoading}
                  loadingProgress={datasetLoadProgress}
                  canv={canv}
                  collection={collection || null}
                  vectorData={motionDeltas}
                  dataset={dataset}
                  datasetKey={datasetKey}
                  featureKey={featureKey}
                  selectedBackdropKey={selectedBackdropKey}
                  colorRamp={getColorMap(colorRampData, colorRampKey, colorRampReversed)}
                  colorRampMin={colorRampMin}
                  colorRampMax={colorRampMax}
                  isRecording={isRecording}
                  categoricalColors={categoricalPalette}
                  selectedTrack={selectedTrack}
                  config={config}
                  updateConfig={updateConfig}
                  onTrackClicked={(track) => {
                    setFindTrackInput(track?.trackId.toString() || "");
                    setSelectedTrack(track);
                  }}
                  inRangeLUT={inRangeLUT}
                  onMouseHover={(id: number): void => {
                    const isObject = id !== BACKGROUND_ID;
                    setShowHoveredId(isObject);
                    if (isObject) {
                      setLastHoveredId(id);
                    }
                  }}
                  onMouseLeave={() => setShowHoveredId(false)}
                  showAlert={isInitialDatasetLoaded ? showAlert : undefined}
                />
              </HoverTooltip>
            </div>

            {/** Time Control Bar */}
            <div className={styles.timeControls}>
              {timeControls.isPlaying() || isTimeSliderDraggedDuringPlayback ? (
                // Swap between play and pause button
                <IconButton type="primary" disabled={disableTimeControlsUi} onClick={() => timeControls.pause()}>
                  <PauseOutlined />
                </IconButton>
              ) : (
                <IconButton type="primary" disabled={disableTimeControlsUi} onClick={() => timeControls.play()}>
                  <CaretRightOutlined />
                </IconButton>
              )}

              <div
                className={styles.timeSliderContainer}
                onPointerDownCapture={() => {
                  if (timeControls.isPlaying()) {
                    // If the slider is dragged while playing, pause playback.
                    timeControls.pause();
                    setIsTimeSliderDraggedDuringPlayback(true);
                  }
                }}
              >
                <Slider
                  min={0}
                  max={dataset ? dataset.numberOfFrames - 1 : 0}
                  disabled={disableTimeControlsUi}
                  value={frameInput}
                  onChange={(value) => {
                    setFrameInput(value);
                  }}
                />
              </div>

              <IconButton
                disabled={disableTimeControlsUi}
                onClick={() => timeControls.advanceFrame(-1)}
                type="outlined"
              >
                <StepBackwardFilled />
              </IconButton>
              <IconButton disabled={disableTimeControlsUi} onClick={() => timeControls.advanceFrame(1)} type="outlined">
                <StepForwardFilled />
              </IconButton>

              <SpinBox
                min={0}
                max={dataset?.numberOfFrames && dataset?.numberOfFrames - 1}
                value={frameInput}
                onChange={setFrame}
                disabled={disableTimeControlsUi}
                wrapIncrement={true}
              />
              <div style={{ display: "flex", flexDirection: "row", flexGrow: 1, justifyContent: "flex-end" }}>
                <PlaybackSpeedControl
                  fps={playbackFps}
                  onChange={(fps) => {
                    setPlaybackFps(fps);
                    timeControls.setPlaybackFps(fps);
                  }}
                  disabled={disableTimeControlsUi}
                />
              </div>
            </div>
          </div>
          <div className={styles.sidePanels}>
            <div className={styles.plotAndFiltersPanel}>
              <Tabs
                type="card"
                style={{ marginBottom: 0, width: "100%" }}
                size="large"
                activeKey={config.openTab}
                onChange={(key) => updateConfig({ openTab: key as TabType })}
                items={[
                  {
                    label: "Track plot",
                    key: TabType.TRACK_PLOT,
                    children: (
                      <div className={styles.tabContent}>
                        <PlotTab
                          setFrame={setFrameAndRender}
                          findTrackInputText={findTrackInput}
                          setFindTrackInputText={setFindTrackInput}
                          findTrack={findTrack}
                          currentFrame={currentFrame}
                          dataset={dataset}
                          featureKey={featureKey}
                          selectedTrack={selectedTrack}
                          disabled={disableUi}
                        />
                      </div>
                    ),
                  },
                  {
                    label: "Scatter plot",
                    key: TabType.SCATTER_PLOT,
                    children: (
                      <div className={styles.tabContent}>
                        <ScatterPlotTab
                          dataset={dataset}
                          currentFrame={currentFrame}
                          selectedTrack={selectedTrack}
                          findTrack={findTrack}
                          setFrame={setFrameAndRender}
                          isVisible={config.openTab === TabType.SCATTER_PLOT}
                          isPlaying={timeControls.isPlaying() || isRecording}
                          selectedFeatureKey={featureKey}
                          colorRampMin={colorRampMin}
                          colorRampMax={colorRampMax}
                          colorRamp={getColorMap(colorRampData, colorRampKey, colorRampReversed)}
                          categoricalPalette={categoricalPalette}
                          inRangeIds={inRangeLUT}
                          viewerConfig={config}
                          scatterPlotConfig={scatterPlotConfig}
                          updateScatterPlotConfig={updateScatterPlotConfig}
                          showAlert={showAlert}
                        />
                      </div>
                    ),
                  },
                  {
                    label: `Filters ${featureThresholds.length > 0 ? `(${featureThresholds.length})` : ""}`,
                    key: TabType.FILTERS,
                    children: (
                      <div className={styles.tabContent}>
                        <FeatureThresholdsTab
                          featureThresholds={featureThresholds}
                          onChange={setFeatureThresholds}
                          dataset={dataset}
                          disabled={disableUi}
                          categoricalPalette={categoricalPalette}
                        />
                      </div>
                    ),
                  },
                  {
                    label: "Viewer settings",
                    key: TabType.SETTINGS,
                    children: (
                      <div className={styles.tabContent}>
                        <SettingsTab
                          config={config}
                          updateConfig={updateConfig}
                          dataset={dataset}
                          // TODO: This could be part of a dataset-specific settings object
                          selectedBackdropKey={selectedBackdropKey}
                          setSelectedBackdropKey={setSelectedBackdropKey}
                        />
                      </div>
                    ),
                  },
                ]}
              />
            </div>
          </div>
        </div>
      </div>
    </div>
  );
}

export default Viewer;<|MERGE_RESOLUTION|>--- conflicted
+++ resolved
@@ -875,45 +875,6 @@
     }
   }
 
-<<<<<<< HEAD
-  // TODO: Move to a separate component?
-  const hoverTooltipContent = [
-    <p key="track_id">Track ID: {lastHoveredId && dataset?.getTrackId(lastHoveredId)}</p>,
-    <p key="feature_value">
-      {dataset?.getFeatureName(featureKey) || "Feature"}:{" "}
-      <span style={{ whiteSpace: "nowrap" }}>{hoveredFeatureValue}</span>
-    </p>,
-  ];
-
-  if (config.vectorConfig.visible && lastHoveredId !== null && motionDeltas) {
-    const vectorKey = config.vectorConfig.key;
-    const vectorName = vectorKey === VECTOR_KEY_MOTION_DELTA ? "Avg. motion delta" : vectorKey;
-    const motionDelta = [motionDeltas[2 * lastHoveredId], motionDeltas[2 * lastHoveredId + 1]];
-    if (Number.isNaN(motionDelta[0]) || Number.isNaN(motionDelta[1])) {
-      // {vector}:
-      hoverTooltipContent.push(<p key="vector_empty">{vectorName}:</p>);
-    } else if (config.vectorConfig.tooltipMode === VectorTooltipMode.MAGNITUDE) {
-      const magnitude = Math.sqrt(motionDelta[0] ** 2 + motionDelta[1] ** 2);
-      const angleDegrees = (360 + Math.atan2(-motionDelta[1], motionDelta[0]) * (180 / Math.PI)) % 360;
-
-      // {vector}: {magnitude} {unit}, {angle}°
-      hoverTooltipContent.push(
-        <p key="vector_magnitude">
-          {vectorName}: {numberToStringDecimal(magnitude, 3)} px, {numberToStringDecimal(angleDegrees, 1)}°
-        </p>
-      );
-    } else {
-      // {vector}: ({x}, {y}) {unit}
-      const allowIntegerTruncation = Number.isInteger(motionDelta[0]) && Number.isInteger(motionDelta[1]);
-      hoverTooltipContent.push(
-        <p key="vector_components">
-          {vectorName}: ({numberToStringDecimal(motionDelta[0], 3, allowIntegerTruncation)},{" "}
-          {numberToStringDecimal(motionDelta[1], 3, allowIntegerTruncation)}) px
-        </p>
-      );
-    }
-  }
-=======
   const getVectorTooltipText = (): string | null => {
     if (!config.vectorConfig.visible || lastHoveredId === null || !motionDeltas) {
       return null;
@@ -951,7 +912,6 @@
     </p>,
     vectorTooltipText ? <p key="vector">{vectorTooltipText}</p> : null,
   ];
->>>>>>> 12943329
 
   return (
     <div>
