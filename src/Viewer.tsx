import {
  CaretRightOutlined,
  CheckCircleOutlined,
  LinkOutlined,
  PauseOutlined,
  StepBackwardFilled,
  StepForwardFilled,
} from "@ant-design/icons";
import { Checkbox, notification, Slider, Tabs } from "antd";
import { NotificationConfig } from "antd/es/notification/interface";
import React, {
  ReactElement,
  ReactNode,
  useCallback,
  useContext,
  useEffect,
  useMemo,
  useReducer,
  useRef,
  useState,
} from "react";
import { Link, Location, useLocation, useSearchParams } from "react-router-dom";
import { useShallow } from "zustand/shallow";

import {
  Dataset,
  DISPLAY_CATEGORICAL_PALETTE_KEYS,
  DISPLAY_COLOR_RAMP_KEYS,
  getDefaultScatterPlotConfig,
  getDefaultViewerConfig,
  isThresholdNumeric,
  KNOWN_CATEGORICAL_PALETTES,
  KNOWN_COLOR_RAMPS,
  LoadTroubleshooting,
  ReportWarningCallback,
  ScatterPlotConfig,
  TabType,
  Track,
  ViewerConfig,
} from "./colorizer";
import { AnalyticsEvent, triggerAnalyticsEvent } from "./colorizer/utils/analytics";
import { thresholdMatchFinder } from "./colorizer/utils/data_utils";
import { useAnnotations, useConstructor, useDebounce, useRecentCollections } from "./colorizer/utils/react_utils";
import * as urlUtils from "./colorizer/utils/url_utils";
import { SelectItem } from "./components/Dropdowns/types";
import { SCATTERPLOT_TIME_FEATURE } from "./components/Tabs/scatter_plot_data_utils";
import { DEFAULT_PLAYBACK_FPS, INTERNAL_BUILD } from "./constants";
import { selectVectorConfigFromState } from "./state/slices";
import { FlexRow, FlexRowAlignCenter } from "./styles/utils";
import { LocationState } from "./types";

import CanvasWithOverlay from "./colorizer/CanvasWithOverlay";
import Collection from "./colorizer/Collection";
import { BACKGROUND_ID } from "./colorizer/ColorizeCanvas";
import { FeatureType } from "./colorizer/Dataset";
import UrlArrayLoader from "./colorizer/loaders/UrlArrayLoader";
import { AppThemeContext } from "./components/AppStyle";
import { useAlertBanner } from "./components/Banner";
import TextButton from "./components/Buttons/TextButton";
import CanvasWrapper from "./components/CanvasWrapper";
import CategoricalColorPicker from "./components/CategoricalColorPicker";
import ColorRampDropdown from "./components/Dropdowns/ColorRampDropdown";
import HelpDropdown from "./components/Dropdowns/HelpDropdown";
import SelectionDropdown from "./components/Dropdowns/SelectionDropdown";
import Export from "./components/Export";
import GlossaryPanel from "./components/GlossaryPanel";
import Header from "./components/Header";
import IconButton from "./components/IconButton";
import LabeledSlider from "./components/LabeledSlider";
import LoadDatasetButton from "./components/LoadDatasetButton";
import SmallScreenWarning from "./components/Modals/SmallScreenWarning";
import PlaybackSpeedControl from "./components/PlaybackSpeedControl";
import SpinBox from "./components/SpinBox";
import {
  AnnotationTab,
  CorrelationPlotTab,
  FeatureThresholdsTab,
  PlotTab,
  ScatterPlotTab,
  SettingsTab,
} from "./components/Tabs";
import CanvasHoverTooltip from "./components/Tooltips/CanvasHoverTooltip";
import { useViewerStateStore } from "./state/ViewerState";

// TODO: Refactor with styled-components
import styles from "./Viewer.module.css";

function Viewer(): ReactElement {
  // STATE INITIALIZATION /////////////////////////////////////////////////////////
  const theme = useContext(AppThemeContext);
  const location = useLocation();

  const [, startTransition] = React.useTransition();

  const canv = useConstructor(() => {
    const canvas = new CanvasWithOverlay();
    canvas.domElement.className = styles.colorizeCanvas;
    useViewerStateStore.getState().setLoadFrameCallback(canvas.setFrame);
    return canvas;
  });

  const store = useViewerStateStore(
    useShallow((state) => ({
      dataset: state.dataset,
      datasetKey: state.datasetKey,
      featureKey: state.featureKey,
      collection: state.collection,
      setCollection: state.setCollection,
      setFeatureKey: state.setFeatureKey,
      setDataset: state.setDataset,
    }))
  );
  const { dataset, datasetKey, featureKey, collection, setCollection, setDataset, setFeatureKey } = store;

  const isFeatureSelected = dataset !== null && featureKey !== null;
  const isFeatureCategorical = isFeatureSelected && dataset.isFeatureCategorical(featureKey);
  const featureCategories = isFeatureCategorical ? dataset.getFeatureCategories(featureKey) || [] : [];
  const featureNameWithUnits = isFeatureSelected ? dataset.getFeatureNameWithUnits(featureKey) : undefined;

  // TODO: Remove these when URL parameter initialization and updating is moved
  // into a helper method/out of the component
  /** Backdrop key is null if the dataset has no backdrops, or during initialization. */
  const selectedBackdropKey = useViewerStateStore((state) => state.backdropKey);
  const setSelectedBackdropKey = useViewerStateStore((state) => state.setBackdropKey);

  const [, addRecentCollection] = useRecentCollections();

  // Shared worker pool for background operations (e.g. loading data)
  const workerPool = useViewerStateStore((state) => state.workerPool);
  const arrayLoader = useConstructor(() => new UrlArrayLoader(workerPool));

  const [selectedTrack, setSelectedTrack] = useState<Track | null>(null);

  const currentFrame = useViewerStateStore((state) => state.currentFrame);
  const setFrame = useViewerStateStore((state) => state.setFrame);

  const annotationState = useAnnotations();

  // TODO: Save these settings in local storage
  // Use reducer here in case multiple updates happen simultaneously
  const [config, updateConfig] = useReducer(
    (current: ViewerConfig, newProperties: Partial<ViewerConfig>) => ({ ...current, ...newProperties }),
    getDefaultViewerConfig()
  );
  const [scatterPlotConfig, updateScatterPlotConfig] = useReducer(
    (current: ScatterPlotConfig, newProperties: Partial<ScatterPlotConfig>) => ({ ...current, ...newProperties }),
    getDefaultScatterPlotConfig()
  );
  const vectorConfig = useViewerStateStore(useShallow(selectVectorConfigFromState));

  const [isInitialDatasetLoaded, setIsInitialDatasetLoaded] = useState(false);
  const [isDatasetLoading, setIsDatasetLoading] = useState(false);
  const [datasetLoadProgress, setDatasetLoadProgress] = useState<number | null>(null);
  const [datasetOpen, setDatasetOpen] = useState(false);

  const colorRampData = KNOWN_COLOR_RAMPS;

  // TODO: Tidy up these state slices once data logic is moved out of this file.
  const colorRampKey = useViewerStateStore((state) => state.colorRampKey);
  const setColorRampKey = useViewerStateStore((state) => state.setColorRampKey);
  const colorRampReversed = useViewerStateStore((state) => state.isColorRampReversed);
  const setColorRampReversed = useViewerStateStore((state) => state.setColorRampReversed);
  const [colorRampMin, colorRampMax] = useViewerStateStore((state) => state.colorRampRange);
  const setColorRampRange = useViewerStateStore((state) => state.setColorRampRange);
  const setKeepColorRampRange = useViewerStateStore((state) => state.setKeepColorRampRange);
  const selectedPaletteKey = useViewerStateStore((state) => state.categoricalPaletteKey);
  const categoricalPalette = useViewerStateStore((state) => state.categoricalPalette);
  const setCategoricalPalette = useViewerStateStore((state) => state.setCategoricalPalette);
  const featureThresholds = useViewerStateStore((state) => state.thresholds);
  const setFeatureThresholds = useViewerStateStore((state) => state.setThresholds);

  const [playbackFps, setPlaybackFps] = useState(DEFAULT_PLAYBACK_FPS);

  const [searchParams, setSearchParams] = useSearchParams();
  // Provides a mounting point for Antd's notification component. Otherwise, the notifications
  // are mounted outside of App and don't receive CSS styling variables.
  const notificationContainer = useRef<HTMLDivElement>(null);
  const notificationConfig: NotificationConfig = {
    getContainer: () => notificationContainer.current as HTMLElement,
  };
  const [notificationApi, notificationContextHolder] = notification.useNotification(notificationConfig);

  const { bannerElement, showAlert, clearBanners } = useAlertBanner();
  /** Alerts that should be shown for a dataset that is currently being loaded but is not yet displayed. */
  const pendingAlerts = useRef<(() => void)[]>([]);

  const [isRecording, setIsRecording] = useState(false);
  const timeControls = useViewerStateStore((state) => state.timeControls);

  // const timeControls = useConstructor(() => new TimeControls(canv!, playbackFps));
  // TODO: Move all logic for the time slider into its own component!
  // Flag used to indicate that the slider is currently being dragged while playback is occurring.
  const [isTimeSliderDraggedDuringPlayback, setIsTimeSliderDraggedDuringPlayback] = useState(false);

  useEffect(() => {
    if (timeControls.isPlaying()) {
      setIsTimeSliderDraggedDuringPlayback(false);
    }
  }, [timeControls.isPlaying()]);

  const timeSliderContainerRef = useRef<HTMLDivElement>(null);
  /** The frame selected by the time UI. Changes to frameInput are reflected in
   * canvas after a short delay.
   */
  const [frameInput, setFrameInput] = useState(0);
  const [findTrackInput, setFindTrackInput] = useState("");
  const [lastValidHoveredId, setLastValidHoveredId] = useState<number>(-1);
  const [showObjectHoverInfo, setShowObjectHoverInfo] = useState(false);
  const currentHoveredId = showObjectHoverInfo ? lastValidHoveredId : null;

  // EVENT LISTENERS ////////////////////////////////////////////////////////

  // Warn on tab close if there is annotation data.
  useEffect(() => {
    const beforeUnloadHandler = (event: BeforeUnloadEvent): void => {
      if (annotationState.data.getLabels().length === 0) {
        return;
      }
      event.preventDefault();
      // Note that `event.returnValue` is deprecated for most (but not all) browsers.
      // https://developer.mozilla.org/en-US/docs/Web/API/Window/beforeunload_event
      event.returnValue = "You have unsaved annotations. Are you sure you want to leave?";
    };

    window.addEventListener("beforeunload", beforeUnloadHandler);
    return () => {
      window.removeEventListener("beforeunload", beforeUnloadHandler);
    };
  }, [annotationState.data]);

  // UTILITY METHODS /////////////////////////////////////////////////////////////

  /**
   * Formats the dataset and collection parameters for use in a URL.
   */
  const getDatasetAndCollectionParam = useCallback((): {
    datasetParam?: string;
    collectionParam?: string;
  } => {
    if (collection?.url === null) {
      // A single dataset was loaded, so there's no collection URL. Use the dataset URL instead.
      return { datasetParam: dataset?.manifestUrl, collectionParam: undefined };
    } else {
      return { datasetParam: datasetKey ?? undefined, collectionParam: collection?.url };
    }
  }, [datasetKey, dataset, collection]);

  /**
   * Get the optional color map feature range parameter for the URL. If the range
   * is the full range of the feature's values (default), return undefined.
   */
  const getRangeParam = useCallback((): [number, number] | undefined => {
    if (!dataset || !featureKey) {
      return undefined;
    }
    // check if current selected feature range matches the default feature range; if so, don't provide
    // a range parameter.
    const featureData = dataset.getFeatureData(featureKey);
    if (featureData) {
      if (featureData.min === colorRampMin && featureData.max === colorRampMax) {
        return undefined;
      }
    }
    return [colorRampMin, colorRampMax];
  }, [colorRampMin, colorRampMax, featureKey, dataset]);

  /**
   * Get a URL query string representing the current collection, dataset, feature, track,
   * and frame information.
   */
  const getUrlParams = useCallback((): string => {
    const { datasetParam, collectionParam } = getDatasetAndCollectionParam();
    const rangeParam = getRangeParam();
    const state: Partial<urlUtils.UrlParams> = {
      collection: collectionParam,
      dataset: datasetParam,
      feature: featureKey ?? undefined,
      track: selectedTrack?.trackId,
      // Ignore time=0 to reduce clutter
      time: currentFrame !== 0 ? currentFrame : undefined,
      thresholds: featureThresholds,
      range: rangeParam,
      colorRampKey,
      colorRampReversed,
      categoricalPalette: categoricalPalette,
      // TODO: This is a patch to keep vector state saved to the URL while the
      // state store is being refactored. This should be removed once
      // ViewerConfig is moved into the state store.
      config: { ...config, vectorConfig },
      selectedBackdropKey,
      scatterPlotConfig,
    };
    return urlUtils.paramsToUrlQueryString(state);
  }, [
    getDatasetAndCollectionParam,
    getRangeParam,
    featureKey,
    selectedTrack,
    currentFrame,
    featureThresholds,
    colorRampKey,
    colorRampReversed,
    categoricalPalette,
    config,
    vectorConfig,
    selectedBackdropKey,
    scatterPlotConfig,
  ]);

  // Update url whenever the viewer settings change, with a few exceptions:
  // - The URL should not change while playing/recording for performance reasons.
  // - The URL should not change if the dataset hasn't loaded yet, or if it failed to load.
  //   that way, users can refresh the page to try again.
  useEffect(() => {
    if (!timeControls.isPlaying() && !isRecording && isInitialDatasetLoaded) {
      setSearchParams(getUrlParams(), { replace: true });
    }
  }, [timeControls.isPlaying(), isRecording, getUrlParams, isInitialDatasetLoaded]);

<<<<<<< HEAD
  // Callback for setting time, to be used only with timeControls.
  // const setFrameCallback = useCallback(
  //   async (frame: number) => {
  //     await canv.setFrame(frame);
  //     setCurrentFrame(frame);
  //     setFrameInput(frame);
  //     canv.render();
  //   },
  //   [canv]
  // );
  // timeControls.setFrameCallback(setFrameCallback);

  // const setFrame = useCallback(
  //   async (frame: number) => {
  //     const isPlaying = timeControls.isPlaying();
  //     if (isPlaying) {
  //       timeControls.pause();
  //     }
  //     await setFrameCallback(frame);
  //     if (isPlaying) {
  //       timeControls.play();
  //     }
  //   },
  //   [setFrameCallback]
  // );
=======
  // Callback for setting time, to be used directly only with timeControls.
  const setFrameCallback = useCallback(
    async (frame: number) => {
      await canv.setFrame(frame);
      setCurrentFrame(frame);
      setFrameInput(frame);
      canv.render();
    },
    [canv]
  );
  timeControls.setFrameCallback(setFrameCallback);

  const setFrame = useCallback(
    async (frame: number) => {
      const isPlaying = timeControls.isPlaying();
      if (isPlaying) {
        timeControls.pause();
      }
      await setFrameCallback(frame);
      if (isPlaying) {
        timeControls.play();
      }
    },
    [setFrameCallback]
  );
>>>>>>> fc0f3eef

  const findTrack = useCallback(
    (trackId: number | null, seekToFrame: boolean = true): void => {
      if (trackId === null) {
        setSelectedTrack(null);
        return;
      }

      const newTrack = dataset!.getTrack(trackId);

      if (newTrack.ids.length < 1) {
        // Check track validity
        return;
      }
      setSelectedTrack(newTrack);
      if (seekToFrame) {
        setFrame(newTrack.times[0]);
      }
      setFindTrackInput(trackId.toString());
    },
    [canv, dataset, featureKey, currentFrame]
  );

  /**
   * Fire a custom analytics event when a feature is selected.
   */
  const reportFeatureSelected = useCallback((featureDataset: Dataset, newFeatureKey: string): void => {
    const featureData = featureDataset.getFeatureData(newFeatureKey);
    if (featureData) {
      const range =
        featureData.type === FeatureType.CATEGORICAL
          ? featureData.categories!.length
          : featureData.max - featureData.min;
      triggerAnalyticsEvent(AnalyticsEvent.FEATURE_SELECTED, {
        featureType: featureData.type,
        featureRange: range,
      });
    }
  }, []);

  const openScatterPlotTab = useCallback(
    (xAxis: string, yAxis: string) => {
      updateConfig({ openTab: TabType.SCATTER_PLOT });
      updateScatterPlotConfig({ xAxis, yAxis });
    },
    [updateConfig, updateScatterPlotConfig]
  );

  // DATASET LOADING ///////////////////////////////////////////////////////

  const handleProgressUpdate = useCallback((complete: number, total: number): void => {
    startTransition(() => {
      setDatasetLoadProgress(Math.round((complete / total) * 100));
    });
  }, []);

  const showDatasetLoadError = useCallback(
    (errorMessage?: string): void => {
      const description: string[] = [
        errorMessage
          ? `Encountered the following error when loading the dataset: "${errorMessage}"`
          : "Encountered an error when loading the dataset.",
        LoadTroubleshooting.CHECK_FILE_OR_NETWORK,
      ];

      showAlert({
        type: "error",
        message: "Dataset could not be loaded.",
        description,
        closable: false,
        action: <Link to="/">Return to homepage</Link>,
      });
    },
    [showAlert]
  );

  const showDatasetLoadWarning: ReportWarningCallback = useCallback(
    (message: string, description: string | string[]) => {
      pendingAlerts.current.push(() => {
        showAlert({
          type: "warning",
          message: message,
          description: description,
          closable: true,
        });
      });
    },
    [showAlert]
  );

  /**
   * Replaces the current dataset with another loaded dataset. Handles cleanup and state changes.
   * @param newDataset the new Dataset to replace the existing with. If null, does nothing.
   * @param newDatasetKey the key of the new dataset in the Collection.
   * @returns a Promise<void> that resolves when the loading is complete.
   */
  const replaceDataset = useCallback(
    async (newDataset: Dataset, newDatasetKey: string): Promise<void> => {
      console.trace("Replacing dataset with " + newDatasetKey + ".");
      // TODO: Change the way flags are handled to prevent flickering during dataset replacement
      setDatasetOpen(false);

      // Dispose of the old dataset
      if (dataset !== null) {
        dataset.dispose();
      }

      // Manage dataset-related alert banners
      clearBanners();
      for (const alert of pendingAlerts.current) {
        alert();
      }
      pendingAlerts.current = [];

      // State updates
      setDataset(newDatasetKey, newDataset);
      await canv.setDataset(newDataset);

      // Clamp frame to new range
      const newFrame = Math.min(currentFrame, canv.getTotalFrames() - 1);
      await setFrame(newFrame);

      setFindTrackInput("");

      setSelectedTrack(null);
      setDatasetOpen(true);
      console.log("Dataset metadata:", newDataset.metadata);
      console.log("Num Items:" + newDataset?.numObjects);
    },
    [dataset, featureKey, canv, currentFrame, getUrlParams, featureThresholds]
  );

  // INITIAL SETUP  ////////////////////////////////////////////////////////////////

  // Only retrieve parameters once, because the URL can be updated by state updates
  // and lose information (like the track, feature, time, etc.) that isn't
  // accessed in the first render.
  const initialUrlParams = useConstructor(() => {
    return urlUtils.loadFromUrlSearchParams(searchParams);
  });

  // Load URL parameters into the state that don't require a dataset to be loaded.
  // This reduces flicker on initial load.
  useEffect(() => {
    // Load the currently selected color ramp info from the URL, if it exists.
    if (initialUrlParams.colorRampKey && colorRampData.has(initialUrlParams.colorRampKey)) {
      setColorRampKey(initialUrlParams.colorRampKey);
    }
    if (initialUrlParams.colorRampReversed) {
      setColorRampReversed(initialUrlParams.colorRampReversed);
    }
    if (initialUrlParams.categoricalPalette) {
      setCategoricalPalette(initialUrlParams.categoricalPalette);
    }
  }, []);

  // Break React rules to prevent a race condition where the initial dataset is reloaded
  // when useEffect gets fired twice. This caused certain URL parameters like time to get
  // lost or reset.
  const isLoadingInitialDataset = useRef<boolean>(false);

  // Attempt to load database and collections data from the URL.
  // This is memoized so that it only runs one time on startup.
  useEffect(() => {
    const loadInitialDataset = async (): Promise<void> => {
      if (isLoadingInitialDataset.current || isInitialDatasetLoaded) {
        return;
      }
      setIsDatasetLoading(true);
      isLoadingInitialDataset.current = true;
      let newCollection: Collection;
      let datasetKey: string;

      const locationHasCollectionAndDataset = (location: Location): boolean => {
        return location.state && "collection" in location.state && "datasetKey" in location.state;
      };

      // Check if we were passed a collection + dataset from the previous page.
      if (locationHasCollectionAndDataset(location)) {
        // Collect from previous page state
        const { collection: stateCollection, datasetKey: stateDatasetKey } = location.state as LocationState;
        datasetKey = stateDatasetKey;
        newCollection = stateCollection;
      } else {
        // Collect from URL
        const collectionUrlParam = initialUrlParams.collection;
        const datasetParam = initialUrlParams.dataset;

        if (datasetParam && urlUtils.isUrl(datasetParam) && !collectionUrlParam) {
          // Dataset is a URL and no collection URL is provided;
          // Make a dummy collection that will include only this dataset
          newCollection = await Collection.makeCollectionFromSingleDataset(datasetParam);
          datasetKey = newCollection.getDefaultDatasetKey();
        } else {
          if (!collectionUrlParam) {
            showAlert({
              message: "No dataset loaded.",
              type: "info",
              closable: false,
              description: [
                "You'll need to load a dataset to use Timelapse Feature Explorer.",
                "If you have a dataset, load it from the menu above. Otherwise, return to the homepage to see our published datasets.",
              ],
              action: <Link to="/">Return to homepage</Link>,
            });
            console.error("No collection URL or dataset URL provided.");
            setIsDatasetLoading(false);
            return;
          }
          // Try loading the collection, with the default collection as a fallback.

          try {
            newCollection = await Collection.loadCollection(collectionUrlParam, {
              reportWarning: showDatasetLoadWarning,
            });
            datasetKey = datasetParam || newCollection.getDefaultDatasetKey();
          } catch (error) {
            console.error(error);
            showDatasetLoadError((error as Error).message);
            setIsDatasetLoading(false);
            return;
          }
        }
      }

      setCollection(newCollection);
      setDatasetLoadProgress(null);
      const datasetResult = await newCollection.tryLoadDataset(datasetKey, {
        onLoadProgress: handleProgressUpdate,
        arrayLoader,
        reportWarning: showDatasetLoadWarning,
      });

      if (!datasetResult.loaded) {
        console.error(datasetResult.errorMessage);
        showDatasetLoadError(datasetResult.errorMessage);
        setIsDatasetLoading(false);
        return;
      }
      // Add the collection to the recent collections list
      addRecentCollection({ url: newCollection.getUrl() });

      if (!isInitialDatasetLoaded) {
        await replaceDataset(datasetResult.dataset, datasetKey);
        setIsInitialDatasetLoaded(true);
      }
      setIsDatasetLoading(false);
      return;
    };
    loadInitialDataset();
  }, []);

  // Load additional properties from the URL, including the time, track, and feature.
  // Run only once after the first dataset has been loaded.
  useEffect(() => {
    if (!isInitialDatasetLoaded) {
      return;
    }
    // TODO: Move initial parsing out of `Viewer.tsx` once state store is
    // fully implemented.
    const setupInitialParameters = async (): Promise<void> => {
      if (initialUrlParams.thresholds) {
        setFeatureThresholds(initialUrlParams.thresholds);
      }
      if (initialUrlParams.feature && dataset) {
        // Load feature (if unset, do nothing because replaceDataset already loads a default)
        setFeatureKey(dataset.findFeatureByKeyOrName(initialUrlParams.feature) || dataset.featureKeys[0]);
      }
      // Range, track, and time setting must be done after the dataset and feature is set.
      if (initialUrlParams.range) {
        setColorRampRange(initialUrlParams.range);
      }

      if (initialUrlParams.track && initialUrlParams.track >= 0) {
        // Highlight the track. Seek to start of frame only if time is not defined.
        findTrack(initialUrlParams.track, initialUrlParams.time !== undefined);
      }
      if (initialUrlParams.time && initialUrlParams.time >= 0) {
        // Load time (if unset, defaults to track time or default t=0)
        const newTime = initialUrlParams.time;
        setFrame(newTime);
        // await canv.setFrame(newTime);
        // setCurrentFrame(newTime); // Force render
        setFrameInput(newTime);
      }

      const backdropKey = initialUrlParams.selectedBackdropKey;
      if (backdropKey) {
        if (dataset?.hasBackdrop(backdropKey)) {
          setSelectedBackdropKey(dataset, backdropKey);
        }
      }
      if (initialUrlParams.config) {
        updateConfig(initialUrlParams.config);
      }
      if (initialUrlParams.scatterPlotConfig) {
        const newScatterPlotConfig = initialUrlParams.scatterPlotConfig;
        // For backwards-compatibility, cast xAxis and yAxis to feature keys.
        if (newScatterPlotConfig.xAxis) {
          const xAxis = newScatterPlotConfig.xAxis;
          newScatterPlotConfig.xAxis =
            xAxis === SCATTERPLOT_TIME_FEATURE.value ? xAxis : dataset?.findFeatureByKeyOrName(xAxis);
        }
        if (newScatterPlotConfig.yAxis) {
          const yAxis = newScatterPlotConfig.yAxis;
          newScatterPlotConfig.yAxis =
            yAxis === SCATTERPLOT_TIME_FEATURE.value ? yAxis : dataset?.findFeatureByKeyOrName(yAxis);
        }
        updateScatterPlotConfig(newScatterPlotConfig);
      }
    };

    setupInitialParameters();
  }, [isInitialDatasetLoaded]);

  // DISPLAY CONTROLS //////////////////////////////////////////////////////
  const handleDatasetChange = useCallback(
    async (newDatasetKey: string): Promise<void> => {
      if (newDatasetKey !== datasetKey && collection) {
        setIsDatasetLoading(true);
        setDatasetLoadProgress(null);
        const result = await collection.tryLoadDataset(newDatasetKey, {
          onLoadProgress: handleProgressUpdate,
          arrayLoader,
          reportWarning: showDatasetLoadWarning,
        });
        if (result.loaded) {
          await replaceDataset(result.dataset, newDatasetKey);
        } else {
          // Show notification popup for datasets that can't be loaded.
          console.error(result.errorMessage);
          notificationApi["error"]({
            message: "Dataset load failed",
            description: result.errorMessage,
            placement: "bottomLeft",
            duration: 12,
            style: {
              backgroundColor: theme.color.alert.fill.error,
              border: `1px solid ${theme.color.alert.border.error}`,
            },
          });
        }
        setIsDatasetLoading(false);
      }
    },
    [replaceDataset, handleProgressUpdate, collection, datasetKey]
  );

  /**
   * Attempt to load a URL provided in the Load menu.
   * The URL may either be a collection or a dataset, so handle it as an ambiguous URL.
   * @throws an error if the URL could not be loaded.
   * @returns the absolute path of the URL resource that was loaded.
   */
  const handleDatasetLoad = useCallback(
    (newCollection: Collection, newDatasetKey: string, newDataset: Dataset): void => {
      setCollection(newCollection);
      replaceDataset(newDataset, newDatasetKey);
    },
    [replaceDataset]
  );

  // SCRUBBING CONTROLS ////////////////////////////////////////////////////
  const handleKeyDown = useCallback(
    (e: KeyboardEvent): void => {
      if (e.target instanceof HTMLInputElement) {
        return;
      }
      if (e.key === "ArrowLeft" || e.key === "Left") {
        timeControls.advanceFrame(-1);
      } else if (e.key === "ArrowRight" || e.key === "Right") {
        timeControls.advanceFrame(1);
      }
    },
    [timeControls]
  );

  useEffect(() => {
    window.addEventListener("keydown", handleKeyDown);
    return () => {
      window.removeEventListener("keydown", handleKeyDown);
    };
  }, [handleKeyDown]);

  // Store the current value of the time slider as its own state, and update
  // the frame using a debounced value to prevent constant updates as it moves.
  const debouncedFrameInput = useDebounce(frameInput, 250);
  useEffect(() => {
    if (!timeControls.isPlaying() && currentFrame !== debouncedFrameInput) {
      setFrame(debouncedFrameInput);
    }
    // Dependency only contains debouncedFrameInput to prevent time from jumping back
    // to old debounced values when time playback is paused.
  }, [debouncedFrameInput]);

  // When the slider is released, check if playback was occurring and resume it.
  // We need to attach the pointerup event listener to the document because it will not fire
  // if the user releases the pointer outside of the slider.
  useEffect(() => {
    const checkIfPlaybackShouldUnpause = async (event: PointerEvent): Promise<void> => {
      const target = event.target;
      if (target && timeSliderContainerRef.current?.contains(target as Node)) {
        // If the user clicked and released on the slider, update the
        // time immediately.
        setFrame(frameInput);
      }
      if (isTimeSliderDraggedDuringPlayback) {
        setFrame(frameInput);
        // Update the frame and unpause playback when the slider is released.
        setIsTimeSliderDraggedDuringPlayback(false);
        timeControls.play(); // resume playing
      }
    };

    document.addEventListener("pointerup", checkIfPlaybackShouldUnpause);
    return () => {
      document.removeEventListener("pointerup", checkIfPlaybackShouldUnpause);
    };
  });

  const onTrackClicked = useCallback(
    (track: Track | null) => {
      setFindTrackInput(track?.trackId.toString() || "");
      setSelectedTrack(track);
      if (dataset && track) {
        const id = track.getIdAtTime(currentFrame);
        annotationState.handleAnnotationClick(dataset, id);
      }
    },
    [dataset, currentFrame, annotationState.handleAnnotationClick]
  );

  // RENDERING /////////////////////////////////////////////////////////////

  const openCopyNotification = (): void => {
    navigator.clipboard.writeText(document.URL);
    notificationApi["success"]({
      message: "URL copied to clipboard",
      placement: "bottomLeft",
      duration: 4,
      icon: <CheckCircleOutlined style={{ color: theme.color.text.success }} />,
      style: {
        backgroundColor: theme.color.alert.fill.success,
        border: `1px solid ${theme.color.alert.border.success}`,
      },
    });
  };

  const datasetDropdownData = useMemo(() => collection?.getDatasetKeys() || [], [collection]);
  const featureDropdownData = useMemo((): SelectItem[] => {
    if (!dataset) {
      return [];
    }
    // Add units to the dataset feature names if present
    return dataset.featureKeys.map((key) => {
      return { value: key, label: dataset.getFeatureNameWithUnits(key) };
    });
  }, [dataset]);

  const disableUi: boolean = isRecording || !datasetOpen;
  const disableTimeControlsUi = disableUi;

  // TODO: Move into subcomponent for color ramp controls
  // Show min + max marks on the color ramp slider if a feature is selected and
  // is currently being thresholded/filtered on.
  const getColorMapSliderMarks = (): undefined | number[] => {
    if (dataset === null || featureKey === null || featureThresholds.length === 0) {
      return undefined;
    }
    const featureData = dataset.getFeatureData(featureKey);
    if (!featureData) {
      return undefined;
    }
    const threshold = featureThresholds.find(thresholdMatchFinder(featureKey, featureData.unit));
    if (!threshold || !isThresholdNumeric(threshold)) {
      return undefined;
    }
    return [threshold.min, threshold.max];
  };

  const allTabItems = [
    {
      label: "Track plot",
      key: TabType.TRACK_PLOT,
      children: (
        <div className={styles.tabContent}>
          <PlotTab
            setFrame={setFrame}
            findTrackInputText={findTrackInput}
            setFindTrackInputText={setFindTrackInput}
            findTrack={findTrack}
            currentFrame={currentFrame}
            dataset={dataset}
            featureKey={featureKey}
            selectedTrack={selectedTrack}
            disabled={disableUi}
          />
        </div>
      ),
    },
    {
      label: "Scatter plot",
      key: TabType.SCATTER_PLOT,
      children: (
        <div className={styles.tabContent}>
          <ScatterPlotTab
            currentFrame={currentFrame}
            selectedTrack={selectedTrack}
            findTrack={findTrack}
            setFrame={setFrame}
            isVisible={config.openTab === TabType.SCATTER_PLOT}
            isPlaying={timeControls.isPlaying() || isRecording}
            selectedFeatureKey={featureKey}
            viewerConfig={config}
            scatterPlotConfig={scatterPlotConfig}
            updateScatterPlotConfig={updateScatterPlotConfig}
            showAlert={showAlert}
          />
        </div>
      ),
    },
    {
      label: "Correlation plot",
      key: TabType.CORRELATION_PLOT,
      visible: INTERNAL_BUILD,
      children: (
        <div className={styles.tabContent}>
          <CorrelationPlotTab openScatterPlotTab={openScatterPlotTab} workerPool={workerPool} dataset={dataset} />
        </div>
      ),
    },
    {
      label: `Filters ${featureThresholds.length > 0 ? `(${featureThresholds.length})` : ""}`,
      key: TabType.FILTERS,
      children: (
        <div className={styles.tabContent}>
          <FeatureThresholdsTab disabled={disableUi} />
        </div>
      ),
    },
    {
      label: "Annotations",
      key: TabType.ANNOTATION,
      visible: INTERNAL_BUILD,
      children: (
        <div className={styles.tabContent}>
          <AnnotationTab
            annotationState={annotationState}
            setFrame={setFrame}
            setTrack={(track) => findTrack(track, false)}
            dataset={dataset}
            selectedTrack={selectedTrack}
            frame={currentFrame}
            hoveredId={currentHoveredId}
          />
        </div>
      ),
    },
    {
      label: "Viewer settings",
      key: TabType.SETTINGS,
      children: (
        <div className={styles.tabContent}>
          <SettingsTab config={config} updateConfig={updateConfig} />
        </div>
      ),
    },
  ];
  const tabItems = allTabItems.filter((item) => item.visible !== false);

  let datasetHeader: ReactNode = null;
  if (collection && collection.metadata.name) {
    datasetHeader = collection.metadata.name;
  } else if (dataset && dataset.metadata.name) {
    datasetHeader = dataset.metadata.name;
  } else if (dataset) {
    datasetHeader = <span style={{ color: theme.color.text.hint }}>Untitled dataset</span>;
  } else {
    datasetHeader = null;
  }

  return (
    <div>
      <div ref={notificationContainer}>{notificationContextHolder}</div>
      <SmallScreenWarning />

      <Header alertElement={bannerElement} headerOpensInNewTab={true}>
        <h3>{datasetHeader}</h3>
        <FlexRowAlignCenter $gap={12} $wrap="wrap">
          <FlexRowAlignCenter $gap={2} $wrap="wrap">
            <LoadDatasetButton
              onLoad={handleDatasetLoad}
              currentResourceUrl={collection?.url ?? datasetKey ?? ""}
              reportWarning={showDatasetLoadWarning}
            />
            <Export
              totalFrames={dataset?.numberOfFrames || 0}
              setFrame={setFrame}
              getCanvasExportDimensions={() => canv.getExportDimensions()}
              getCanvas={() => canv.domElement}
              // Stop playback when exporting
              onClick={() => timeControls.pause()}
              currentFrame={currentFrame}
              defaultImagePrefix={datasetKey + "-" + featureKey}
              disabled={dataset === null}
              setIsRecording={setIsRecording}
              config={config}
              updateConfig={updateConfig}
            />
            <TextButton onClick={openCopyNotification}>
              <LinkOutlined />
              <p>Copy URL</p>
            </TextButton>
          </FlexRowAlignCenter>
          <HelpDropdown />
        </FlexRowAlignCenter>
      </Header>

      {/** Main Content: Contains canvas and plot, ramp controls, time controls, etc. */}
      <div className={styles.mainContent}>
        {/** Top Control Bar */}
        <FlexRowAlignCenter $gap={20} style={{ margin: "16px 0", flexWrap: "wrap" }}>
          <SelectionDropdown
            disabled={disableUi}
            label="Dataset"
            selected={datasetKey ?? ""}
            buttonType="primary"
            items={datasetDropdownData}
            onChange={handleDatasetChange}
          />
          <FlexRow $gap={6}>
            <SelectionDropdown
              disabled={disableUi}
              label="Feature"
              // TODO: Show feature description here?
              selected={featureKey ?? undefined}
              items={featureDropdownData}
              onChange={(value) => {
                if (value !== featureKey && dataset) {
                  setFeatureKey(value);
                  reportFeatureSelected(dataset, value);
                }
              }}
            />
            <GlossaryPanel dataset={dataset} />
          </FlexRow>

          <ColorRampDropdown
            knownColorRamps={KNOWN_COLOR_RAMPS}
            colorRampsToDisplay={DISPLAY_COLOR_RAMP_KEYS}
            selectedRamp={colorRampKey}
            reversed={colorRampReversed}
            onChangeRamp={(name, reversed) => {
              setColorRampKey(name);
              setColorRampReversed(reversed);
            }}
            disabled={disableUi}
            knownCategoricalPalettes={KNOWN_CATEGORICAL_PALETTES}
            categoricalPalettesToDisplay={DISPLAY_CATEGORICAL_PALETTE_KEYS}
            useCategoricalPalettes={isFeatureCategorical}
            numCategories={Math.max(featureCategories.length, 1)}
            selectedPalette={categoricalPalette}
            selectedPaletteKey={selectedPaletteKey}
            onChangePalette={setCategoricalPalette}
          />
        </FlexRowAlignCenter>

        {/* Organize the main content areas */}
        <div className={styles.contentPanels}>
          <div className={styles.canvasPanel}>
            {/** Canvas */}
            <div className={styles.canvasTopAndCanvasContainer}>
              <div className={styles.canvasTopContainer}>
                <h3 style={{ margin: "0" }}>{featureNameWithUnits ?? "Feature value range"}</h3>
                <FlexRowAlignCenter $gap={12} style={{ flexWrap: "wrap", justifyContent: "space-between" }}>
                  <div style={{ flexBasis: 250, flexShrink: 2, flexGrow: 2, minWidth: "75px" }}>
                    {
                      // Render either a categorical color picker or a range slider depending on the feature type
                      isFeatureCategorical ? (
                        <CategoricalColorPicker categories={featureCategories} disabled={disableUi} />
                      ) : (
                        <LabeledSlider
                          type="range"
                          min={colorRampMin}
                          max={colorRampMax}
                          minSliderBound={featureKey !== null ? dataset?.getFeatureData(featureKey)?.min : undefined}
                          maxSliderBound={featureKey !== null ? dataset?.getFeatureData(featureKey)?.max : undefined}
                          onChange={function (min: number, max: number): void {
                            setColorRampRange([min, max]);
                          }}
                          marks={getColorMapSliderMarks()}
                          disabled={disableUi}
                        />
                      )
                    }
                  </div>
                  <div style={{ flexBasis: 100, flexShrink: 1, flexGrow: 1, width: "fit-content" }}>
                    <Checkbox
                      checked={config.keepRangeBetweenDatasets}
                      onChange={() => {
                        // TODO: Remove keepRangeBetweenDatasets from config
                        // Invert lock on range
                        updateConfig({ keepRangeBetweenDatasets: !config.keepRangeBetweenDatasets });
                        setKeepColorRampRange(!config.keepRangeBetweenDatasets);
                      }}
                    >
                      Keep range when switching datasets and features
                    </Checkbox>
                  </div>
                </FlexRowAlignCenter>
              </div>
              <CanvasHoverTooltip
                lastValidHoveredId={lastValidHoveredId}
                showObjectHoverInfo={showObjectHoverInfo}
                annotationState={annotationState}
              >
                <CanvasWrapper
                  loading={isDatasetLoading}
                  loadingProgress={datasetLoadProgress}
                  canv={canv}
                  isRecording={isRecording}
                  selectedTrack={selectedTrack}
                  config={config}
                  updateConfig={updateConfig}
                  onTrackClicked={onTrackClicked}
                  onMouseHover={(id: number): void => {
                    const isObject = id !== BACKGROUND_ID;
                    setShowObjectHoverInfo(isObject);
                    if (isObject) {
                      setLastValidHoveredId(id);
                    }
                  }}
                  onMouseLeave={() => setShowObjectHoverInfo(false)}
                  showAlert={isInitialDatasetLoaded ? showAlert : undefined}
                  annotationState={annotationState}
                />
              </CanvasHoverTooltip>
            </div>

            {/** Time Control Bar */}
            <div className={styles.timeControls}>
              {timeControls.isPlaying() || isTimeSliderDraggedDuringPlayback ? (
                // Swap between play and pause button
                <IconButton
                  type="primary"
                  disabled={disableTimeControlsUi}
                  onClick={() => {
                    timeControls.pause();
                    setFrameInput(currentFrame);
                  }}
                >
                  <PauseOutlined />
                </IconButton>
              ) : (
                <IconButton type="primary" disabled={disableTimeControlsUi} onClick={() => timeControls.play()}>
                  <CaretRightOutlined />
                </IconButton>
              )}

              <div
                ref={timeSliderContainerRef}
                className={styles.timeSliderContainer}
                onPointerDownCapture={() => {
                  if (timeControls.isPlaying()) {
                    // If the slider is dragged while playing, pause playback.
                    timeControls.pause();
                    setIsTimeSliderDraggedDuringPlayback(true);
                  }
                }}
              >
                <Slider
                  min={0}
                  max={dataset ? dataset.numberOfFrames - 1 : 0}
                  disabled={disableTimeControlsUi}
                  value={frameInput}
                  onChange={(value) => {
                    setFrameInput(value);
                  }}
                />
              </div>

              <IconButton
                disabled={disableTimeControlsUi}
                onClick={() => timeControls.advanceFrame(-1)}
                type="outlined"
              >
                <StepBackwardFilled />
              </IconButton>
              <IconButton disabled={disableTimeControlsUi} onClick={() => timeControls.advanceFrame(1)} type="outlined">
                <StepForwardFilled />
              </IconButton>

              <SpinBox
                min={0}
                max={dataset?.numberOfFrames && dataset?.numberOfFrames - 1}
                value={frameInput}
                onChange={setFrame}
                disabled={disableTimeControlsUi}
                wrapIncrement={true}
              />
              <div style={{ display: "flex", flexDirection: "row", flexGrow: 1, justifyContent: "flex-end" }}>
                <PlaybackSpeedControl
                  fps={playbackFps}
                  onChange={(fps) => {
                    setPlaybackFps(fps);
                    timeControls.setPlaybackFps(fps);
                  }}
                  disabled={disableTimeControlsUi}
                />
              </div>
            </div>
          </div>
          <div className={styles.sidePanels}>
            <div className={styles.plotAndFiltersPanel}>
              <Tabs
                type="card"
                style={{ marginBottom: 0, width: "100%" }}
                size="large"
                activeKey={config.openTab}
                onChange={(key) => updateConfig({ openTab: key as TabType })}
                items={tabItems}
              />
            </div>
          </div>
        </div>
      </div>
    </div>
  );
}

export default Viewer;<|MERGE_RESOLUTION|>--- conflicted
+++ resolved
@@ -317,7 +317,6 @@
     }
   }, [timeControls.isPlaying(), isRecording, getUrlParams, isInitialDatasetLoaded]);
 
-<<<<<<< HEAD
   // Callback for setting time, to be used only with timeControls.
   // const setFrameCallback = useCallback(
   //   async (frame: number) => {
@@ -343,33 +342,6 @@
   //   },
   //   [setFrameCallback]
   // );
-=======
-  // Callback for setting time, to be used directly only with timeControls.
-  const setFrameCallback = useCallback(
-    async (frame: number) => {
-      await canv.setFrame(frame);
-      setCurrentFrame(frame);
-      setFrameInput(frame);
-      canv.render();
-    },
-    [canv]
-  );
-  timeControls.setFrameCallback(setFrameCallback);
-
-  const setFrame = useCallback(
-    async (frame: number) => {
-      const isPlaying = timeControls.isPlaying();
-      if (isPlaying) {
-        timeControls.pause();
-      }
-      await setFrameCallback(frame);
-      if (isPlaying) {
-        timeControls.play();
-      }
-    },
-    [setFrameCallback]
-  );
->>>>>>> fc0f3eef
 
   const findTrack = useCallback(
     (trackId: number | null, seekToFrame: boolean = true): void => {
