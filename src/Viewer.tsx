import {
  CaretRightOutlined,
  CheckCircleOutlined,
  LinkOutlined,
  PauseOutlined,
  StepBackwardFilled,
  StepForwardFilled,
} from "@ant-design/icons";
import { Checkbox, notification, Slider, Tabs } from "antd";
import { NotificationConfig } from "antd/es/notification/interface";
import React, { ReactElement, useCallback, useContext, useEffect, useMemo, useReducer, useRef, useState } from "react";
import { Link, Location, useLocation, useSearchParams } from "react-router-dom";

import {
  Dataset,
  DEFAULT_CATEGORICAL_PALETTE_KEY,
  DEFAULT_COLOR_RAMP_KEY,
  DISPLAY_CATEGORICAL_PALETTE_KEYS,
  DISPLAY_COLOR_RAMP_KEYS,
  FeatureThreshold,
  getDefaultScatterPlotConfig,
  getDefaultViewerConfig,
  isThresholdNumeric,
  KNOWN_CATEGORICAL_PALETTES,
  KNOWN_COLOR_RAMPS,
  LoadTroubleshooting,
  ReportWarningCallback,
  ScatterPlotConfig,
  TabType,
<<<<<<< HEAD
  VECTOR_KEY_MOTION_DELTA,
  VectorTooltipMode,
=======
  Track,
>>>>>>> ee2571fd
  ViewerConfig,
} from "./colorizer";
import { AnalyticsEvent, triggerAnalyticsEvent } from "./colorizer/utils/analytics";
import { getColorMap, getInRangeLUT, thresholdMatchFinder, validateThresholds } from "./colorizer/utils/data_utils";
import { numberToStringDecimal } from "./colorizer/utils/math_utils";
import { useConstructor, useDebounce, useMotionDeltas, useRecentCollections } from "./colorizer/utils/react_utils";
import * as urlUtils from "./colorizer/utils/url_utils";
import { SCATTERPLOT_TIME_FEATURE } from "./components/Tabs/scatter_plot_data_utils";
import { DEFAULT_PLAYBACK_FPS } from "./constants";
import { FlexRow, FlexRowAlignCenter } from "./styles/utils";
import { LocationState } from "./types";

import CanvasWithOverlay from "./colorizer/CanvasWithOverlay";
import Collection from "./colorizer/Collection";
import { BACKGROUND_ID } from "./colorizer/ColorizeCanvas";
import { FeatureType } from "./colorizer/Dataset";
import UrlArrayLoader from "./colorizer/loaders/UrlArrayLoader";
import TimeControls from "./colorizer/TimeControls";
import SharedWorkerPool from "./colorizer/workers/SharedWorkerPool";
import { AppThemeContext } from "./components/AppStyle";
import { useAlertBanner } from "./components/Banner";
import TextButton from "./components/Buttons/TextButton";
import CanvasWrapper from "./components/CanvasWrapper";
import CategoricalColorPicker from "./components/CategoricalColorPicker";
import ColorRampDropdown from "./components/Dropdowns/ColorRampDropdown";
import HelpDropdown from "./components/Dropdowns/HelpDropdown";
import SelectionDropdown from "./components/Dropdowns/SelectionDropdown";
import Export from "./components/Export";
import GlossaryPanel from "./components/GlossaryPanel";
import Header from "./components/Header";
import HoverTooltip from "./components/HoverTooltip";
import IconButton from "./components/IconButton";
import LabeledSlider from "./components/LabeledSlider";
import LoadDatasetButton from "./components/LoadDatasetButton";
import SmallScreenWarning from "./components/Modals/SmallScreenWarning";
import PlaybackSpeedControl from "./components/PlaybackSpeedControl";
import SpinBox from "./components/SpinBox";
import { FeatureThresholdsTab, PlotTab, ScatterPlotTab, SettingsTab } from "./components/Tabs";

// TODO: Refactor with styled-components
import styles from "./Viewer.module.css";

function Viewer(): ReactElement {
  // STATE INITIALIZATION /////////////////////////////////////////////////////////
  const theme = useContext(AppThemeContext);
  const location = useLocation();

  const [, startTransition] = React.useTransition();

  const canv = useConstructor(() => {
    const canvas = new CanvasWithOverlay();
    canvas.domElement.className = styles.colorizeCanvas;
    return canvas;
  });

  const [collection, setCollection] = useState<Collection | undefined>();
  const [dataset, setDataset] = useState<Dataset | null>(null);
  const [datasetKey, setDatasetKey] = useState("");
  const [, addRecentCollection] = useRecentCollections();

  // Shared worker pool for background operations (e.g. loading data)
  const workerPool = useConstructor(() => new SharedWorkerPool());
  const arrayLoader = useConstructor(() => new UrlArrayLoader(workerPool));

  const [featureKey, setFeatureKey] = useState("");
  const [selectedTrack, setSelectedTrack] = useState<Track | null>(null);
  const [currentFrame, setCurrentFrame] = useState<number>(0);
  const [selectedBackdropKey, setSelectedBackdropKey] = useState<string | null>(null);

  // TODO: Save these settings in local storage
  // Use reducer here in case multiple updates happen simultaneously
  const [config, updateConfig] = useReducer(
    (current: ViewerConfig, newProperties: Partial<ViewerConfig>) => ({ ...current, ...newProperties }),
    getDefaultViewerConfig()
  );
  const [scatterPlotConfig, updateScatterPlotConfig] = useReducer(
    (current: ScatterPlotConfig, newProperties: Partial<ScatterPlotConfig>) => ({ ...current, ...newProperties }),
    getDefaultScatterPlotConfig()
  );

  const motionDeltas = useMotionDeltas(dataset, workerPool, config.vectorConfig);

  const [isInitialDatasetLoaded, setIsInitialDatasetLoaded] = useState(false);
  const [isDatasetLoading, setIsDatasetLoading] = useState(false);
  const [datasetLoadProgress, setDatasetLoadProgress] = useState<number | null>(null);
  const [datasetOpen, setDatasetOpen] = useState(false);

  const colorRampData = KNOWN_COLOR_RAMPS;
  const [colorRampKey, setColorRampKey] = useState(DEFAULT_COLOR_RAMP_KEY);
  const [colorRampReversed, setColorRampReversed] = useState(false);
  const [colorRampMin, setColorRampMin] = useState(0);
  const [colorRampMax, setColorRampMax] = useState(0);

  const [categoricalPalette, setCategoricalPalette] = useState(
    KNOWN_CATEGORICAL_PALETTES.get(DEFAULT_CATEGORICAL_PALETTE_KEY)!.colors
  );

  const [featureThresholds, _setFeatureThresholds] = useState<FeatureThreshold[]>([]);
  const setFeatureThresholds = useCallback(
    // Change the current feature min + max on the color ramp if that feature's threshold moved.
    (newThresholds: FeatureThreshold[]): void => {
      // Check if the current feature is being thresholded on, and if that threshold
      // has changed. If so, snap the current min + max color ramp values so they match the new
      // threshold values.
      const featureData = dataset?.getFeatureData(featureKey);
      if (featureData) {
        const oldThreshold = featureThresholds.find(thresholdMatchFinder(featureKey, featureData.unit));
        const newThreshold = newThresholds.find(thresholdMatchFinder(featureKey, featureData.unit));

        if (newThreshold && oldThreshold && isThresholdNumeric(newThreshold) && isThresholdNumeric(oldThreshold)) {
          if (newThreshold.min !== oldThreshold.min || newThreshold.max !== oldThreshold.max) {
            setColorRampMin(newThreshold.min);
            setColorRampMax(newThreshold.max);
          }
        }
      }
      _setFeatureThresholds(newThresholds);
    },
    [featureKey, dataset, featureThresholds]
  );
  /** A look-up-table from object ID to whether it is in range (=1) or not (=0) */
  const inRangeLUT = useMemo(() => {
    if (!dataset) {
      return new Uint8Array(0);
    }
    return getInRangeLUT(dataset, featureThresholds);
  }, [dataset, featureThresholds]);

  const [playbackFps, setPlaybackFps] = useState(DEFAULT_PLAYBACK_FPS);

  const [searchParams, setSearchParams] = useSearchParams();
  // Provides a mounting point for Antd's notification component. Otherwise, the notifications
  // are mounted outside of App and don't receive CSS styling variables.
  const notificationContainer = useRef<HTMLDivElement>(null);
  const notificationConfig: NotificationConfig = {
    getContainer: () => notificationContainer.current as HTMLElement,
  };
  const [notificationApi, notificationContextHolder] = notification.useNotification(notificationConfig);

  const { bannerElement, showAlert, clearBanners } = useAlertBanner();
  /** Alerts that should be shown for a dataset that is currently being loaded but is not yet displayed. */
  const pendingAlerts = useRef<(() => void)[]>([]);

  const [isRecording, setIsRecording] = useState(false);
  const timeControls = useConstructor(() => new TimeControls(canv!, playbackFps));
  // TODO: Move all logic for the time slider into its own component!
  // Flag used to indicate that the slider is currently being dragged while playback is occurring.
  const [isTimeSliderDraggedDuringPlayback, setIsTimeSliderDraggedDuringPlayback] = useState(false);

  useEffect(() => {
    if (timeControls.isPlaying()) {
      setIsTimeSliderDraggedDuringPlayback(false);
    }
  }, [timeControls.isPlaying()]);

  /** The frame selected by the time UI. Changes to frameInput are reflected in
   * canvas after a short delay.
   */
  const [frameInput, setFrameInput] = useState(0);
  const [findTrackInput, setFindTrackInput] = useState("");
  // Prevent jarring jumps in the hover tooltip by using the last non-null value
  const [lastHoveredId, setLastHoveredId] = useState<number | null>(null);
  const [showHoveredId, setShowHoveredId] = useState(false);

  // UTILITY METHODS /////////////////////////////////////////////////////////////

  /**
   * Formats the dataset and collection parameters for use in a URL.
   */
  const getDatasetAndCollectionParam = useCallback((): {
    datasetParam?: string;
    collectionParam?: string;
  } => {
    if (collection?.url === null) {
      // A single dataset was loaded, so there's no collection URL. Use the dataset URL instead.
      return { datasetParam: dataset?.manifestUrl, collectionParam: undefined };
    } else {
      return { datasetParam: datasetKey, collectionParam: collection?.url };
    }
  }, [datasetKey, dataset, collection]);

  /**
   * Get the optional color map feature range parameter for the URL. If the range
   * is the full range of the feature's values (default), return undefined.
   */
  const getRangeParam = useCallback((): [number, number] | undefined => {
    if (!dataset) {
      return undefined;
    }
    // check if current selected feature range matches the default feature range; if so, don't provide
    // a range parameter..
    const featureData = dataset.getFeatureData(featureKey);
    if (featureData) {
      if (featureData.min === colorRampMin && featureData.max === colorRampMax) {
        return undefined;
      }
    }
    return [colorRampMin, colorRampMax];
  }, [colorRampMin, colorRampMax, featureKey, dataset]);

  /**
   * Get a URL query string representing the current collection, dataset, feature, track,
   * and frame information.
   */
  const getUrlParams = useCallback((): string => {
    const { datasetParam, collectionParam } = getDatasetAndCollectionParam();
    const rangeParam = getRangeParam();
    const state: Partial<urlUtils.UrlParams> = {
      collection: collectionParam,
      dataset: datasetParam,
      feature: featureKey,
      track: selectedTrack?.trackId,
      // Ignore time=0 to reduce clutter
      time: currentFrame !== 0 ? currentFrame : undefined,
      thresholds: featureThresholds,
      range: rangeParam,
      colorRampKey: colorRampKey,
      colorRampReversed: colorRampReversed,
      categoricalPalette: categoricalPalette,
      config: config,
      selectedBackdropKey,
      scatterPlotConfig,
    };
    return urlUtils.paramsToUrlQueryString(state);
  }, [
    getDatasetAndCollectionParam,
    getRangeParam,
    featureKey,
    selectedTrack,
    currentFrame,
    featureThresholds,
    colorRampKey,
    colorRampReversed,
    categoricalPalette,
    config,
    selectedBackdropKey,
    scatterPlotConfig,
  ]);

  // Update url whenever the viewer settings change, with a few exceptions:
  // - The URL should not change while playing/recording for performance reasons.
  // - The URL should not change if the dataset hasn't loaded yet, or if it failed to load.
  //   that way, users can refresh the page to try again.
  useEffect(() => {
    if (!timeControls.isPlaying() && !isRecording && isInitialDatasetLoaded) {
      setSearchParams(getUrlParams(), { replace: true });
    }
  }, [timeControls.isPlaying(), isRecording, getUrlParams, isInitialDatasetLoaded]);

  const setFrame = useCallback(
    async (frame: number) => {
      await canv.setFrame(frame);
      setCurrentFrame(frame);
      setFrameInput(frame);
      canv.render();
    },
    [canv]
  );

  const findTrack = useCallback(
    (trackId: number | null, seekToFrame: boolean = true): void => {
      if (trackId === null) {
        setSelectedTrack(null);
        return;
      }

      const newTrack = dataset!.buildTrack(trackId);

      if (newTrack.ids.length < 1) {
        // Check track validity
        return;
      }
      setSelectedTrack(newTrack);
      if (seekToFrame) {
        setFrame(newTrack.times[0]);
      }
      setFindTrackInput(trackId.toString());
    },
    [canv, dataset, featureKey, currentFrame]
  );

  /**
   * Attempts to replace the current feature with a new feature from a dataset.
   * If the feature cannot be loaded, returns the old feature key and does nothing.
   * @param newDataset the dataset to pull feature data from.
   * @param newFeatureKey the key of the new feature to select.
   * @returns the new feature key if it was successfully found and loaded. Otherwise, returns the old feature key.
   */
  const replaceFeature = useCallback(
    (featureDataset: Dataset, newFeatureKey: string): string => {
      if (!featureDataset?.hasFeatureKey(newFeatureKey)) {
        console.warn("Dataset does not have feature '" + newFeatureKey + "'.");
        return featureKey;
      }
      setFeatureKey(newFeatureKey);
      canv.setFeatureKey(newFeatureKey);
      return newFeatureKey;
    },
    [canv, featureKey]
  );

  /**
   * Fire a custom analytics event when a feature is selected.
   */
  const reportFeatureSelected = useCallback((featureDataset: Dataset, newFeatureKey: string): void => {
    const featureData = featureDataset.getFeatureData(newFeatureKey);
    if (featureData) {
      const range =
        featureData.type === FeatureType.CATEGORICAL
          ? featureData.categories!.length
          : featureData.max - featureData.min;
      triggerAnalyticsEvent(AnalyticsEvent.FEATURE_SELECTED, {
        featureType: featureData.type,
        featureRange: range,
      });
    }
  }, []);

  /**
   * Resets the color ramp to a default min and max value based on the feature and dataset.
   *
   * If the feature is thresholded, the color ramp will be set to the threshold's min and max.
   * Otherwise, the color ramp will be set to the feature's min and max.
   *
   * (Does nothing if the viewer is configured to keep the range between datasets.)
   */
  const resetColorRampRangeToDefaults = useCallback(
    (featureDataset: Dataset, featureKey: string): void => {
      const featureData = featureDataset.getFeatureData(featureKey);
      if (!config.keepRangeBetweenDatasets && featureData) {
        // Use min/max from threshold if there is a matching one, otherwise use feature min/max
        const threshold = featureThresholds.find(thresholdMatchFinder(featureKey, featureData.unit));
        if (threshold && isThresholdNumeric(threshold)) {
          setColorRampMin(threshold.min);
          setColorRampMax(threshold.max);
        } else {
          setColorRampMin(featureData.min);
          setColorRampMax(featureData.max);
        }
      }
    },
    [featureThresholds, config.keepRangeBetweenDatasets]
  );

  // DATASET LOADING ///////////////////////////////////////////////////////

  const handleProgressUpdate = useCallback((complete: number, total: number): void => {
    startTransition(() => {
      setDatasetLoadProgress(Math.round((complete / total) * 100));
    });
  }, []);

  const showDatasetLoadError = useCallback(
    (errorMessage?: string): void => {
      const description: string[] = [
        errorMessage
          ? `Encountered the following error when loading the dataset: "${errorMessage}"`
          : "Encountered an error when loading the dataset.",
        LoadTroubleshooting.CHECK_FILE_OR_NETWORK,
      ];

      showAlert({
        type: "error",
        message: "Dataset could not be loaded.",
        description,
        closable: false,
        action: <Link to="/">Return to homepage</Link>,
      });
    },
    [showAlert]
  );

  const showDatasetLoadWarning: ReportWarningCallback = useCallback(
    (message: string, description: string | string[]) => {
      pendingAlerts.current.push(() => {
        showAlert({
          type: "warning",
          message: message,
          description: description,
          closable: true,
        });
      });
    },
    [showAlert]
  );

  /**
   * Replaces the current dataset with another loaded dataset. Handles cleanup and state changes.
   * @param newDataset the new Dataset to replace the existing with. If null, does nothing.
   * @param newDatasetKey the key of the new dataset in the Collection.
   * @returns a Promise<void> that resolves when the loading is complete.
   */
  const replaceDataset = useCallback(
    async (newDataset: Dataset, newDatasetKey: string): Promise<void> => {
      console.trace("Replacing dataset with " + newDatasetKey + ".");
      // TODO: Change the way flags are handled to prevent flickering during dataset replacement
      setDatasetOpen(false);

      // Dispose of the old dataset
      if (dataset !== null) {
        dataset.dispose();
      }

      // Manage dataset-related alert banners
      clearBanners();
      for (const alert of pendingAlerts.current) {
        alert();
      }
      pendingAlerts.current = [];

      // State updates
      setDataset(newDataset);
      setDatasetKey(newDatasetKey);

      // Only change the feature if there's no equivalent in the new dataset
      let newFeatureKey = featureKey;
      if (!newDataset.hasFeatureKey(newFeatureKey)) {
        // No equivalent, so default to first feature
        newFeatureKey = newDataset.featureKeys[0];
      }
      replaceFeature(newDataset, newFeatureKey);
      resetColorRampRangeToDefaults(newDataset, newFeatureKey);
      setFeatureKey(newFeatureKey);

      await canv.setDataset(newDataset);
      canv.setFeatureKey(newFeatureKey);

      // Clamp frame to new range
      const newFrame = Math.min(currentFrame, canv.getTotalFrames() - 1);
      await setFrame(newFrame);

      setFindTrackInput("");
      if (selectedBackdropKey && !newDataset.hasBackdrop(selectedBackdropKey)) {
        setSelectedBackdropKey(null);
      }
      setSelectedTrack(null);
      setDatasetOpen(true);
      setFeatureThresholds(validateThresholds(newDataset, featureThresholds));
      console.log("Dataset metadata:", newDataset.metadata);
      console.log("Num Items:" + newDataset?.numObjects);
    },
    [
      dataset,
      featureKey,
      canv,
      currentFrame,
      getUrlParams,
      replaceFeature,
      resetColorRampRangeToDefaults,
      featureThresholds,
    ]
  );

  // INITIAL SETUP  ////////////////////////////////////////////////////////////////

  // Only retrieve parameters once, because the URL can be updated by state updates
  // and lose information (like the track, feature, time, etc.) that isn't
  // accessed in the first render.
  const initialUrlParams = useConstructor(() => {
    return urlUtils.loadFromUrlSearchParams(searchParams);
  });

  // Load URL parameters into the state that don't require a dataset to be loaded.
  // This reduces flicker on initial load.
  useEffect(() => {
    // Load the currently selected color ramp info from the URL, if it exists.
    if (initialUrlParams.colorRampKey && colorRampData.has(initialUrlParams.colorRampKey)) {
      setColorRampKey(initialUrlParams.colorRampKey);
    }
    if (initialUrlParams.colorRampReversed) {
      setColorRampReversed(initialUrlParams.colorRampReversed);
    }
    if (initialUrlParams.categoricalPalette) {
      setCategoricalPalette(initialUrlParams.categoricalPalette);
    }
  }, []);

  // Break React rules to prevent a race condition where the initial dataset is reloaded
  // when useEffect gets fired twice. This caused certain URL parameters like time to get
  // lost or reset.
  const isLoadingInitialDataset = useRef<boolean>(false);

  // Attempt to load database and collections data from the URL.
  // This is memoized so that it only runs one time on startup.
  useEffect(() => {
    const loadInitialDataset = async (): Promise<void> => {
      if (isLoadingInitialDataset.current || isInitialDatasetLoaded) {
        return;
      }
      setIsDatasetLoading(true);
      isLoadingInitialDataset.current = true;
      let newCollection: Collection;
      let datasetKey: string;

      const locationHasCollectionAndDataset = (location: Location): boolean => {
        return location.state && "collection" in location.state && "datasetKey" in location.state;
      };

      // Check if we were passed a collection + dataset from the previous page.
      if (locationHasCollectionAndDataset(location)) {
        // Collect from previous page state
        const { collection: stateCollection, datasetKey: stateDatasetKey } = location.state as LocationState;
        datasetKey = stateDatasetKey;
        newCollection = stateCollection;
      } else {
        // Collect from URL
        const collectionUrlParam = initialUrlParams.collection;
        const datasetParam = initialUrlParams.dataset;

        if (datasetParam && urlUtils.isUrl(datasetParam) && !collectionUrlParam) {
          // Dataset is a URL and no collection URL is provided;
          // Make a dummy collection that will include only this dataset
          newCollection = await Collection.makeCollectionFromSingleDataset(datasetParam);
          datasetKey = newCollection.getDefaultDatasetKey();
        } else {
          if (!collectionUrlParam) {
            showAlert({
              message: "No dataset loaded.",
              type: "info",
              closable: false,
              description: [
                "You'll need to load a dataset to use Timelapse Feature Explorer.",
                "If you have a dataset, load it from the menu above. Otherwise, return to the homepage to see our published datasets.",
              ],
              action: <Link to="/">Return to homepage</Link>,
            });
            console.error("No collection URL or dataset URL provided.");
            setIsDatasetLoading(false);
            return;
          }
          // Try loading the collection, with the default collection as a fallback.

          try {
            newCollection = await Collection.loadCollection(collectionUrlParam, {
              reportWarning: showDatasetLoadWarning,
            });
            datasetKey = datasetParam || newCollection.getDefaultDatasetKey();
          } catch (error) {
            console.error(error);
            showDatasetLoadError((error as Error).message);
            setIsDatasetLoading(false);
            return;
          }
        }
      }

      setCollection(newCollection);
      setDatasetLoadProgress(null);
      const datasetResult = await newCollection.tryLoadDataset(datasetKey, {
        onLoadProgress: handleProgressUpdate,
        arrayLoader,
        reportWarning: showDatasetLoadWarning,
      });

      if (!datasetResult.loaded) {
        console.error(datasetResult.errorMessage);
        showDatasetLoadError(datasetResult.errorMessage);
        setIsDatasetLoading(false);
        return;
      }
      // Add the collection to the recent collections list
      addRecentCollection({ url: newCollection.getUrl() });

      if (!isInitialDatasetLoaded) {
        await replaceDataset(datasetResult.dataset, datasetKey);
        setIsInitialDatasetLoaded(true);
      }
      setIsDatasetLoading(false);
      return;
    };
    loadInitialDataset();
  }, []);

  // Load additional properties from the URL, including the time, track, and feature.
  // Run only once after the first dataset has been loaded.
  useEffect(() => {
    if (!isInitialDatasetLoaded) {
      return;
    }
    const setupInitialParameters = async (): Promise<void> => {
      if (initialUrlParams.thresholds) {
        if (dataset) {
          setFeatureThresholds(validateThresholds(dataset, initialUrlParams.thresholds));
        } else {
          setFeatureThresholds(initialUrlParams.thresholds);
        }
      }
      let newFeatureKey = featureKey;
      if (initialUrlParams.feature && dataset) {
        // Load feature (if unset, do nothing because replaceDataset already loads a default)
        newFeatureKey = replaceFeature(dataset, dataset.findFeatureByKeyOrName(initialUrlParams.feature) || featureKey);
      }
      // Range, track, and time setting must be done after the dataset and feature is set.
      if (initialUrlParams.range) {
        setColorRampMin(initialUrlParams.range[0]);
        setColorRampMax(initialUrlParams.range[1]);
      } else {
        // Load default range from dataset for the current feature
        dataset && resetColorRampRangeToDefaults(dataset, newFeatureKey);
      }

      if (initialUrlParams.track && initialUrlParams.track >= 0) {
        // Highlight the track. Seek to start of frame only if time is not defined.
        findTrack(initialUrlParams.track, initialUrlParams.time !== undefined);
      }
      if (initialUrlParams.time && initialUrlParams.time >= 0) {
        // Load time (if unset, defaults to track time or default t=0)
        const newTime = initialUrlParams.time;
        await canv.setFrame(newTime);
        setCurrentFrame(newTime); // Force render
        setFrameInput(newTime);
      }

      const backdropKey = initialUrlParams.selectedBackdropKey;
      if (backdropKey) {
        if (dataset?.hasBackdrop(backdropKey)) {
          setSelectedBackdropKey(backdropKey);
        }
      }
      if (initialUrlParams.config) {
        updateConfig(initialUrlParams.config);
      }
      if (initialUrlParams.scatterPlotConfig) {
        const newScatterPlotConfig = initialUrlParams.scatterPlotConfig;
        // For backwards-compatibility, cast xAxis and yAxis to feature keys.
        if (newScatterPlotConfig.xAxis) {
          const xAxis = newScatterPlotConfig.xAxis;
          newScatterPlotConfig.xAxis =
            xAxis === SCATTERPLOT_TIME_FEATURE.key ? xAxis : dataset?.findFeatureByKeyOrName(xAxis);
        }
        if (newScatterPlotConfig.yAxis) {
          const yAxis = newScatterPlotConfig.yAxis;
          newScatterPlotConfig.yAxis =
            yAxis === SCATTERPLOT_TIME_FEATURE.key ? yAxis : dataset?.findFeatureByKeyOrName(yAxis);
        }
        updateScatterPlotConfig(newScatterPlotConfig);
      }
    };

    setupInitialParameters();
  }, [isInitialDatasetLoaded]);

  // DISPLAY CONTROLS //////////////////////////////////////////////////////
  const handleDatasetChange = useCallback(
    async (newDatasetKey: string): Promise<void> => {
      if (newDatasetKey !== datasetKey && collection) {
        setIsDatasetLoading(true);
        setDatasetLoadProgress(null);
        const result = await collection.tryLoadDataset(newDatasetKey, {
          onLoadProgress: handleProgressUpdate,
          arrayLoader,
          reportWarning: showDatasetLoadWarning,
        });
        if (result.loaded) {
          await replaceDataset(result.dataset, newDatasetKey);
        } else {
          // Show notification popup for datasets that can't be loaded.
          console.error(result.errorMessage);
          notificationApi["error"]({
            message: "Dataset load failed",
            description: result.errorMessage,
            placement: "bottomLeft",
            duration: 12,
            style: {
              backgroundColor: theme.color.alert.fill.error,
              border: `1px solid ${theme.color.alert.border.error}`,
            },
          });
        }
        setIsDatasetLoading(false);
      }
    },
    [replaceDataset, handleProgressUpdate, collection, datasetKey]
  );

  /**
   * Attempt to load a URL provided in the Load menu.
   * The URL may either be a collection or a dataset, so handle it as an ambiguous URL.
   * @throws an error if the URL could not be loaded.
   * @returns the absolute path of the URL resource that was loaded.
   */
  const handleDatasetLoad = useCallback(
    (newCollection: Collection, newDatasetKey: string, newDataset: Dataset): void => {
      setCollection(newCollection);
      setFeatureThresholds([]); // Clear when switching collections
      replaceDataset(newDataset, newDatasetKey);
    },
    [replaceDataset]
  );

  const getFeatureValue = useCallback(
    (id: number): string => {
      if (!featureKey || !dataset) {
        return "";
      }
      // Look up feature value from id
      const featureData = dataset.getFeatureData(featureKey);
      // ?? is a nullish coalescing operator; it checks for null + undefined values
      // (safe for falsy values like 0 or NaN, which are valid feature values)
      let featureValue = featureData?.data[id] ?? -1;
      featureValue = isFinite(featureValue) ? featureValue : NaN;
      const unitsLabel = featureData?.unit ? ` ${featureData?.unit}` : "";
      // Check if int, otherwise return float
      return numberToStringDecimal(featureValue, 3) + unitsLabel;
    },
    [featureKey, dataset]
  );

  // SCRUBBING CONTROLS ////////////////////////////////////////////////////
  timeControls.setFrameCallback(setFrame);

  const handleKeyDown = useCallback(
    (e: KeyboardEvent): void => {
      if (e.target instanceof HTMLInputElement) {
        return;
      }
      if (e.key === "ArrowLeft" || e.key === "Left") {
        timeControls.advanceFrame(-1);
      } else if (e.key === "ArrowRight" || e.key === "Right") {
        timeControls.advanceFrame(1);
      }
    },
    [timeControls]
  );

  useEffect(() => {
    window.addEventListener("keydown", handleKeyDown);
    return () => {
      window.removeEventListener("keydown", handleKeyDown);
    };
  }, [handleKeyDown]);

  // Store the current value of the time slider as its own state, and update
  // the frame using a debounced value to prevent constant updates as it moves.
  const debouncedFrameInput = useDebounce(frameInput, 250);
  useEffect(() => {
    setFrame(debouncedFrameInput);
  }, [debouncedFrameInput]);

  // When the slider is released, check if playback was occurring and resume it.
  // We need to attach the pointerup event listener to the document because it will not fire
  // if the user releases the pointer outside of the slider.
  useEffect(() => {
    const checkIfPlaybackShouldUnpause = async (): Promise<void> => {
      setFrame(frameInput);
      if (isTimeSliderDraggedDuringPlayback) {
        // Update the frame and optionally unpause playback when the slider is released.
        setIsTimeSliderDraggedDuringPlayback(false);
        timeControls.play(); // resume playing
      }
    };

    document.addEventListener("pointerup", checkIfPlaybackShouldUnpause);
    return () => {
      document.removeEventListener("pointerup", checkIfPlaybackShouldUnpause);
    };
  });

  // RECORDING CONTROLS ////////////////////////////////////////////////////

  // Update the callback for TimeControls and RecordingControls if it changes.
  timeControls.setFrameCallback(setFrame);

  const setFrameAndRender = useCallback(
    async (frame: number) => {
      await setFrame(frame);
      canv.render();
    },
    [setFrame, canv]
  );

  // RENDERING /////////////////////////////////////////////////////////////

  const openCopyNotification = (): void => {
    navigator.clipboard.writeText(document.URL);
    notificationApi["success"]({
      message: "URL copied to clipboard",
      placement: "bottomLeft",
      duration: 4,
      icon: <CheckCircleOutlined style={{ color: theme.color.text.success }} />,
      style: {
        backgroundColor: theme.color.alert.fill.success,
        border: `1px solid ${theme.color.alert.border.success}`,
      },
    });
  };

  const getFeatureDropdownData = useCallback((): string[] | { key: string; label: string }[] => {
    if (!dataset) {
      return [];
    }
    // Add units to the dataset feature names if present
    return dataset.featureKeys.map((key) => {
      return { key, label: dataset.getFeatureNameWithUnits(key) };
    });
  }, [dataset]);

  const disableUi: boolean = isRecording || !datasetOpen;
  const disableTimeControlsUi = disableUi;

  // Show min + max marks on the color ramp slider if a feature is selected and
  // is currently being thresholded/filtered on.
  const getColorMapSliderMarks = (): undefined | number[] => {
    const featureData = dataset?.getFeatureData(featureKey);
    if (!featureData || featureThresholds.length === 0) {
      return undefined;
    }
    const threshold = featureThresholds.find(thresholdMatchFinder(featureKey, featureData.unit));
    if (!threshold || !isThresholdNumeric(threshold)) {
      return undefined;
    }
    return [threshold.min, threshold.max];
  };

  let hoveredFeatureValue = "";
  if (lastHoveredId !== null && dataset) {
    const featureVal = getFeatureValue(lastHoveredId);
    const categories = dataset.getFeatureCategories(featureKey);
    if (categories !== null) {
      hoveredFeatureValue = categories[Number.parseInt(featureVal, 10)];
    } else {
      hoveredFeatureValue = featureVal;
    }
  }

  // TODO: Move to a separate component?
  const hoverTooltipContent = [
    <p key="track_id">Track ID: {lastHoveredId && dataset?.getTrackId(lastHoveredId)}</p>,
    <p key="feature_value">
      {dataset?.getFeatureName(featureKey) || "Feature"}:{" "}
      <span style={{ whiteSpace: "nowrap" }}>{hoveredFeatureValue}</span>
    </p>,
  ];

  if (config.vectorConfig.visible && lastHoveredId !== null && motionDeltas) {
    const vectorKey = config.vectorConfig.key;
    const vectorName = vectorKey === VECTOR_KEY_MOTION_DELTA ? "Avg. motion delta" : vectorKey;
    const motionDelta = [motionDeltas[2 * lastHoveredId], motionDeltas[2 * lastHoveredId + 1]];
    if (Number.isNaN(motionDelta[0]) || Number.isNaN(motionDelta[1])) {
      // {vector}:
      hoverTooltipContent.push(<p key="vector_empty">{vectorName}:</p>);
    } else if (config.vectorConfig.tooltipMode === VectorTooltipMode.MAGNITUDE) {
      const magnitude = Math.sqrt(motionDelta[0] ** 2 + motionDelta[1] ** 2);
      const angleDegrees = (360 + Math.atan2(-motionDelta[1], motionDelta[0]) * (180 / Math.PI)) % 360;

      // {vector}: {magnitude} {unit}, {angle}°
      hoverTooltipContent.push(
        <p key="vector_magnitude">
          {vectorName}: {numberToStringDecimal(magnitude, 3)} px, {numberToStringDecimal(angleDegrees, 1)}°
        </p>
      );
    } else {
      // {vector}: ({x}, {y}) {unit}
      const allowIntegerTruncation = Number.isInteger(motionDelta[0]) && Number.isInteger(motionDelta[1]);
      hoverTooltipContent.push(
        <p key="vector_components">
          {vectorName}: ({numberToStringDecimal(motionDelta[0], 3, allowIntegerTruncation)},{" "}
          {numberToStringDecimal(motionDelta[1], 3, allowIntegerTruncation)}) px
        </p>
      );
    }
  }

  return (
    <div>
      <div ref={notificationContainer}>{notificationContextHolder}</div>
      <SmallScreenWarning />

      <Header alertElement={bannerElement} headerOpensInNewTab={true}>
        <h3>{collection?.metadata.name ?? null}</h3>
        <FlexRowAlignCenter $gap={12} $wrap="wrap">
          <FlexRowAlignCenter $gap={2} $wrap="wrap">
            <LoadDatasetButton
              onLoad={handleDatasetLoad}
              currentResourceUrl={collection?.url || datasetKey}
              reportWarning={showDatasetLoadWarning}
            />
            <Export
              totalFrames={dataset?.numberOfFrames || 0}
              setFrame={setFrameAndRender}
              getCanvasExportDimensions={() => canv.getExportDimensions()}
              getCanvas={() => canv.domElement}
              // Stop playback when exporting
              onClick={() => timeControls.pause()}
              currentFrame={currentFrame}
              defaultImagePrefix={datasetKey + "-" + featureKey}
              disabled={dataset === null}
              setIsRecording={setIsRecording}
              config={config}
              updateConfig={updateConfig}
            />
            <TextButton onClick={openCopyNotification}>
              <LinkOutlined />
              <p>Copy URL</p>
            </TextButton>
          </FlexRowAlignCenter>
          <HelpDropdown />
        </FlexRowAlignCenter>
      </Header>

      {/** Main Content: Contains canvas and plot, ramp controls, time controls, etc. */}
      <div className={styles.mainContent}>
        {/** Top Control Bar */}
        <FlexRowAlignCenter $gap={20} style={{ margin: "16px 0", flexWrap: "wrap" }}>
          <SelectionDropdown
            disabled={disableUi}
            label="Dataset"
            selected={datasetKey}
            buttonType="primary"
            items={collection?.getDatasetKeys() || []}
            onChange={handleDatasetChange}
          />
          <FlexRow $gap={6}>
            <SelectionDropdown
              disabled={disableUi}
              label="Feature"
              showTooltip={true}
              // TODO: Once dropdowns are refactored, add description into tooltips
              // dataset?.getFeatureData(featureKey)?.description ? (
              //   // Show as larger element with subtitle if description is given
              //   <FlexColumn>
              //     <span style={{ fontSize: "14px" }}>
              //       {featureKey && dataset?.getFeatureNameWithUnits(featureKey)}
              //     </span>
              //     <span style={{ fontSize: "13px", opacity: "0.9" }}>
              //       {dataset?.getFeatureData(featureKey)?.description}
              //     </span>
              //   </FlexColumn>
              // ) : (
              //   dataset?.getFeatureNameWithUnits(featureKey)
              // )
              selected={featureKey}
              items={getFeatureDropdownData()}
              onChange={(value) => {
                if (value !== featureKey && dataset) {
                  replaceFeature(dataset, value);
                  resetColorRampRangeToDefaults(dataset, value);
                  reportFeatureSelected(dataset, value);
                }
              }}
            />
            <GlossaryPanel dataset={dataset} />
          </FlexRow>

          <ColorRampDropdown
            knownColorRamps={KNOWN_COLOR_RAMPS}
            colorRampsToDisplay={DISPLAY_COLOR_RAMP_KEYS}
            selectedRamp={colorRampKey}
            reversed={colorRampReversed}
            onChangeRamp={(name, reversed) => {
              setColorRampKey(name);
              setColorRampReversed(reversed);
            }}
            disabled={disableUi}
            knownCategoricalPalettes={KNOWN_CATEGORICAL_PALETTES}
            categoricalPalettesToDisplay={DISPLAY_CATEGORICAL_PALETTE_KEYS}
            useCategoricalPalettes={dataset?.isFeatureCategorical(featureKey) || false}
            numCategories={dataset?.getFeatureCategories(featureKey)?.length || 1}
            selectedPalette={categoricalPalette}
            onChangePalette={setCategoricalPalette}
          />
        </FlexRowAlignCenter>

        {/* Organize the main content areas */}
        <div className={styles.contentPanels}>
          <div className={styles.canvasPanel}>
            {/** Canvas */}
            <div className={styles.canvasTopAndCanvasContainer}>
              <div className={styles.canvasTopContainer}>
                <h3 style={{ margin: "0" }}>
                  {dataset ? dataset.getFeatureNameWithUnits(featureKey) : "Feature value range"}
                </h3>
                <FlexRowAlignCenter $gap={12} style={{ flexWrap: "wrap", justifyContent: "space-between" }}>
                  <div style={{ flexBasis: 250, flexShrink: 2, flexGrow: 2, minWidth: "75px" }}>
                    {
                      // Render either a categorical color picker or a range slider depending on the feature type
                      dataset?.isFeatureCategorical(featureKey) ? (
                        <CategoricalColorPicker
                          categories={dataset.getFeatureCategories(featureKey) || []}
                          selectedPalette={categoricalPalette}
                          onChangePalette={setCategoricalPalette}
                          disabled={disableUi}
                        />
                      ) : (
                        <LabeledSlider
                          type="range"
                          min={colorRampMin}
                          max={colorRampMax}
                          minSliderBound={dataset?.getFeatureData(featureKey)?.min}
                          maxSliderBound={dataset?.getFeatureData(featureKey)?.max}
                          onChange={function (min: number, max: number): void {
                            setColorRampMin(min);
                            setColorRampMax(max);
                          }}
                          marks={getColorMapSliderMarks()}
                          disabled={disableUi}
                        />
                      )
                    }
                  </div>
                  <div style={{ flexBasis: 100, flexShrink: 1, flexGrow: 1, width: "fit-content" }}>
                    <Checkbox
                      checked={config.keepRangeBetweenDatasets}
                      onChange={() => {
                        // Invert lock on range
                        updateConfig({ keepRangeBetweenDatasets: !config.keepRangeBetweenDatasets });
                      }}
                    >
                      Keep range when switching datasets and features
                    </Checkbox>
                  </div>
                </FlexRowAlignCenter>
              </div>
              <HoverTooltip tooltipContent={hoverTooltipContent} disabled={!showHoveredId}>
                <CanvasWrapper
                  loading={isDatasetLoading}
                  loadingProgress={datasetLoadProgress}
                  canv={canv}
                  collection={collection || null}
                  vectorData={motionDeltas}
                  dataset={dataset}
                  datasetKey={datasetKey}
                  featureKey={featureKey}
                  selectedBackdropKey={selectedBackdropKey}
                  colorRamp={getColorMap(colorRampData, colorRampKey, colorRampReversed)}
                  colorRampMin={colorRampMin}
                  colorRampMax={colorRampMax}
                  isRecording={isRecording}
                  categoricalColors={categoricalPalette}
                  selectedTrack={selectedTrack}
                  config={config}
                  onTrackClicked={(track) => {
                    setFindTrackInput(track?.trackId.toString() || "");
                    setSelectedTrack(track);
                  }}
                  inRangeLUT={inRangeLUT}
                  onMouseHover={(id: number): void => {
                    const isObject = id !== BACKGROUND_ID;
                    setShowHoveredId(isObject);
                    if (isObject) {
                      setLastHoveredId(id);
                    }
                  }}
                  onMouseLeave={() => setShowHoveredId(false)}
                  showAlert={isInitialDatasetLoaded ? showAlert : undefined}
                />
              </HoverTooltip>
            </div>

            {/** Time Control Bar */}
            <div className={styles.timeControls}>
              {timeControls.isPlaying() || isTimeSliderDraggedDuringPlayback ? (
                // Swap between play and pause button
                <IconButton type="primary" disabled={disableTimeControlsUi} onClick={() => timeControls.pause()}>
                  <PauseOutlined />
                </IconButton>
              ) : (
                <IconButton type="primary" disabled={disableTimeControlsUi} onClick={() => timeControls.play()}>
                  <CaretRightOutlined />
                </IconButton>
              )}

              <div
                className={styles.timeSliderContainer}
                onPointerDownCapture={() => {
                  if (timeControls.isPlaying()) {
                    // If the slider is dragged while playing, pause playback.
                    timeControls.pause();
                    setIsTimeSliderDraggedDuringPlayback(true);
                  }
                }}
              >
                <Slider
                  min={0}
                  max={dataset ? dataset.numberOfFrames - 1 : 0}
                  disabled={disableTimeControlsUi}
                  value={frameInput}
                  onChange={(value) => {
                    setFrameInput(value);
                  }}
                />
              </div>

              <IconButton
                disabled={disableTimeControlsUi}
                onClick={() => timeControls.advanceFrame(-1)}
                type="outlined"
              >
                <StepBackwardFilled />
              </IconButton>
              <IconButton disabled={disableTimeControlsUi} onClick={() => timeControls.advanceFrame(1)} type="outlined">
                <StepForwardFilled />
              </IconButton>

              <SpinBox
                min={0}
                max={dataset?.numberOfFrames && dataset?.numberOfFrames - 1}
                value={frameInput}
                onChange={setFrame}
                disabled={disableTimeControlsUi}
                wrapIncrement={true}
              />
              <div style={{ display: "flex", flexDirection: "row", flexGrow: 1, justifyContent: "flex-end" }}>
                <PlaybackSpeedControl
                  fps={playbackFps}
                  onChange={(fps) => {
                    setPlaybackFps(fps);
                    timeControls.setPlaybackFps(fps);
                  }}
                  disabled={disableTimeControlsUi}
                />
              </div>
            </div>
          </div>
          <div className={styles.sidePanels}>
            <div className={styles.plotAndFiltersPanel}>
              <Tabs
                type="card"
                style={{ marginBottom: 0, width: "100%" }}
                size="large"
                activeKey={config.openTab}
                onChange={(key) => updateConfig({ openTab: key as TabType })}
                items={[
                  {
                    label: "Track plot",
                    key: TabType.TRACK_PLOT,
                    children: (
                      <div className={styles.tabContent}>
                        <PlotTab
                          setFrame={setFrameAndRender}
                          findTrackInputText={findTrackInput}
                          setFindTrackInputText={setFindTrackInput}
                          findTrack={findTrack}
                          currentFrame={currentFrame}
                          dataset={dataset}
                          featureKey={featureKey}
                          selectedTrack={selectedTrack}
                          disabled={disableUi}
                        />
                      </div>
                    ),
                  },
                  {
                    label: "Scatter plot",
                    key: TabType.SCATTER_PLOT,
                    children: (
                      <div className={styles.tabContent}>
                        <ScatterPlotTab
                          dataset={dataset}
                          currentFrame={currentFrame}
                          selectedTrack={selectedTrack}
                          findTrack={findTrack}
                          setFrame={setFrameAndRender}
                          isVisible={config.openTab === TabType.SCATTER_PLOT}
                          isPlaying={timeControls.isPlaying() || isRecording}
                          selectedFeatureKey={featureKey}
                          colorRampMin={colorRampMin}
                          colorRampMax={colorRampMax}
                          colorRamp={getColorMap(colorRampData, colorRampKey, colorRampReversed)}
                          categoricalPalette={categoricalPalette}
                          inRangeIds={inRangeLUT}
                          viewerConfig={config}
                          scatterPlotConfig={scatterPlotConfig}
                          updateScatterPlotConfig={updateScatterPlotConfig}
                          showAlert={showAlert}
                        />
                      </div>
                    ),
                  },
                  {
                    label: `Filters ${featureThresholds.length > 0 ? `(${featureThresholds.length})` : ""}`,
                    key: TabType.FILTERS,
                    children: (
                      <div className={styles.tabContent}>
                        <FeatureThresholdsTab
                          featureThresholds={featureThresholds}
                          onChange={setFeatureThresholds}
                          dataset={dataset}
                          disabled={disableUi}
                          categoricalPalette={categoricalPalette}
                        />
                      </div>
                    ),
                  },
                  {
                    label: "Viewer settings",
                    key: TabType.SETTINGS,
                    children: (
                      <div className={styles.tabContent}>
                        <SettingsTab
                          config={config}
                          updateConfig={updateConfig}
                          dataset={dataset}
                          // TODO: This could be part of a dataset-specific settings object
                          selectedBackdropKey={selectedBackdropKey}
                          setSelectedBackdropKey={setSelectedBackdropKey}
                        />
                      </div>
                    ),
                  },
                ]}
              />
            </div>
          </div>
        </div>
      </div>
    </div>
  );
}

export default Viewer;<|MERGE_RESOLUTION|>--- conflicted
+++ resolved
@@ -27,12 +27,9 @@
   ReportWarningCallback,
   ScatterPlotConfig,
   TabType,
-<<<<<<< HEAD
+  Track,
   VECTOR_KEY_MOTION_DELTA,
   VectorTooltipMode,
-=======
-  Track,
->>>>>>> ee2571fd
   ViewerConfig,
 } from "./colorizer";
 import { AnalyticsEvent, triggerAnalyticsEvent } from "./colorizer/utils/analytics";
