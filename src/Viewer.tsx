import {
  CaretRightOutlined,
  CheckCircleOutlined,
  LinkOutlined,
  PauseOutlined,
  StepBackwardFilled,
  StepForwardFilled,
} from "@ant-design/icons";
import { Checkbox, notification, Slider, Tabs, Tooltip } from "antd";
import { NotificationConfig } from "antd/es/notification/interface";
import React, { ReactElement, ReactNode, useCallback, useContext, useEffect, useMemo, useRef, useState } from "react";
import { Link, useLocation, useSearchParams } from "react-router-dom";

import {
  ColorRampType,
  Dataset,
  DISPLAY_CATEGORICAL_PALETTE_KEYS,
  DISPLAY_COLOR_RAMP_KEYS,
  isThresholdNumeric,
  KNOWN_CATEGORICAL_PALETTES,
  KNOWN_COLOR_RAMPS,
  LoadTroubleshooting,
  PixelIdInfo,
  ReportWarningCallback,
  TabType,
} from "./colorizer";
import { AnalyticsEvent, triggerAnalyticsEvent } from "./colorizer/utils/analytics";
import { thresholdMatchFinder } from "./colorizer/utils/data_utils";
import { useAnnotations, useConstructor, useDebounce, useRecentCollections } from "./colorizer/utils/react_utils";
import { showFailedUrlParseAlert } from "./components/Banner/alert_templates";
import { SelectItem } from "./components/Dropdowns/types";
import { SCATTERPLOT_TIME_FEATURE } from "./components/Tabs/scatter_plot_data_utils";
import { DEFAULT_PLAYBACK_FPS, INTERNAL_BUILD } from "./constants";
import { getDifferingProperties } from "./state/utils/data_validation";
import {
  loadViewerStateFromParams,
  selectSerializationDependencies,
  serializeViewerState,
} from "./state/utils/store_io";
import { makeDebouncedCallback } from "./state/utils/store_utils";
import { FlexRow, FlexRowAlignCenter } from "./styles/utils";
import { LocationState } from "./types";
import { loadInitialCollectionAndDataset } from "./utils/dataset_load_utils";

import CanvasOverlay from "./colorizer/CanvasOverlay";
import Collection from "./colorizer/Collection";
import { FeatureType } from "./colorizer/Dataset";
import { renderCanvasStateParamsSelector } from "./colorizer/IRenderCanvas";
import UrlArrayLoader from "./colorizer/loaders/UrlArrayLoader";
import { getSharedWorkerPool } from "./colorizer/workers/SharedWorkerPool";
import { AppThemeContext } from "./components/AppStyle";
import { useAlertBanner } from "./components/Banner";
import TextButton from "./components/Buttons/TextButton";
import CanvasWrapper from "./components/CanvasWrapper";
import CategoricalColorPicker from "./components/CategoricalColorPicker";
import ColorRampDropdown from "./components/Dropdowns/ColorRampDropdown";
import HelpDropdown from "./components/Dropdowns/HelpDropdown";
import SelectionDropdown from "./components/Dropdowns/SelectionDropdown";
import Export from "./components/Export";
import GlossaryPanel from "./components/GlossaryPanel";
import Header from "./components/Header";
import IconButton from "./components/IconButton";
import LabeledSlider from "./components/LabeledSlider";
import LoadDatasetButton from "./components/LoadDatasetButton";
import SmallScreenWarning from "./components/Modals/SmallScreenWarning";
import PlaybackSpeedControl from "./components/PlaybackSpeedControl";
import SpinBox from "./components/SpinBox";
<<<<<<< HEAD
import { AnnotationTab, FeatureThresholdsTab, PlotTab, ScatterPlotTab, SettingsTab } from "./components/Tabs";
import Plot3dTab from "./components/Tabs/Plot3DTab";
=======
import {
  AnnotationTab,
  CorrelationPlotTab,
  FeatureThresholdsTab,
  PlotTab,
  ScatterPlotTab,
  SettingsTab,
} from "./components/Tabs";
>>>>>>> a5331ceb
import CanvasHoverTooltip from "./components/Tooltips/CanvasHoverTooltip";
import { useViewerStateStore } from "./state/ViewerState";

// TODO: Refactor with styled-components
import styles from "./Viewer.module.css";

function Viewer(): ReactElement {
  // STATE INITIALIZATION /////////////////////////////////////////////////////////
  const theme = useContext(AppThemeContext);
  const location = useLocation();

  const [, startTransition] = React.useTransition();

  const canv: CanvasOverlay = useConstructor(() => {
    const stateDeps = renderCanvasStateParamsSelector(useViewerStateStore.getState());
    const canvas = new CanvasOverlay(stateDeps);
    canvas.domElement.className = styles.colorizeCanvas;
    // Report frame load results to the store
    canvas.setOnFrameLoadCallback((result) => {
      useViewerStateStore.getState().setFrameLoadResult(result);
      useViewerStateStore.setState({ currentFrame: result.frame });
    });
    useViewerStateStore.getState().setFrameLoadCallback(async (frame: number) => await canvas.setFrame(frame));
    return canvas;
  });

  // Shared worker pool for background operations (e.g. loading data)
  const workerPool = getSharedWorkerPool();
  const arrayLoader = useConstructor(() => new UrlArrayLoader(workerPool));

  // TODO: Refactor dataset dropdowns, color ramp controls, and time controls into separate
  // components to greatly reduce the state required for this component.
  // Get viewer state:
  const [colorRampMin, colorRampMax] = useViewerStateStore((state) => state.colorRampRange);
  const categoricalPalette = useViewerStateStore((state) => state.categoricalPalette);
  const collection = useViewerStateStore((state) => state.collection);
  const colorRamp = useViewerStateStore((state) => state.colorRamp);
  const colorRampKey = useViewerStateStore((state) => state.colorRampKey);
  const colorRampReversed = useViewerStateStore((state) => state.isColorRampReversed);
  const currentFrame = useViewerStateStore((state) => state.currentFrame);
  const dataset = useViewerStateStore((state) => state.dataset);
  const datasetKey = useViewerStateStore((state) => state.datasetKey);
  const featureKey = useViewerStateStore((state) => state.featureKey);
  const featureThresholds = useViewerStateStore((state) => state.thresholds);
  const keepColorRampRange = useViewerStateStore((state) => state.keepColorRampRange);
  const openTab = useViewerStateStore((state) => state.openTab);
  const selectedPaletteKey = useViewerStateStore((state) => state.categoricalPaletteKey);
  const setCategoricalPalette = useViewerStateStore((state) => state.setCategoricalPalette);
  const setCollection = useViewerStateStore((state) => state.setCollection);
  const setColorRampKey = useViewerStateStore((state) => state.setColorRampKey);
  const setColorRampRange = useViewerStateStore((state) => state.setColorRampRange);
  const setColorRampReversed = useViewerStateStore((state) => state.setColorRampReversed);
  const setDataset = useViewerStateStore((state) => state.setDataset);
  const setFeatureKey = useViewerStateStore((state) => state.setFeatureKey);
  const setFrame = useViewerStateStore((state) => state.setFrame);
  const setKeepColorRampRange = useViewerStateStore((state) => state.setKeepColorRampRange);
  const setOpenTab = useViewerStateStore((state) => state.setOpenTab);
  const setScatterXAxis = useViewerStateStore((state) => state.setScatterXAxis);
  const setScatterYAxis = useViewerStateStore((state) => state.setScatterYAxis);
  const timeControls = useViewerStateStore((state) => state.timeControls);

  const isFeatureSelected = dataset !== null && featureKey !== null;
  const isFeatureCategorical = isFeatureSelected && dataset.isFeatureCategorical(featureKey);
  const featureCategories = isFeatureCategorical ? dataset.getFeatureCategories(featureKey) || [] : [];
  const featureNameWithUnits = isFeatureSelected ? dataset.getFeatureNameWithUnits(featureKey) : undefined;

  const [, addRecentCollection] = useRecentCollections();
  const annotationState = useAnnotations();

  const [isInitialDatasetLoaded, setIsInitialDatasetLoaded] = useState(false);
  const [isDatasetLoading, setIsDatasetLoading] = useState(false);
  const [datasetLoadProgress, setDatasetLoadProgress] = useState<number | null>(null);
  const [datasetOpen, setDatasetOpen] = useState(false);

  const [playbackFps, setPlaybackFps] = useState(DEFAULT_PLAYBACK_FPS);

  const [searchParams, setSearchParams] = useSearchParams();
  // Provides a mounting point for Antd's notification component. Otherwise, the notifications
  // are mounted outside of App and don't receive CSS styling variables.
  const notificationContainer = useRef<HTMLDivElement>(null);
  const notificationConfig: NotificationConfig = {
    getContainer: () => notificationContainer.current as HTMLElement,
  };
  const [notificationApi, notificationContextHolder] = notification.useNotification(notificationConfig);

  const { bannerElement, showAlert, clearBanners } = useAlertBanner();
  /** Alerts that should be shown for a dataset that is currently being loaded but is not yet displayed. */
  const pendingAlerts = useRef<(() => void)[]>([]);

  const [isRecording, setIsRecording] = useState(false);

  // TODO: Move all logic for the time slider into its own component!
  // Flag indicating that frameInput should not be synced with playback.
  const [isUserDirectlyControllingFrameInput, setIsUserDirectlyControllingFrameInput] = useState(false);

  useEffect(() => {
    if (timeControls.isPlaying()) {
      setIsUserDirectlyControllingFrameInput(false);
    }
  }, [timeControls.isPlaying()]);

  const timeSliderContainerRef = useRef<HTMLDivElement>(null);
  /** The frame selected by the time UI. Changes to frameInput are reflected in
   * canvas after a short delay.
   */
  const [frameInput, setFrameInput] = useState(0);
  const [lastValidHoveredId, setLastValidHoveredId] = useState<PixelIdInfo>({ segId: -1, globalId: undefined });
  const [showObjectHoverInfo, setShowObjectHoverInfo] = useState(false);
  const currentHoveredId = showObjectHoverInfo ? lastValidHoveredId : null;

  // EVENT LISTENERS ////////////////////////////////////////////////////////
  const updateUrlParams = useCallback(
    makeDebouncedCallback(() => {
      if (isInitialDatasetLoaded) {
        const params = serializeViewerState(useViewerStateStore.getState());
        setSearchParams(params, { replace: true });
      }
    }),
    [isInitialDatasetLoaded]
  );

  useEffect(() => {
    // Update the URL parameters once after the dataset is loaded for the first time.
    if (isInitialDatasetLoaded) {
      updateUrlParams();
    }
  }, [isInitialDatasetLoaded]);

  useEffect(() => {
    return useViewerStateStore.subscribe(selectSerializationDependencies, (state, prevState) => {
      // Ignore changes to the current frame during playback.
      const differingKeys = getDifferingProperties(state, prevState);
      const hasOnlyTimeChanged = differingKeys.size === 1 && differingKeys.has("currentFrame");

      if (
        differingKeys.size === 0 ||
        (hasOnlyTimeChanged && useViewerStateStore.getState().timeControls.isPlaying()) ||
        isRecording
      ) {
        return;
      }
      updateUrlParams();
    });
  }, [isRecording, updateUrlParams]);

  // Sync the time slider with the pending frame.
  useEffect(() => {
    // When user is controlling time slider, do not sync frame input w/ playback
    if (!isUserDirectlyControllingFrameInput) {
      return useViewerStateStore.subscribe((state) => state.pendingFrame, setFrameInput);
    }
    return;
  }, [isUserDirectlyControllingFrameInput]);

  // When the scatterplot tab is opened for the first time, set the default axes
  // to the selected feature and time.
  useEffect(() => {
    const unsubscribe = useViewerStateStore.subscribe(
      (state) => [state.openTab, state.dataset],
      ([openTab, dataset]) => {
        if (openTab === TabType.SCATTER_PLOT && dataset) {
          if (
            useViewerStateStore.getState().scatterXAxis === null &&
            useViewerStateStore.getState().scatterYAxis === null
          ) {
            setScatterXAxis(SCATTERPLOT_TIME_FEATURE.value);
            setScatterYAxis(featureKey);
          }
        }
      }
    );
    return unsubscribe;
  }, [dataset, featureKey]);

  // Warn on tab close if there is annotation data.
  useEffect(() => {
    const beforeUnloadHandler = (event: BeforeUnloadEvent): void => {
      if (annotationState.data.getLabels().length === 0) {
        return;
      }
      event.preventDefault();
      // Note that `event.returnValue` is deprecated for most (but not all) browsers.
      // https://developer.mozilla.org/en-US/docs/Web/API/Window/beforeunload_event
      event.returnValue = "You have unsaved annotations. Are you sure you want to leave?";
    };

    window.addEventListener("beforeunload", beforeUnloadHandler);
    return () => {
      window.removeEventListener("beforeunload", beforeUnloadHandler);
    };
  }, [annotationState.data]);

  // UTILITY METHODS /////////////////////////////////////////////////////////////

  /**
   * Fire a custom analytics event when a feature is selected.
   */
  const reportFeatureSelected = useCallback((featureDataset: Dataset, newFeatureKey: string): void => {
    const featureData = featureDataset.getFeatureData(newFeatureKey);
    if (featureData) {
      const range =
        featureData.type === FeatureType.CATEGORICAL
          ? featureData.categories!.length
          : featureData.max - featureData.min;
      triggerAnalyticsEvent(AnalyticsEvent.FEATURE_SELECTED, {
        featureType: featureData.type,
        featureRange: range,
      });
    }
  }, []);

  const openScatterPlotTab = useCallback(
    (xAxis: string, yAxis: string) => {
      setOpenTab(TabType.SCATTER_PLOT);
      setScatterXAxis(xAxis);
      setScatterYAxis(yAxis);
    },
    [setOpenTab, setScatterXAxis, setScatterYAxis]
  );

  // DATASET LOADING ///////////////////////////////////////////////////////

  const handleProgressUpdate = useCallback((complete: number, total: number): void => {
    startTransition(() => {
      setDatasetLoadProgress(Math.round((complete / total) * 100));
    });
  }, []);

  const showDatasetLoadError = useCallback(
    (errorMessage?: string): void => {
      const description: string[] = [
        errorMessage
          ? `Encountered the following error when loading the dataset: "${errorMessage}"`
          : "Encountered an error when loading the dataset.",
        LoadTroubleshooting.CHECK_FILE_OR_NETWORK,
      ];

      showAlert({
        type: "error",
        message: "Dataset could not be loaded.",
        description,
        closable: false,
        action: <Link to="/">Return to homepage</Link>,
      });
    },
    [showAlert]
  );

  const showDatasetLoadWarning: ReportWarningCallback = useCallback(
    (message: string, description: string | string[]) => {
      pendingAlerts.current.push(() => {
        showAlert({
          type: "warning",
          message: message,
          description: description,
          closable: true,
        });
      });
    },
    [showAlert]
  );

  const showMissingDatasetAlert = useCallback(() => {
    showAlert({
      message: "No dataset loaded.",
      type: "info",
      closable: false,
      description: [
        "You'll need to load a dataset to use Timelapse Feature Explorer.",
        "If you have a dataset, load it from the menu above. Otherwise, return to the homepage to see our published datasets.",
      ],
      action: <Link to="/">Return to homepage</Link>,
    });
  }, [showAlert]);

  /**
   * Replaces the current dataset with another loaded dataset. Handles cleanup and state changes.
   * @param newDataset the new Dataset to replace the existing with. If null, does nothing.
   * @param newDatasetKey the key of the new dataset in the Collection.
   * @returns a Promise<void> that resolves when the loading is complete.
   */
  const replaceDataset = useCallback(
    async (newDataset: Dataset, newDatasetKey: string): Promise<void> => {
      console.trace("Replacing dataset with " + newDatasetKey + ".");
      // TODO: Change the way flags are handled to prevent flickering during dataset replacement
      setDatasetOpen(false);

      // Dispose of the old dataset
      if (dataset !== null) {
        dataset.dispose();
      }

      // Manage dataset-related alert banners
      clearBanners();
      for (const alert of pendingAlerts.current) {
        alert();
      }
      pendingAlerts.current = [];

      // State updates
      setDataset(newDatasetKey, newDataset);

      setDatasetOpen(true);
      console.log("Dataset metadata:", newDataset.metadata);
      console.log("Num Items:" + newDataset?.numObjects);
    },
    [dataset, featureKey, canv, currentFrame, featureThresholds]
  );

  // INITIAL SETUP  ////////////////////////////////////////////////////////////////

  // Break React rules to prevent a race condition where the initial dataset is reloaded
  // when useEffect gets fired twice. This caused certain URL parameters like time to get
  // lost or reset.
  const isLoadingInitialDataset = useRef<boolean>(false);

  // Attempt to load database and collections data from the URL.
  // This is memoized so that it only runs one time on startup.
  useEffect(() => {
    const loadInitialDataset = async (): Promise<void> => {
      if (isLoadingInitialDataset.current || isInitialDatasetLoaded) {
        return;
      }

      setIsDatasetLoading(true);
      setDatasetLoadProgress(null);
      isLoadingInitialDataset.current = true;
      // Location can include a Collection object and a datasetKey to be loaded.
      const locationState = location.state as Partial<LocationState>;

      const result = await loadInitialCollectionAndDataset(searchParams, locationState, {
        arrayLoader,
        onLoadProgress: handleProgressUpdate,
        reportWarning: showDatasetLoadWarning,
        reportLoadError: showDatasetLoadError,
        reportMissingDataset: showMissingDatasetAlert,
      });

      if (!result) {
        setIsDatasetLoading(false);
        return;
      }

      const { collection: newCollection, dataset: newDataset, datasetKey: newDatasetKey } = result;
      setCollection(newCollection);
      addRecentCollection({ url: newCollection.getUrl() });
      await replaceDataset(newDataset, newDatasetKey);
      setIsInitialDatasetLoaded(true);
      setIsDatasetLoading(false);

      // Load the viewer state from the URL after the dataset is loaded.
      try {
        loadViewerStateFromParams(useViewerStateStore, searchParams);
      } catch (error) {
        console.error("Failed to load viewer state from URL:", error);
        showAlert(showFailedUrlParseAlert(window.location.href, error as Error));
      }
      return;
    };
    loadInitialDataset();
  }, []);

  // DISPLAY CONTROLS //////////////////////////////////////////////////////
  const handleDatasetChange = useCallback(
    async (newDatasetKey: string): Promise<void> => {
      if (newDatasetKey !== datasetKey && collection) {
        setIsDatasetLoading(true);
        setDatasetLoadProgress(null);
        const result = await collection.tryLoadDataset(newDatasetKey, {
          onLoadProgress: handleProgressUpdate,
          arrayLoader,
          reportWarning: showDatasetLoadWarning,
        });
        if (result.loaded) {
          await replaceDataset(result.dataset, newDatasetKey);
        } else {
          // Show notification popup for datasets that can't be loaded.
          console.error(result.errorMessage);
          notificationApi["error"]({
            message: "Dataset load failed",
            description: result.errorMessage,
            placement: "bottomLeft",
            duration: 12,
            style: {
              backgroundColor: theme.color.alert.fill.error,
              border: `1px solid ${theme.color.alert.border.error}`,
            },
          });
        }
        setIsDatasetLoading(false);
      }
    },
    [replaceDataset, handleProgressUpdate, collection, datasetKey]
  );

  /**
   * Attempt to load a URL provided in the Load menu.
   * The URL may either be a collection or a dataset, so handle it as an ambiguous URL.
   * @throws an error if the URL could not be loaded.
   * @returns the absolute path of the URL resource that was loaded.
   */
  const handleDatasetLoad = useCallback(
    (newCollection: Collection, newDatasetKey: string, newDataset: Dataset): void => {
      setCollection(newCollection);
      replaceDataset(newDataset, newDatasetKey);
    },
    [replaceDataset]
  );

  // SCRUBBING CONTROLS ////////////////////////////////////////////////////
  const handleKeyDown = useCallback(
    (e: KeyboardEvent): void => {
      if (e.target instanceof HTMLInputElement) {
        return;
      }
      if (e.key === "ArrowLeft" || e.key === "Left") {
        timeControls.advanceFrame(-1);
      } else if (e.key === "ArrowRight" || e.key === "Right") {
        timeControls.advanceFrame(1);
      }
    },
    [timeControls]
  );

  useEffect(() => {
    window.addEventListener("keydown", handleKeyDown);
    return () => {
      window.removeEventListener("keydown", handleKeyDown);
    };
  }, [handleKeyDown]);

  // Store the current value of the time slider as its own state, and update
  // the frame using a debounced value to prevent constant updates as it moves.
  const debouncedFrameInput = useDebounce(frameInput, 250);
  useEffect(() => {
    if (!timeControls.isPlaying() && currentFrame !== debouncedFrameInput) {
      setFrame(debouncedFrameInput);
    }
    // Dependency only contains debouncedFrameInput to prevent time from jumping back
    // to old debounced values when time playback is paused.
  }, [debouncedFrameInput]);

  // When the slider is released, check if playback was occurring and resume it.
  // We need to attach the pointerup event listener to the document because it will not fire
  // if the user releases the pointer outside of the slider.
  useEffect(() => {
    const checkIfPlaybackShouldUnpause = async (event: PointerEvent): Promise<void> => {
      const target = event.target;
      if (target && timeSliderContainerRef.current?.contains(target as Node)) {
        // If the user clicked and released on the slider, update the
        // time immediately.
        await setFrame(frameInput);
      }
      if (isUserDirectlyControllingFrameInput) {
        await setFrame(frameInput);
        timeControls.play();
        // Update the frame and unpause playback when the slider is released.
        setIsUserDirectlyControllingFrameInput(false);
      }
    };

    document.addEventListener("pointerup", checkIfPlaybackShouldUnpause);
    return () => {
      document.removeEventListener("pointerup", checkIfPlaybackShouldUnpause);
    };
  }, [isUserDirectlyControllingFrameInput, frameInput]);

  const onClickId = useCallback(
    // `info` is null if the user clicked on a background pixel. Otherwise, it
    // contains the segmentation ID (raw image pixel value) and the global ID.
    // The global ID is undefined if the object does not exist in the dataset.
    (info: PixelIdInfo | null) => {
      if (dataset) {
        // Pass null if the user clicked on something non-interactive
        // (background or a non-existent object).
        annotationState.handleAnnotationClick(dataset, info?.globalId ?? null);
      }
    },
    [dataset, annotationState.handleAnnotationClick]
  );

  // RENDERING /////////////////////////////////////////////////////////////

  const openCopyNotification = (): void => {
    navigator.clipboard.writeText(document.URL);
    notificationApi["success"]({
      message: "URL copied to clipboard",
      placement: "bottomLeft",
      duration: 4,
      icon: <CheckCircleOutlined style={{ color: theme.color.text.success }} />,
      style: {
        backgroundColor: theme.color.alert.fill.success,
        border: `1px solid ${theme.color.alert.border.success}`,
      },
    });
  };

  const datasetDropdownData = useMemo(() => collection?.getDatasetKeys() || [], [collection]);
  const featureDropdownData = useMemo((): SelectItem[] => {
    if (!dataset) {
      return [];
    }
    // Add units to the dataset feature names if present
    return dataset.featureKeys.map((key) => {
      return { value: key, label: dataset.getFeatureNameWithUnits(key) };
    });
  }, [dataset]);

  const disableUi: boolean = isRecording || !datasetOpen;
  const disableTimeControlsUi = disableUi;
  // Disable color ramp controls when the feature is numeric but we've selected
  // a categorical color ramp (e.g. glasbey)
  const disableRampControlsUi = !isFeatureCategorical && colorRamp.type === ColorRampType.CATEGORICAL;

  // TODO: Move into subcomponent for color ramp controls
  // Show min + max marks on the color ramp slider if a feature is selected and
  // is currently being thresholded/filtered on.
  const getColorMapSliderMarks = (): undefined | number[] => {
    if (dataset === null || featureKey === null || featureThresholds.length === 0) {
      return undefined;
    }
    const featureData = dataset.getFeatureData(featureKey);
    if (!featureData) {
      return undefined;
    }
    const threshold = featureThresholds.find(thresholdMatchFinder(featureKey, featureData.unit));
    if (!threshold || !isThresholdNumeric(threshold)) {
      return undefined;
    }
    return [threshold.min, threshold.max];
  };

  const allTabItems = [
    {
      label: "Track plot",
      key: TabType.TRACK_PLOT,
      children: (
        <div className={styles.tabContent}>
          <PlotTab disabled={disableUi} />
        </div>
      ),
    },
    {
      label: "Scatter plot",
      key: TabType.SCATTER_PLOT,
      children: (
        <div className={styles.tabContent}>
          <ScatterPlotTab
            isVisible={openTab === TabType.SCATTER_PLOT}
            isPlaying={timeControls.isPlaying() || isRecording}
            showAlert={showAlert}
          />
        </div>
      ),
    },
    {
      label: "Correlation plot",
      key: TabType.CORRELATION_PLOT,
      visible: INTERNAL_BUILD,
      children: (
        <div className={styles.tabContent}>
          <CorrelationPlotTab openScatterPlotTab={openScatterPlotTab} workerPool={workerPool} dataset={dataset} />
        </div>
      ),
    },
    {
      label: `Filters ${featureThresholds.length > 0 ? `(${featureThresholds.length})` : ""}`,
      key: TabType.FILTERS,
      children: (
        <div className={styles.tabContent}>
          <FeatureThresholdsTab disabled={disableUi} />
        </div>
      ),
    },
    {
      label: "Annotations",
      key: TabType.ANNOTATION,
      visible: INTERNAL_BUILD,
      children: (
        <div className={styles.tabContent}>
          <AnnotationTab annotationState={annotationState} hoveredId={currentHoveredId?.globalId ?? null} />
        </div>
      ),
<<<<<<< HEAD
    });
    tabItems.push({
      label: "3D Plot",
      key: TabType.PLOT_3D,
      children: (
        <div className={styles.tabContent}>
          <Plot3dTab
            dataset={dataset}
            selectedTrack={selectedTrack}
            currentFrame={currentFrame}
            setFrame={setFrame}
          ></Plot3dTab>
        </div>
      ),
    });
  }
=======
    },
    {
      label: "Viewer settings",
      key: TabType.SETTINGS,
      children: (
        <div className={styles.tabContent}>
          <SettingsTab />
        </div>
      ),
    },
  ];
  const tabItems = allTabItems.filter((item) => item.visible !== false);
>>>>>>> a5331ceb

  let datasetHeader: ReactNode = null;
  if (collection && collection.metadata.name) {
    datasetHeader = collection.metadata.name;
  } else if (dataset && dataset.metadata.name) {
    datasetHeader = dataset.metadata.name;
  } else if (dataset) {
    datasetHeader = <span style={{ color: theme.color.text.hint }}>Untitled dataset</span>;
  } else {
    datasetHeader = null;
  }

  return (
    <div>
      <div ref={notificationContainer}>{notificationContextHolder}</div>
      <SmallScreenWarning />

      <Header alertElement={bannerElement} headerOpensInNewTab={true}>
        <h3>{datasetHeader}</h3>
        <FlexRowAlignCenter $gap={12} $wrap="wrap">
          <FlexRowAlignCenter $gap={2} $wrap="wrap">
            <LoadDatasetButton
              onLoad={handleDatasetLoad}
              currentResourceUrl={collection?.url ?? datasetKey ?? ""}
              reportWarning={showDatasetLoadWarning}
            />
            <Export
              totalFrames={dataset?.numberOfFrames || 0}
              setFrame={setFrame}
              getCanvasExportDimensions={() => canv.getExportDimensions()}
              getCanvas={() => canv.canvas}
              // Stop playback when exporting
              onClick={() => timeControls.pause()}
              currentFrame={currentFrame}
              defaultImagePrefix={datasetKey + "-" + featureKey}
              disabled={dataset === null}
              setIsRecording={setIsRecording}
            />
            <TextButton onClick={openCopyNotification}>
              <LinkOutlined />
              <p>Copy URL</p>
            </TextButton>
          </FlexRowAlignCenter>
          <HelpDropdown />
        </FlexRowAlignCenter>
      </Header>

      {/** Main Content: Contains canvas and plot, ramp controls, time controls, etc. */}
      <div className={styles.mainContent}>
        {/** Top Control Bar */}
        <FlexRowAlignCenter $gap={20} style={{ margin: "16px 0", flexWrap: "wrap" }}>
          <SelectionDropdown
            disabled={disableUi}
            label="Dataset"
            selected={datasetKey ?? ""}
            buttonType="primary"
            items={datasetDropdownData}
            onChange={handleDatasetChange}
          />
          <FlexRow $gap={6}>
            <SelectionDropdown
              disabled={disableUi}
              label="Feature"
              // TODO: Show feature description here?
              selected={featureKey ?? undefined}
              items={featureDropdownData}
              onChange={(value) => {
                if (value !== featureKey && dataset) {
                  setFeatureKey(value);
                  reportFeatureSelected(dataset, value);
                }
              }}
            />
            <GlossaryPanel dataset={dataset} />
          </FlexRow>

          <ColorRampDropdown
            knownColorRamps={KNOWN_COLOR_RAMPS}
            colorRampsToDisplay={DISPLAY_COLOR_RAMP_KEYS}
            selectedRamp={colorRampKey}
            reversed={colorRampReversed}
            onChangeRamp={(name, reversed) => {
              setColorRampKey(name);
              setColorRampReversed(reversed);
            }}
            disabled={disableUi}
            knownCategoricalPalettes={KNOWN_CATEGORICAL_PALETTES}
            categoricalPalettesToDisplay={DISPLAY_CATEGORICAL_PALETTE_KEYS}
            useCategoricalPalettes={isFeatureCategorical}
            numCategories={Math.max(featureCategories.length, 1)}
            selectedPalette={categoricalPalette}
            selectedPaletteKey={selectedPaletteKey}
            onChangePalette={setCategoricalPalette}
          />
        </FlexRowAlignCenter>

        {/* Organize the main content areas */}
        <div className={styles.contentPanels}>
          <div className={styles.canvasPanel}>
            {/** Canvas */}
            <div className={styles.canvasTopAndCanvasContainer}>
              <div className={styles.canvasTopContainer}>
                <h3 style={{ margin: "0" }}>{featureNameWithUnits ?? "Feature value range"}</h3>
                <FlexRowAlignCenter $gap={12} style={{ flexWrap: "wrap", justifyContent: "space-between" }}>
                  <div style={{ flexBasis: 250, flexShrink: 2, flexGrow: 2, minWidth: "75px" }}>
                    {
                      // Render either a categorical color picker or a range slider depending on the feature type
                      isFeatureCategorical ? (
                        <CategoricalColorPicker categories={featureCategories} disabled={disableUi} />
                      ) : (
                        <Tooltip
                          trigger={["hover", "focus"]}
                          title={
                            disableRampControlsUi
                              ? "Color ramp adjustment is disabled when a Glasbey color map is selected."
                              : undefined
                          }
                        >
                          <div style={{ width: "100%" }}>
                            <LabeledSlider
                              type="range"
                              min={colorRampMin}
                              max={colorRampMax}
                              minSliderBound={
                                featureKey !== null ? dataset?.getFeatureData(featureKey)?.min : undefined
                              }
                              maxSliderBound={
                                featureKey !== null ? dataset?.getFeatureData(featureKey)?.max : undefined
                              }
                              onChange={function (min: number, max: number): void {
                                setColorRampRange([min, max]);
                              }}
                              marks={getColorMapSliderMarks()}
                              disabled={disableUi || disableRampControlsUi}
                            />
                          </div>
                        </Tooltip>
                      )
                    }
                  </div>
                  <div style={{ flexBasis: 100, flexShrink: 1, flexGrow: 1, width: "fit-content" }}>
                    <Checkbox
                      checked={keepColorRampRange}
                      onChange={() => {
                        // Invert lock on range
                        setKeepColorRampRange(!keepColorRampRange);
                      }}
                    >
                      Keep range when switching datasets and features
                    </Checkbox>
                  </div>
                </FlexRowAlignCenter>
              </div>
              <CanvasHoverTooltip
                lastValidHoveredId={lastValidHoveredId}
                showObjectHoverInfo={showObjectHoverInfo}
                annotationState={annotationState}
              >
                <CanvasWrapper
                  loading={isDatasetLoading}
                  loadingProgress={datasetLoadProgress}
                  canv={canv}
                  isRecording={isRecording}
                  onClickId={onClickId}
                  onMouseHover={(info: PixelIdInfo | null): void => {
                    const isObject = info !== null;
                    setShowObjectHoverInfo(isObject);
                    if (isObject) {
                      setLastValidHoveredId(info);
                    }
                  }}
                  onMouseLeave={() => setShowObjectHoverInfo(false)}
                  showAlert={showAlert}
                  annotationState={annotationState}
                />
              </CanvasHoverTooltip>
            </div>

            {/** Time Control Bar */}
            <div className={styles.timeControls}>
              {timeControls.isPlaying() || isUserDirectlyControllingFrameInput ? (
                // Swap between play and pause button
                <IconButton
                  type="primary"
                  disabled={disableTimeControlsUi}
                  onClick={() => {
                    timeControls.pause();
                    setFrameInput(currentFrame);
                  }}
                >
                  <PauseOutlined />
                </IconButton>
              ) : (
                <IconButton type="primary" disabled={disableTimeControlsUi} onClick={() => timeControls.play()}>
                  <CaretRightOutlined />
                </IconButton>
              )}

              <div
                ref={timeSliderContainerRef}
                className={styles.timeSliderContainer}
                onPointerDownCapture={() => {
                  if (timeControls.isPlaying()) {
                    // If the slider is dragged while playing, pause playback.
                    timeControls.pause();
                    setIsUserDirectlyControllingFrameInput(true);
                  }
                }}
              >
                <Slider
                  min={0}
                  max={dataset ? dataset.numberOfFrames - 1 : 0}
                  disabled={disableTimeControlsUi}
                  value={frameInput}
                  onChange={(value) => {
                    setFrameInput(value);
                  }}
                />
              </div>

              <IconButton
                disabled={disableTimeControlsUi}
                onClick={() => timeControls.advanceFrame(-1)}
                type="outlined"
              >
                <StepBackwardFilled />
              </IconButton>
              <IconButton disabled={disableTimeControlsUi} onClick={() => timeControls.advanceFrame(1)} type="outlined">
                <StepForwardFilled />
              </IconButton>

              <SpinBox
                min={0}
                max={dataset?.numberOfFrames && dataset?.numberOfFrames - 1}
                value={frameInput}
                onChange={setFrame}
                disabled={disableTimeControlsUi}
                wrapIncrement={true}
              />
              <div style={{ display: "flex", flexDirection: "row", flexGrow: 1, justifyContent: "flex-end" }}>
                <PlaybackSpeedControl
                  fps={playbackFps}
                  onChange={(fps) => {
                    setPlaybackFps(fps);
                    timeControls.setPlaybackFps(fps);
                  }}
                  disabled={disableTimeControlsUi}
                />
              </div>
            </div>
          </div>
          <div className={styles.sidePanels}>
            <div className={styles.plotAndFiltersPanel}>
              <Tabs
                type="card"
                style={{ marginBottom: 0, width: "100%" }}
                size="large"
                activeKey={openTab}
                onChange={(key) => setOpenTab(key as TabType)}
                items={tabItems}
              />
            </div>
          </div>
        </div>
      </div>
    </div>
  );
}

export default Viewer;<|MERGE_RESOLUTION|>--- conflicted
+++ resolved
@@ -65,19 +65,15 @@
 import SmallScreenWarning from "./components/Modals/SmallScreenWarning";
 import PlaybackSpeedControl from "./components/PlaybackSpeedControl";
 import SpinBox from "./components/SpinBox";
-<<<<<<< HEAD
-import { AnnotationTab, FeatureThresholdsTab, PlotTab, ScatterPlotTab, SettingsTab } from "./components/Tabs";
-import Plot3dTab from "./components/Tabs/Plot3DTab";
-=======
 import {
   AnnotationTab,
   CorrelationPlotTab,
   FeatureThresholdsTab,
+  Plot3dTab,
   PlotTab,
   ScatterPlotTab,
   SettingsTab,
 } from "./components/Tabs";
->>>>>>> a5331ceb
 import CanvasHoverTooltip from "./components/Tooltips/CanvasHoverTooltip";
 import { useViewerStateStore } from "./state/ViewerState";
 
@@ -121,6 +117,7 @@
   const dataset = useViewerStateStore((state) => state.dataset);
   const datasetKey = useViewerStateStore((state) => state.datasetKey);
   const featureKey = useViewerStateStore((state) => state.featureKey);
+  const track = useViewerStateStore((state) => state.track);
   const featureThresholds = useViewerStateStore((state) => state.thresholds);
   const keepColorRampRange = useViewerStateStore((state) => state.keepColorRampRange);
   const openTab = useViewerStateStore((state) => state.openTab);
@@ -661,24 +658,21 @@
           <AnnotationTab annotationState={annotationState} hoveredId={currentHoveredId?.globalId ?? null} />
         </div>
       ),
-<<<<<<< HEAD
-    });
-    tabItems.push({
+    },
+    {
       label: "3D Plot",
       key: TabType.PLOT_3D,
+      visible: INTERNAL_BUILD,
       children: (
         <div className={styles.tabContent}>
           <Plot3dTab
             dataset={dataset}
-            selectedTrack={selectedTrack}
+            selectedTrack={track}
             currentFrame={currentFrame}
             setFrame={setFrame}
           ></Plot3dTab>
         </div>
       ),
-    });
-  }
-=======
     },
     {
       label: "Viewer settings",
@@ -691,7 +685,6 @@
     },
   ];
   const tabItems = allTabItems.filter((item) => item.visible !== false);
->>>>>>> a5331ceb
 
   let datasetHeader: ReactNode = null;
   if (collection && collection.metadata.name) {
