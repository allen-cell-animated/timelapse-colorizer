import { CheckCircleOutlined, EllipsisOutlined, ShareAltOutlined } from "@ant-design/icons";
import { notification, Tabs } from "antd";
import { NotificationConfig } from "antd/es/notification/interface";
import React, { ReactElement, ReactNode, useCallback, useContext, useEffect, useMemo, useRef, useState } from "react";
import { Link, useLocation, useSearchParams } from "react-router-dom";

import { Dataset, LoadTroubleshooting, PixelIdInfo, ReportWarningCallback, TabType } from "./colorizer";
import { AnalyticsEvent, triggerAnalyticsEvent } from "./colorizer/utils/analytics";
import { showFailedUrlParseAlert } from "./components/Banner/alert_templates";
import { INTERNAL_BUILD } from "./constants";
import { useAnnotations, useConstructor, useRecentCollections } from "./hooks";
import { getDifferingProperties } from "./state/utils/data_validation";
import {
  loadInitialViewerStateFromParams,
  loadViewerStateFromParams,
  selectSerializationDependencies,
  serializeViewerState,
} from "./state/utils/store_io";
import { makeDebouncedCallback } from "./state/utils/store_utils";
import { FlexColumn, FlexRowAlignCenter } from "./styles/utils";
import { LocationState } from "./types";
import { loadInitialCollectionAndDataset } from "./utils/dataset_load_utils";

import CanvasOverlay from "./colorizer/CanvasOverlay";
import Collection from "./colorizer/Collection";
import { FeatureType, TIME_FEATURE_KEY } from "./colorizer/Dataset";
import { renderCanvasStateParamsSelector } from "./colorizer/IRenderCanvas";
import UrlArrayLoader from "./colorizer/loaders/UrlArrayLoader";
import { getSharedWorkerPool } from "./colorizer/workers/SharedWorkerPool";
import { AppThemeContext } from "./components/AppStyle";
import { useAlertBanner } from "./components/Banner";
import TextButton from "./components/Buttons/TextButton";
import CanvasWrapper from "./components/CanvasWrapper";
import ColorizeControls from "./components/Controls/ColorizeControls";
import DatasetFeatureControls from "./components/Controls/DatasetFeatureControls";
import PlaybackControls from "./components/Controls/PlaybackControls";
import HelpDropdown from "./components/Dropdowns/HelpDropdown";
import Export from "./components/Export";
import Header from "./components/Header";
import LoadDatasetButton from "./components/LoadDatasetButton";
import LoadZipModal from "./components/LoadZipModal";
import SmallScreenWarning from "./components/Modals/SmallScreenWarning";
import {
  AnnotationTab,
  CorrelationPlotTab,
  FeatureThresholdsTab,
  PlotTab,
  ScatterPlotTab,
  SettingsTab,
} from "./components/Tabs";
import CanvasHoverTooltip from "./components/Tooltips/CanvasHoverTooltip";
import { useViewerStateStore } from "./state/ViewerState";

// TODO: Refactor with styled-components
import styles from "./Viewer.module.css";

type TabItem = {
  label: string;
  key: string;
  visible?: boolean;
  children: ReactNode;
};

function Viewer(): ReactElement {
  // STATE INITIALIZATION /////////////////////////////////////////////////////////
  const theme = useContext(AppThemeContext);
  const location = useLocation();

  const [, startTransition] = React.useTransition();

  const canv = useConstructor((): CanvasOverlay => {
    const stateDeps = renderCanvasStateParamsSelector(useViewerStateStore.getState());
    const canvas = new CanvasOverlay(stateDeps);
    // Report frame load results to the store
    canvas.setOnFrameLoadCallback((result) => {
      useViewerStateStore.getState().setFrameLoadResult(result);
      useViewerStateStore.setState({ currentFrame: result.frame });
    });
    useViewerStateStore.getState().setFrameLoadCallback(async (frame: number) => await canvas.setFrame(frame));
    return canvas;
  }).current;

  // Shared worker pool for background operations (e.g. loading data)
  const workerPool = getSharedWorkerPool();
  const arrayLoader = useConstructor(() => new UrlArrayLoader(workerPool)).current;

  // TODO: Break down into separate components to greatly reduce the state
  // required for this component.
  // Get viewer state:
  const collection = useViewerStateStore((state) => state.collection);
  const currentFrame = useViewerStateStore((state) => state.currentFrame);
  const dataset = useViewerStateStore((state) => state.dataset);
  const datasetKey = useViewerStateStore((state) => state.datasetKey);
  const featureKey = useViewerStateStore((state) => state.featureKey);
  const featureThresholds = useViewerStateStore((state) => state.thresholds);
  const openTab = useViewerStateStore((state) => state.openTab);
  const setCollection = useViewerStateStore((state) => state.setCollection);
  const setDataset = useViewerStateStore((state) => state.setDataset);
  const setFrame = useViewerStateStore((state) => state.setFrame);
  const setOpenTab = useViewerStateStore((state) => state.setOpenTab);
  const setScatterXAxis = useViewerStateStore((state) => state.setScatterXAxis);
  const setScatterYAxis = useViewerStateStore((state) => state.setScatterYAxis);
  const setSourceZipName = useViewerStateStore((state) => state.setSourceZipName);
  const sourceZipName = useViewerStateStore((state) => state.sourceZipName);
  const timeControls = useViewerStateStore((state) => state.timeControls);

  const [, addRecentCollection] = useRecentCollections();
  const annotationState = useAnnotations();

  // Loading from a local file
  const zipLoadPromiseResolveRef = useRef<((result: Collection | null) => void) | null>(null);
  const [expectedFileLoadDatasetName, setExpectedFileLoadDatasetName] = useState<string | null>(null);
  const [showZipLoadModal, setShowZipLoadModal] = useState(false);
  const isZipUploadPending = zipLoadPromiseResolveRef.current !== null;

  const [isInitialDatasetLoaded, setIsInitialDatasetLoaded] = useState(false);
  const [isDatasetLoading, setIsDatasetLoading] = useState(false);
  const [datasetLoadProgress, setDatasetLoadProgress] = useState<number | null>(null);
  const [datasetOpen, setDatasetOpen] = useState(false);

  const [searchParams, setSearchParams] = useSearchParams();
  // Provides a mounting point for Antd's notification component. Otherwise, the notifications
  // are mounted outside of App and don't receive CSS styling variables.
  const notificationContainer = useRef<HTMLDivElement>(null);
  const notificationConfig: NotificationConfig = {
    getContainer: () => notificationContainer.current as HTMLElement,
  };
  const [notificationApi, notificationContextHolder] = notification.useNotification(notificationConfig);

  const { bannerElement, showAlert, clearBanners } = useAlertBanner();
  /** Alerts that should be shown for a dataset that is currently being loaded but is not yet displayed. */
  const pendingAlerts = useRef<(() => void)[]>([]);

  const [isRecording, setIsRecording] = useState(false);

  const [lastValidHoveredId, setLastValidHoveredId] = useState<PixelIdInfo>({ segId: -1, globalId: undefined });
  const [showObjectHoverInfo, setShowObjectHoverInfo] = useState(false);
  const currentHoveredId = showObjectHoverInfo ? lastValidHoveredId : null;

  // EVENT LISTENERS ////////////////////////////////////////////////////////
  const updateUrlParams = useCallback(
    makeDebouncedCallback(() => {
      if (isInitialDatasetLoaded) {
        const params = serializeViewerState(useViewerStateStore.getState());
        setSearchParams(params, { replace: true });
      }
    }),
    [isInitialDatasetLoaded]
  );

  useEffect(() => {
    // Update the URL parameters once after the dataset is loaded for the first time.
    if (isInitialDatasetLoaded) {
      updateUrlParams();
    }
  }, [isInitialDatasetLoaded]);

  useEffect(() => {
    return useViewerStateStore.subscribe(selectSerializationDependencies, (state, prevState) => {
      // Ignore changes to the current frame during playback.
      const differingKeys = getDifferingProperties(state, prevState);
      const hasOnlyTimeChanged = differingKeys.size === 1 && differingKeys.has("currentFrame");

      if (
        differingKeys.size === 0 ||
        (hasOnlyTimeChanged && useViewerStateStore.getState().timeControls.isPlaying()) ||
        isRecording
      ) {
        return;
      }
      updateUrlParams();
    });
  }, [isRecording, updateUrlParams]);

  // When the scatterplot tab is opened for the first time, set the default axes
  // to the selected feature and time.
  useEffect(() => {
    const unsubscribe = useViewerStateStore.subscribe(
      (state) => [state.openTab, state.dataset],
      ([openTab, dataset]) => {
        if (openTab === TabType.SCATTER_PLOT && dataset) {
          if (
            useViewerStateStore.getState().scatterXAxis === null &&
            useViewerStateStore.getState().scatterYAxis === null
          ) {
            setScatterXAxis(TIME_FEATURE_KEY);
            setScatterYAxis(featureKey);
          }
        }
      }
    );
    return unsubscribe;
  }, [dataset, featureKey]);

  // Warn on tab close if there is annotation data.
  useEffect(() => {
    const beforeUnloadHandler = (event: BeforeUnloadEvent): void => {
      if (annotationState.data.getLabels().length === 0) {
        return;
      }
      event.preventDefault();
      // Note that `event.returnValue` is deprecated for most (but not all) browsers.
      // https://developer.mozilla.org/en-US/docs/Web/API/Window/beforeunload_event
      event.returnValue = "You have unsaved annotations. Are you sure you want to leave?";
    };

    window.addEventListener("beforeunload", beforeUnloadHandler);
    return () => {
      window.removeEventListener("beforeunload", beforeUnloadHandler);
    };
  }, [annotationState.data]);

  // UTILITY METHODS /////////////////////////////////////////////////////////////

  /**
   * Fire a custom analytics event when a feature is selected.
   */
  const reportFeatureSelected = useCallback((featureDataset: Dataset, newFeatureKey: string): void => {
    const featureData = featureDataset.getFeatureData(newFeatureKey);
    if (featureData) {
      const range =
        featureData.type === FeatureType.CATEGORICAL
          ? featureData.categories!.length
          : featureData.max - featureData.min;
      triggerAnalyticsEvent(AnalyticsEvent.FEATURE_SELECTED, {
        featureType: featureData.type,
        featureRange: range,
      });
    }
  }, []);

  const openScatterPlotTab = useCallback(
    (xAxis: string, yAxis: string) => {
      setOpenTab(TabType.SCATTER_PLOT);
      setScatterXAxis(xAxis);
      setScatterYAxis(yAxis);
    },
    [setOpenTab, setScatterXAxis, setScatterYAxis]
  );

  // DATASET LOADING ///////////////////////////////////////////////////////

  const handleProgressUpdate = useCallback((complete: number, total: number): void => {
    startTransition(() => {
      setDatasetLoadProgress(Math.round((complete / total) * 100));
    });
  }, []);

  const showDatasetLoadError = useCallback(
    (errorMessage?: string): void => {
      const description: string[] = [
        errorMessage
          ? `Encountered the following error when loading the dataset: "${errorMessage}"`
          : "Encountered an error when loading the dataset.",
        LoadTroubleshooting.CHECK_FILE_OR_NETWORK,
      ];

      showAlert({
        type: "error",
        message: "Dataset could not be loaded.",
        description,
        closable: false,
        action: <Link to="/">Return to homepage</Link>,
      });
    },
    [showAlert]
  );

  const showDatasetLoadWarning: ReportWarningCallback = useCallback(
    (message: string, description: string | string[]) => {
      pendingAlerts.current.push(() => {
        showAlert({
          type: "warning",
          message: message,
          description: description,
          closable: true,
        });
      });
    },
    [showAlert]
  );

  const showMissingDatasetAlert = useCallback(() => {
    showAlert({
      message: "No dataset loaded.",
      type: "info",
      closable: false,
      description: [
        "You'll need to load a dataset to use Timelapse Feature Explorer.",
        "If you have a dataset, load it from the menu above. Otherwise, return to the homepage to see our published datasets.",
      ],
      action: <Link to="/">Return to homepage</Link>,
    });
  }, [showAlert]);

  const showZipLoadPrompt = useCallback(
    async (filename: string, datasetName: string | null): Promise<Collection | null> => {
      setSourceZipName(filename);
      setShowZipLoadModal(true);
      setExpectedFileLoadDatasetName(datasetName);
      const collectionPromise = new Promise<Collection | null>((resolve) => {
        zipLoadPromiseResolveRef.current = resolve;
      });
      return collectionPromise;
    },
    [setSourceZipName, setShowZipLoadModal, setExpectedFileLoadDatasetName]
  );

  const onLoadedZipCollection = useCallback(
    (collection: Collection) => {
      zipLoadPromiseResolveRef.current?.(collection);
      setTimeout(() => setShowZipLoadModal(false), 500);
    },
    [setShowZipLoadModal]
  );

  /**
   * Replaces the current dataset with another loaded dataset. Handles cleanup and state changes.
   * @param newDataset the new Dataset to replace the existing with. If null, does nothing.
   * @param newDatasetKey the key of the new dataset in the Collection.
   * @returns a Promise<void> that resolves when the loading is complete.
   */
  const replaceDataset = useCallback(
    async (newDataset: Dataset, newDatasetKey: string): Promise<void> => {
      console.trace("Replacing dataset with " + newDatasetKey + ".");
      // TODO: Change the way flags are handled to prevent flickering during dataset replacement
      setDatasetOpen(false);

      // Dispose of the old dataset
      if (dataset !== null) {
        dataset.dispose();
      }

      // Manage dataset-related alert banners
      clearBanners();
      for (const alert of pendingAlerts.current) {
        alert();
      }
      pendingAlerts.current = [];

      // State updates
      setDataset(newDatasetKey, newDataset);

      setDatasetOpen(true);
      console.log("Dataset metadata:", newDataset.metadata);
      console.log("Num Items:" + newDataset?.numObjects);
    },
    [dataset, featureKey, canv, currentFrame, featureThresholds]
  );

  // INITIAL SETUP  ////////////////////////////////////////////////////////////////

  // Break React rules to prevent a race condition where the initial dataset is reloaded
  // when useEffect gets fired twice. This caused certain URL parameters like time to get
  // lost or reset.
  const isLoadingInitialDataset = useRef<boolean>(false);

  // Attempt to load database and collections data from the URL.
  // This is memoized so that it only runs one time on startup.
  useEffect(() => {
    const loadInitialDataset = async (): Promise<void> => {
      if (isLoadingInitialDataset.current || isInitialDatasetLoaded) {
        return;
      }

      loadInitialViewerStateFromParams(useViewerStateStore, searchParams);

      setIsDatasetLoading(true);
      setDatasetLoadProgress(null);
      isLoadingInitialDataset.current = true;
      // Location can include a Collection object and a datasetKey to be loaded.
      const locationState = location.state as Partial<LocationState>;

      const result = await loadInitialCollectionAndDataset(searchParams, locationState, {
        arrayLoader,
        onLoadProgress: handleProgressUpdate,
        reportWarning: showDatasetLoadWarning,
        reportLoadError: showDatasetLoadError,
        reportMissingDataset: showMissingDatasetAlert,
        promptForFileLoad: showZipLoadPrompt,
      });

      if (!result) {
        setIsDatasetLoading(false);
        return;
      }

      const { collection: newCollection, dataset: newDataset, datasetKey: newDatasetKey } = result;
      setCollection(newCollection);

      // Collection URL will be `null` if the dataset was loaded from a local
      // ZIP file.
      const collectionUrl = newCollection.getUrl();
      if (collectionUrl !== null) {
        addRecentCollection({ url: collectionUrl });
      }

      await replaceDataset(newDataset, newDatasetKey);
      setIsInitialDatasetLoaded(true);
      setIsDatasetLoading(false);

      // Load the viewer state from the URL after the dataset is loaded.
      try {
        loadViewerStateFromParams(useViewerStateStore, searchParams);
      } catch (error) {
        console.error("Failed to load viewer state from URL:", error);
        showAlert(showFailedUrlParseAlert(window.location.href, error as Error));
      }
      return;
    };
    loadInitialDataset();
  }, [showZipLoadPrompt]);

  // DISPLAY CONTROLS //////////////////////////////////////////////////////
  const handleDatasetChange = useCallback(
    async (newDatasetKey: string): Promise<void> => {
      if (newDatasetKey !== datasetKey && collection) {
        setIsDatasetLoading(true);
        setDatasetLoadProgress(null);
        const result = await collection.tryLoadDataset(newDatasetKey, {
          onLoadProgress: handleProgressUpdate,
          arrayLoader,
          reportWarning: showDatasetLoadWarning,
        });
        if (result.loaded) {
          await replaceDataset(result.dataset, newDatasetKey);
        } else {
          // Show notification popup for datasets that can't be loaded.
          console.error(result.errorMessage);
          notificationApi["error"]({
            message: "Dataset load failed",
            description: result.errorMessage,
            placement: "bottomLeft",
            duration: 12,
            style: {
              backgroundColor: theme.color.alert.fill.error,
              border: `1px solid ${theme.color.alert.border.error}`,
            },
          });
        }
        setIsDatasetLoading(false);
      }
    },
    [replaceDataset, handleProgressUpdate, collection, datasetKey]
  );

  /**
   * Attempt to load a URL provided in the Load menu.
   * The URL may either be a collection or a dataset, so handle it as an ambiguous URL.
   * @throws an error if the URL could not be loaded.
   * @returns the absolute path of the URL resource that was loaded.
   */
  const handleDatasetLoad = useCallback(
    (newCollection: Collection, newDatasetKey: string, newDataset: Dataset): void => {
      setCollection(newCollection);
      replaceDataset(newDataset, newDatasetKey);
      if (newCollection !== collection && collection !== null) {
        collection.dispose();
      }
    },
    [replaceDataset, collection]
  );

  const onClickId = useCallback(
    // `info` is null if the user clicked on a background pixel. Otherwise, it
    // contains the segmentation ID (raw image pixel value) and the global ID.
    // The global ID is undefined if the object does not exist in the dataset.
    (info: PixelIdInfo | null) => {
      if (dataset) {
        // Pass null if the user clicked on something non-interactive
        // (background or a non-existent object).
        annotationState.handleAnnotationClick(dataset, info?.globalId ?? null);
      }
    },
    [dataset, annotationState.handleAnnotationClick]
  );

  const onClickExport = useCallback((): void => {
    // Stop playback when exporting.
    timeControls.pause();
  }, [timeControls]);

  // RENDERING /////////////////////////////////////////////////////////////

  const openCopyNotification = (): void => {
    navigator.clipboard.writeText(document.URL);
    notificationApi["success"]({
      message: "URL copied to clipboard",
      placement: "bottomLeft",
      duration: 4,
      icon: <CheckCircleOutlined style={{ color: theme.color.text.success }} />,
      style: {
        backgroundColor: theme.color.alert.fill.success,
        border: `1px solid ${theme.color.alert.border.success}`,
      },
    });
  };

  const disableUi: boolean = isRecording || !datasetOpen;

  const allTabItems: TabItem[] = [
    {
      label: "Track plot",
      key: TabType.TRACK_PLOT,
      children: (
        <div className={styles.tabContent}>
          <PlotTab disabled={disableUi} />
        </div>
      ),
    },
    {
      label: "Scatter plot",
      key: TabType.SCATTER_PLOT,
      children: (
        <div className={styles.tabContent}>
          <ScatterPlotTab
            isVisible={openTab === TabType.SCATTER_PLOT}
            isPlaying={timeControls.isPlaying() || isRecording}
            showAlert={showAlert}
          />
        </div>
      ),
    },
    {
      label: "Correlation plot",
      key: TabType.CORRELATION_PLOT,
      children: (
        <div className={styles.tabContent}>
          <CorrelationPlotTab openScatterPlotTab={openScatterPlotTab} workerPool={workerPool} dataset={dataset} />
        </div>
      ),
    },
    {
      label: `Filters ${featureThresholds.length > 0 ? `(${featureThresholds.length})` : ""}`,
      key: TabType.FILTERS,
      children: (
        <div className={styles.tabContent}>
          <FeatureThresholdsTab disabled={disableUi} />
        </div>
      ),
    },
    {
      label: "Annotations",
      key: TabType.ANNOTATION,
      children: (
        <div className={styles.tabContent}>
          <AnnotationTab annotationState={annotationState} hoveredId={currentHoveredId?.globalId ?? null} />
        </div>
      ),
    },
    {
      label: "Viewer settings",
      key: TabType.SETTINGS,
      children: (
        <div className={styles.tabContent}>
          <SettingsTab />
        </div>
      ),
    },
  ];
  const tabItems = allTabItems.filter((item) => item.visible !== false);
  const visibleTabKeys = useMemo(() => new Set(tabItems.map((item) => item.key)), [INTERNAL_BUILD]);
  const currentTab = visibleTabKeys.has(openTab) ? openTab : TabType.TRACK_PLOT;

  let datasetHeader: ReactNode = null;
  if (collection && collection.metadata.name) {
    datasetHeader = collection.metadata.name;
  } else if (dataset && dataset.metadata.name) {
    datasetHeader = dataset.metadata.name;
  } else if (dataset) {
    datasetHeader = <span style={{ color: theme.color.text.hint }}>Untitled dataset</span>;
  } else {
    datasetHeader = null;
  }

  return (
    <div>
      <div ref={notificationContainer}>{notificationContextHolder}</div>
      <SmallScreenWarning />

      <Header alertElement={bannerElement} headerOpensInNewTab={true}>
        <h3>{datasetHeader}</h3>
        <FlexRowAlignCenter $gap={12} $wrap="wrap">
          <FlexRowAlignCenter $gap={2} $wrap="wrap">
            <div>
              <LoadDatasetButton
                onLoad={handleDatasetLoad}
                currentResourceUrl={collection?.sourcePath ?? datasetKey ?? ""}
                reportWarning={showDatasetLoadWarning}
              />
              <LoadZipModal
                sourceZipName={sourceZipName ?? ""}
                onLoad={onLoadedZipCollection}
                open={showZipLoadModal}
                targetDataset={expectedFileLoadDatasetName}
                onClose={() => {
                  setShowZipLoadModal(false);
                  zipLoadPromiseResolveRef.current?.(null);
                }}
              />
            </div>
            <Export
              totalFrames={dataset?.numberOfFrames || 0}
              setFrame={setFrame}
              canvas={canv}
              onClick={onClickExport}
              currentFrame={currentFrame}
              defaultImagePrefix={datasetKey + "-" + featureKey}
              disabled={dataset === null}
              setIsRecording={setIsRecording}
            />
            <TextButton onClick={openCopyNotification}>
              <ShareAltOutlined />
              <p>Share</p>
            </TextButton>
          </FlexRowAlignCenter>
          <HelpDropdown />
        </FlexRowAlignCenter>
      </Header>

      {/** Main Content: Contains canvas and plot, ramp controls, time controls, etc. */}
      <div className={styles.mainContent}>
        {/* Organize the main content areas */}
        <div className={styles.contentPanels}>
          {/** Canvas + Controls + Playback*/}
          <div className={styles.canvasPanel}>
            {/** Top Control Bar */}
            <FlexColumn $gap={16} style={{ marginBottom: 23, width: "100%" }}>
              <DatasetFeatureControls
                onSelectDataset={handleDatasetChange}
                onSelectFeature={reportFeatureSelected}
                disabled={disableUi}
              />
              <ColorizeControls disabled={disableUi} />
            </FlexColumn>

            <CanvasHoverTooltip
              lastValidHoveredId={lastValidHoveredId}
              showObjectHoverInfo={showObjectHoverInfo}
              annotationState={annotationState}
            >
              <CanvasWrapper
                loading={isDatasetLoading}
                loadingProgress={datasetLoadProgress}
                canv={canv}
                isRecording={isRecording}
                onClickId={onClickId}
                onMouseHover={(info: PixelIdInfo | null): void => {
                  const isObject = info !== null;
                  setShowObjectHoverInfo(isObject);
                  if (isObject) {
                    setLastValidHoveredId(info);
                  }
                }}
                onMouseLeave={() => setShowObjectHoverInfo(false)}
                showAlert={showAlert}
                annotationState={annotationState}
<<<<<<< HEAD
              />
            </CanvasHoverTooltip>
=======
              >
                <CanvasWrapper
                  // Disable loading spinner when file upload is pending
                  loading={isDatasetLoading && !isZipUploadPending}
                  loadingProgress={datasetLoadProgress}
                  canv={canv}
                  isRecording={isRecording}
                  onClickId={onClickId}
                  onMouseHover={(info: PixelIdInfo | null): void => {
                    const isObject = info !== null;
                    setShowObjectHoverInfo(isObject);
                    if (isObject) {
                      setLastValidHoveredId(info);
                    }
                  }}
                  onMouseLeave={() => setShowObjectHoverInfo(false)}
                  showAlert={showAlert}
                  annotationState={annotationState}
                />
              </CanvasHoverTooltip>
            </div>
>>>>>>> d452d88a

            <div className={styles.timeControls}>
              <PlaybackControls disabled={disableUi} />
            </div>
          </div>

          {/* Tabs */}
          <div className={styles.sidePanels}>
            <div className={styles.plotAndFiltersPanel}>
              <Tabs
                type="card"
                style={{ marginBottom: 0, width: "100%" }}
                size="large"
                activeKey={currentTab}
                onChange={(key) => setOpenTab(key as TabType)}
                items={tabItems}
                moreIcon={<EllipsisOutlined style={{ fontSize: theme.font.size.section }} />}
              />
            </div>
          </div>
        </div>
      </div>
    </div>
  );
}

export default Viewer;<|MERGE_RESOLUTION|>--- conflicted
+++ resolved
@@ -640,7 +640,8 @@
               annotationState={annotationState}
             >
               <CanvasWrapper
-                loading={isDatasetLoading}
+                // Disable loading spinner when file upload is pending
+                loading={isDatasetLoading && !isZipUploadPending}
                 loadingProgress={datasetLoadProgress}
                 canv={canv}
                 isRecording={isRecording}
@@ -655,32 +656,8 @@
                 onMouseLeave={() => setShowObjectHoverInfo(false)}
                 showAlert={showAlert}
                 annotationState={annotationState}
-<<<<<<< HEAD
               />
             </CanvasHoverTooltip>
-=======
-              >
-                <CanvasWrapper
-                  // Disable loading spinner when file upload is pending
-                  loading={isDatasetLoading && !isZipUploadPending}
-                  loadingProgress={datasetLoadProgress}
-                  canv={canv}
-                  isRecording={isRecording}
-                  onClickId={onClickId}
-                  onMouseHover={(info: PixelIdInfo | null): void => {
-                    const isObject = info !== null;
-                    setShowObjectHoverInfo(isObject);
-                    if (isObject) {
-                      setLastValidHoveredId(info);
-                    }
-                  }}
-                  onMouseLeave={() => setShowObjectHoverInfo(false)}
-                  showAlert={showAlert}
-                  annotationState={annotationState}
-                />
-              </CanvasHoverTooltip>
-            </div>
->>>>>>> d452d88a
 
             <div className={styles.timeControls}>
               <PlaybackControls disabled={disableUi} />
