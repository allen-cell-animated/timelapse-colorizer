--- conflicted
+++ resolved
@@ -18,19 +18,17 @@
 export const BACKDROP_OBJECT_OPACITY_DEFAULT = 50;
 export const COLOR_RAMP_RANGE_DEFAULT: [number, number] = [0, 0];
 
-<<<<<<< HEAD
 export const CANVAS_ASPECT_RATIO = 14.6 / 10;
 // Default width on 1920x1080 screen is 878px
 const defaultWidth = 878;
 const defaultHeight = Math.round(defaultWidth / CANVAS_ASPECT_RATIO / 2) * 2;
 export const DEFAULT_EXPORT_DIMENSIONS = [defaultWidth, defaultHeight];
-=======
+
 export const DEFAULT_LABEL_COLOR_PRESETS = [
   {
     label: "Presets",
     colors: DEFAULT_ANNOTATION_LABEL_COLORS,
   },
 ];
->>>>>>> 9e34fded
 
 export * from "./url";