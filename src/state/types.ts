import { Mutate, StoreApi, UseBoundStore } from "zustand";

<<<<<<< HEAD
import { ChannelSettingParamKey, UrlParam } from "../colorizer/utils/url_utils";
=======
import { UrlParam } from "src/colorizer/utils/url_utils";
>>>>>>> 062fa167

// Note: Zustand's repo maintainer says that 'subscribeWithSelector' is just for
// compatibility, and the behavior can be replicated without needing the
// middleware. See
// https://github.com/pmndrs/zustand/discussions/1433#discussioncomment-4152987

/**
 * A Zustand store wrapped in the `subscribeWithSelector` middleware. This
 * allows subscribers to provide a selector function that returns a subset of
 * the state. The provided listener function will only be called when the
 * dependencies specified by selector function change, rather than on every
 * state change.
 *
 * @returns A store with a modified `subscribe()` method, which takes arguments
 * for a selector, callback, and options.
 * @see https://zustand.docs.pmnd.rs/middlewares/subscribe-with-selector
 */
export type SubscribableStore<T> = UseBoundStore<Mutate<StoreApi<T>, [["zustand/subscribeWithSelector", never]]>>;

/** Alias for Zustand's store type. */
export type Store<T> = UseBoundStore<StoreApi<T>>;

export type SerializedStoreData = Partial<Record<UrlParam | ChannelSettingParamKey, string>>;<|MERGE_RESOLUTION|>--- conflicted
+++ resolved
@@ -1,10 +1,6 @@
 import { Mutate, StoreApi, UseBoundStore } from "zustand";
 
-<<<<<<< HEAD
-import { ChannelSettingParamKey, UrlParam } from "../colorizer/utils/url_utils";
-=======
-import { UrlParam } from "src/colorizer/utils/url_utils";
->>>>>>> 062fa167
+import { ChannelSettingParamKey, UrlParam } from "src/colorizer/utils/url_utils";
 
 // Note: Zustand's repo maintainer says that 'subscribeWithSelector' is just for
 // compatibility, and the behavior can be replicated without needing the
