--- conflicted
+++ resolved
@@ -85,13 +85,6 @@
 
 export const serializeScatterPlotSlice = (slice: Partial<ScatterPlotSliceSerializableState>): SerializedStoreData => {
   const ret: SerializedStoreData = {};
-<<<<<<< HEAD
-  ret[UrlParam.SCATTERPLOT_X_AXIS] = slice.scatterXAxis ?? undefined;
-  ret[UrlParam.SCATTERPLOT_Y_AXIS] = slice.scatterYAxis ?? undefined;
-  if (slice.scatterRangeType !== undefined) {
-    ret[UrlParam.SCATTERPLOT_RANGE_MODE] = encodeScatterPlotRangeType(slice.scatterRangeType);
-  }
-=======
   if (slice.scatterXAxis !== null && slice.scatterXAxis !== undefined) {
     ret[UrlParam.SCATTERPLOT_X_AXIS] = slice.scatterXAxis;
   }
@@ -101,16 +94,11 @@
   if (slice.scatterRangeType !== undefined) {
     ret[UrlParam.SCATTERPLOT_RANGE_MODE] = encodeScatterPlotRangeType(slice.scatterRangeType);
   }
->>>>>>> 99eff4de
   return ret;
 };
 
 /** Selects state values that serialization depends on. */
-<<<<<<< HEAD
-export const scatterPlotSliceSerializationDependencies = (
-=======
 export const selectScatterPlotSliceSerializationDeps = (
->>>>>>> 99eff4de
   slice: ScatterPlotSlice
 ): ScatterPlotSliceSerializableState => ({
   scatterXAxis: slice.scatterXAxis,
