--- conflicted
+++ resolved
@@ -123,11 +123,7 @@
 };
 
 /** Selects state values that serialization depends on. */
-<<<<<<< HEAD
-export const datasetSliceSerializationDependencies = (slice: DatasetSlice): DatasetSliceSerializableState => ({
-=======
 export const selectDatasetSliceSerializationDeps = (slice: DatasetSlice): DatasetSliceSerializableState => ({
->>>>>>> 99eff4de
   datasetKey: slice.datasetKey,
   featureKey: slice.featureKey,
   track: slice.track,
