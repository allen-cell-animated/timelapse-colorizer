--- conflicted
+++ resolved
@@ -82,11 +82,7 @@
 };
 
 /* Selects state values that serialization depends on. */
-<<<<<<< HEAD
-export const thresholdSliceSerializationDependencies = (slice: ThresholdSlice): ThresholdSliceSerializableState => ({
-=======
 export const selectThresholdSliceSerializationDeps = (slice: ThresholdSlice): ThresholdSliceSerializableState => ({
->>>>>>> 99eff4de
   thresholds: slice.thresholds,
 });
 
