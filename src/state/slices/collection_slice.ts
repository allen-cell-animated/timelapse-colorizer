import { StateCreator } from "zustand";

import { UrlParam } from "../../colorizer/utils/url_utils";
import { SerializedStoreData } from "../types";

import Collection from "../../colorizer/Collection";

export type CollectionSliceState = {
  collection: Collection | null;
};

export type CollectionSliceSerializableState = Pick<CollectionSliceState, "collection">;

export type CollectionSliceActions = {
  setCollection: (collection: Collection) => void;
};

export type CollectionSlice = CollectionSliceState & CollectionSliceActions;

export const createCollectionSlice: StateCreator<CollectionSlice, [], [], CollectionSlice> = (set, _get) => ({
  collection: null,

  setCollection: (collection: Collection) => {
    set({ collection });
  },
});

export const serializeCollectionSlice = (slice: Partial<CollectionSliceSerializableState>): SerializedStoreData => {
  const collection = slice.collection;
  // Collection URL is null if a single dataset was loaded directly.
  // In this case, the collection doesn't need to be included in the URL.
  if (!collection || collection.url === null) {
    return {};
  }
  return {
    [UrlParam.COLLECTION]: collection.url,
  };
};

/** Selects state values that serialization depends on. */
<<<<<<< HEAD
export const collectionSliceSerializationDependencies = (slice: CollectionSlice): CollectionSliceSerializableState => ({
=======
export const selectCollectionSliceSerializationDeps = (slice: CollectionSlice): CollectionSliceSerializableState => ({
>>>>>>> 99eff4de
  collection: slice.collection,
});<|MERGE_RESOLUTION|>--- conflicted
+++ resolved
@@ -38,10 +38,6 @@
 };
 
 /** Selects state values that serialization depends on. */
-<<<<<<< HEAD
-export const collectionSliceSerializationDependencies = (slice: CollectionSlice): CollectionSliceSerializableState => ({
-=======
 export const selectCollectionSliceSerializationDeps = (slice: CollectionSlice): CollectionSliceSerializableState => ({
->>>>>>> 99eff4de
   collection: slice.collection,
 });