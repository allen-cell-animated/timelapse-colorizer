import { Color } from "three";
import { StateCreator } from "zustand";

import {
  DrawMode,
  DrawSettings,
  isTabType,
  OUT_OF_RANGE_COLOR_DEFAULT,
  OUTLIER_COLOR_DEFAULT,
  OUTLINE_COLOR_DEFAULT,
  TabType,
} from "../../colorizer";
import {
  decodeBoolean,
  decodeHexColor,
  encodeMaybeBoolean,
  encodeMaybeColor,
  parseDrawSettings,
  UrlParam,
} from "../../colorizer/utils/url_utils";
import { SerializedStoreData } from "../types";

const OUT_OF_RANGE_DRAW_SETTINGS_DEFAULT: DrawSettings = {
  color: new Color(OUT_OF_RANGE_COLOR_DEFAULT),
  mode: DrawMode.USE_COLOR,
};
const OUTLIER_DRAW_SETTINGS_DEFAULT: DrawSettings = {
  color: new Color(OUTLIER_COLOR_DEFAULT),
  mode: DrawMode.USE_COLOR,
};

export type ConfigSliceState = {
  showTrackPath: boolean;
  showScaleBar: boolean;
  showTimestamp: boolean;
  showLegendDuringExport: boolean;
  showHeaderDuringExport: boolean;
  outOfRangeDrawSettings: DrawSettings;
  outlierDrawSettings: DrawSettings;
  outlineColor: Color;
  openTab: TabType;
};

export type ConfigSliceSerializableState = Pick<
  ConfigSliceState,
  | "showTrackPath"
  | "showScaleBar"
  | "showTimestamp"
  | "outOfRangeDrawSettings"
  | "outlierDrawSettings"
  | "outlineColor"
  | "openTab"
>;

export type ConfigSliceActions = {
  setShowTrackPath: (showTrackPath: boolean) => void;
  setShowScaleBar: (showScaleBar: boolean) => void;
  setShowTimestamp: (showTimestamp: boolean) => void;
  setShowLegendDuringExport: (showLegendDuringExport: boolean) => void;
  setShowHeaderDuringExport: (showHeaderDuringExport: boolean) => void;
  setOutOfRangeDrawSettings: (outOfRangeDrawSettings: DrawSettings) => void;
  setOutlierDrawSettings: (outlierDrawSettings: DrawSettings) => void;
  setOutlineColor: (outlineColor: Color) => void;
  setOpenTab: (openTab: TabType) => void;
};

export type ConfigSlice = ConfigSliceState & ConfigSliceActions;

export const createConfigSlice: StateCreator<ConfigSlice, [], [], ConfigSlice> = (set) => ({
  // State
  showTrackPath: true,
  showScaleBar: true,
  showTimestamp: true,
  showLegendDuringExport: true,
  showHeaderDuringExport: true,
  outOfRangeDrawSettings: OUT_OF_RANGE_DRAW_SETTINGS_DEFAULT,
  outlierDrawSettings: OUTLIER_DRAW_SETTINGS_DEFAULT,
  outlineColor: new Color(OUTLINE_COLOR_DEFAULT),
  openTab: TabType.TRACK_PLOT,

  // Actions
  setShowTrackPath: (showTrackPath) => set({ showTrackPath }),
  setShowScaleBar: (showScaleBar) => set({ showScaleBar }),
  setShowTimestamp: (showTimestamp) => set({ showTimestamp }),
  setShowLegendDuringExport: (showLegendDuringExport) => set({ showLegendDuringExport }),
  setShowHeaderDuringExport: (showHeaderDuringExport) => set({ showHeaderDuringExport }),
  setOutOfRangeDrawSettings: (outOfRangeDrawSettings) => set({ outOfRangeDrawSettings }),
  setOutlierDrawSettings: (outlierDrawSettings) => set({ outlierDrawSettings }),
  setOutlineColor: (outlineColor) => set({ outlineColor }),
  setOpenTab: (openTab) => set({ openTab }),
});

export const serializeConfigSlice = (slice: Partial<ConfigSliceSerializableState>): SerializedStoreData => {
  const ret: SerializedStoreData = {};
  ret[UrlParam.SHOW_PATH] = encodeMaybeBoolean(slice.showTrackPath);
  ret[UrlParam.SHOW_SCALEBAR] = encodeMaybeBoolean(slice.showScaleBar);
  ret[UrlParam.SHOW_TIMESTAMP] = encodeMaybeBoolean(slice.showTimestamp);
  // Export settings are currently not serialized.
  ret[UrlParam.FILTERED_COLOR] = encodeMaybeColor(slice.outOfRangeDrawSettings?.color);
  ret[UrlParam.FILTERED_MODE] = slice.outOfRangeDrawSettings?.mode.toString();
  ret[UrlParam.OUTLIER_COLOR] = encodeMaybeColor(slice.outlierDrawSettings?.color);
  ret[UrlParam.OUTLIER_MODE] = slice.outlierDrawSettings?.mode.toString();
  ret[UrlParam.OUTLINE_COLOR] = encodeMaybeColor(slice.outlineColor);

  ret[UrlParam.OPEN_TAB] = slice.openTab;
  return ret;
};

/** Selects state values that serialization depends on. */
<<<<<<< HEAD
export const configSliceSerializationDependencies = (slice: ConfigSlice): ConfigSliceSerializableState => ({
=======
export const selectConfigSliceSerializationDeps = (slice: ConfigSlice): ConfigSliceSerializableState => ({
>>>>>>> 99eff4de
  showTrackPath: slice.showTrackPath,
  showScaleBar: slice.showScaleBar,
  showTimestamp: slice.showTimestamp,
  outOfRangeDrawSettings: slice.outOfRangeDrawSettings,
  outlierDrawSettings: slice.outlierDrawSettings,
  outlineColor: slice.outlineColor,
  openTab: slice.openTab,
});

export const loadConfigSliceFromParams = (slice: ConfigSlice, params: URLSearchParams): void => {
  const showPathParam = decodeBoolean(params.get(UrlParam.SHOW_PATH));
  if (showPathParam !== undefined) {
    slice.setShowTrackPath(showPathParam);
  }
  const showScaleBarParam = decodeBoolean(params.get(UrlParam.SHOW_SCALEBAR));
  if (showScaleBarParam !== undefined) {
    slice.setShowScaleBar(showScaleBarParam);
  }
  const showTimestampParam = decodeBoolean(params.get(UrlParam.SHOW_TIMESTAMP));
  if (showTimestampParam !== undefined) {
    slice.setShowTimestamp(showTimestampParam);
  }

  slice.setOutOfRangeDrawSettings(
    parseDrawSettings(
      params.get(UrlParam.FILTERED_COLOR),
      params.get(UrlParam.FILTERED_MODE),
      OUT_OF_RANGE_DRAW_SETTINGS_DEFAULT
    )
  );
  slice.setOutlierDrawSettings(
    parseDrawSettings(
      params.get(UrlParam.OUTLIER_COLOR),
      params.get(UrlParam.OUTLIER_MODE),
      OUTLIER_DRAW_SETTINGS_DEFAULT
    )
  );
  const outlineColorParam = decodeHexColor(params.get(UrlParam.OUTLINE_COLOR));
  if (outlineColorParam) {
    slice.setOutlineColor(new Color(outlineColorParam));
  }

  const openTabParam = params.get(UrlParam.OPEN_TAB);
  if (openTabParam && isTabType(openTabParam)) {
    slice.setOpenTab(openTabParam as TabType);
  }
};<|MERGE_RESOLUTION|>--- conflicted
+++ resolved
@@ -107,11 +107,7 @@
 };
 
 /** Selects state values that serialization depends on. */
-<<<<<<< HEAD
-export const configSliceSerializationDependencies = (slice: ConfigSlice): ConfigSliceSerializableState => ({
-=======
 export const selectConfigSliceSerializationDeps = (slice: ConfigSlice): ConfigSliceSerializableState => ({
->>>>>>> 99eff4de
   showTrackPath: slice.showTrackPath,
   showScaleBar: slice.showScaleBar,
   showTimestamp: slice.showTimestamp,
