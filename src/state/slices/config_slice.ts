--- conflicted
+++ resolved
@@ -37,17 +37,10 @@
 
 export type ConfigSliceState = {
   showTrackPath: boolean;
-<<<<<<< HEAD
-  // showTrackPathDiscontinuities: boolean;
-  // trackPathColor: Color;
-  // trackPathWidthPx: number;
-
-=======
   trackPathColor: Color;
   trackPathColorMode: TrackPathColorMode;
   trackPathWidthPx: number;
   showTrackPathBreaks: boolean;
->>>>>>> ed374588
   showScaleBar: boolean;
   showTimestamp: boolean;
   showLegendDuringExport: boolean;
