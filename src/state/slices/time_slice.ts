--- conflicted
+++ resolved
@@ -1,23 +1,13 @@
 import { StateCreator } from "zustand";
 
-<<<<<<< HEAD
-import { DEFAULT_PLAYBACK_FPS, FrameLoadResult } from "@/colorizer";
-import { IRenderCanvas } from "@/colorizer/IRenderCanvas";
-import TimeControls from "@/colorizer/TimeControls";
-import { decodeInt, UrlParam } from "@/colorizer/utils/url_utils";
-import type { SerializedStoreData, SubscribableStore } from "@/state/types";
-import { clampWithNanCheck } from "@/state/utils/data_validation";
-import { addDerivedStateSubscriber } from "@/state/utils/store_utils";
-=======
 import { FrameLoadResult } from "src/colorizer";
+import { DEFAULT_PLAYBACK_FPS } from "src/colorizer/constants";
 import { IRenderCanvas } from "src/colorizer/IRenderCanvas";
 import TimeControls from "src/colorizer/TimeControls";
 import { decodeInt, UrlParam } from "src/colorizer/utils/url_utils";
-import { DEFAULT_PLAYBACK_FPS } from "src/constants";
 import type { SerializedStoreData, SubscribableStore } from "src/state/types";
 import { clampWithNanCheck } from "src/state/utils/data_validation";
 import { addDerivedStateSubscriber } from "src/state/utils/store_utils";
->>>>>>> 387e2264
 
 import type { DatasetSlice } from "./dataset_slice";
 
