--- conflicted
+++ resolved
@@ -69,11 +69,7 @@
     }
   ),
   frameLoadCallback: (frame: number): Promise<FrameLoadResult> => {
-<<<<<<< HEAD
-    return Promise.resolve({ frame, isFrameLoaded: false, isBackdropLoaded: false, backdropKey: null });
-=======
     return Promise.resolve({ frame, frameError: true, backdropError: true, backdropKey: null });
->>>>>>> 53945e8f
   },
   frameLoadResult: null,
 
