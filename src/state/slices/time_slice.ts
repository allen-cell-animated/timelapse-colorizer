import { StateCreator } from "zustand";

import { FrameLoadResult } from "../../colorizer";
import { decodeInt, UrlParam } from "../../colorizer/utils/url_utils";
import { DEFAULT_PLAYBACK_FPS } from "../../constants";
import { SerializedStoreData, SubscribableStore } from "../types";
import { clampWithNanCheck } from "../utils/data_validation";
import { addDerivedStateSubscriber } from "../utils/store_utils";
import { DatasetSlice } from "./dataset_slice";

import { IRenderCanvas } from "../../colorizer/IRenderCanvas";
import TimeControls from "../../colorizer/TimeControls";

export type TimeSliceState = {
  /**
   * The frame that is currently being loaded. If no load is happening,
   * `pendingFrame === currentFrame`.
   */
  pendingFrame: number;
  /** The currently loaded and displayed frame. */
  currentFrame: number;
  playbackFps: number;
  timeControls: TimeControls;
  frameLoadCallback: IRenderCanvas["setFrame"];
  /**
   * The `FrameLoadResult` from the last loaded frame. `null` at
   * initialization.
   */
  frameLoadResult: FrameLoadResult | null;
};

export type TimeSliceSerializableState = Pick<TimeSliceState, "currentFrame">;

export type TimeSliceActions = {
  /**
   * Attempts to set and load the given frame number, using the callback
   * provided by `setLoadCallback`. The frame number will be clamped between 0
   * and the number of frames in the dataset, if one is loaded.
   *
   * Note that `pendingFrame` will be set to the frame that is being loaded,
   * while `currentFrame` will not update until the promise returned by the
   * callback resolves.
   */
  setFrame: (frame: number) => Promise<void>;
  setPlaybackFps: (fps: number) => void;
  setFrameLoadCallback: (callback: IRenderCanvas["setFrame"]) => void;
  setFrameLoadResult: (result: FrameLoadResult) => void;
};

export type TimeSlice = TimeSliceState & TimeSliceActions;

export const createTimeSlice: StateCreator<TimeSlice & DatasetSlice, [], [], TimeSlice> = (set, get) => ({
  pendingFrame: 0,
  currentFrame: 0,
  playbackFps: DEFAULT_PLAYBACK_FPS,
  timeControls: new TimeControls(
    () => get().currentFrame,
    async (frame) => {
      set({ pendingFrame: frame });
      const result = await get().frameLoadCallback(frame);
      if (result !== null) {
        set({ currentFrame: result.frame, frameLoadResult: result });
      } else if (get().pendingFrame === frame) {
        // Reset pendingFrame if it hasn't changed. (e.g. no other calls to
        // setFrame were made while this one was loading)
        // TODO: More robust handling for requests? Request IDs?
        set({ pendingFrame: get().currentFrame });
      }
    }
  ),
  frameLoadCallback: (frame: number): Promise<FrameLoadResult> => {
<<<<<<< HEAD
    return Promise.resolve({ frame, frameError: false, backdropError: false, backdropKey: null });
=======
    return Promise.resolve({ frame, frameError: true, backdropError: true, backdropKey: null });
>>>>>>> c1b99771
  },
  frameLoadResult: null,

  setFrameLoadCallback: (callback) => set({ frameLoadCallback: callback }),
  setFrameLoadResult: (result) => set({ frameLoadResult: result }),
  setFrame: async (frame: number) => {
    if (!Number.isFinite(frame)) {
      throw new Error(`TimeSlice.setFrame: Invalid frame number: ${frame}`);
    }
    const dataset = get().dataset;
    if (dataset !== null) {
      frame = clampWithNanCheck(frame, 0, dataset.numberOfFrames - 1);
    } else {
      frame = Math.max(frame, 0);
    }

    const isPlaying = get().timeControls.isPlaying();
    if (isPlaying) {
      get().timeControls.pause();
    }
    set({ pendingFrame: frame });
    await get()
      .frameLoadCallback(frame)
      .then((result) => {
        if (result !== null) {
          set({ currentFrame: result.frame, frameLoadResult: result });
        } else if (get().pendingFrame === frame) {
          // Reset pendingFrame if it hasn't changed. (e.g. no other calls to
          // setFrame were made while this one was loading)
          set({ pendingFrame: get().currentFrame });
        }
      })
      .catch((error) => {
        console.error(`TimeSlice.setFrame: Failed to load frame ${frame}:`, error);
        set({ pendingFrame: get().currentFrame });
      })
      .finally(() => {
        if (isPlaying) {
          get().timeControls.play();
        }
      });
  },
  setPlaybackFps: (fps: number) => {
    set({ playbackFps: clampWithNanCheck(fps, 0, Number.MAX_SAFE_INTEGER) });
    get().timeControls.setPlaybackFps(fps);
  },
});

export const addTimeDerivedStateSubscribers = (store: SubscribableStore<DatasetSlice & TimeSlice>): void => {
  // When dataset changes:
  addDerivedStateSubscriber(
    store,
    (state) => [state.dataset],
    () => {
      const dataset = store.getState().dataset;

      // Pause playback when switching any dataset
      store.getState().timeControls.pause();

      // Update total frames in timeControls
      const totalFrames = dataset?.numberOfFrames ?? 1;
      store.getState().timeControls.setTotalFrames(totalFrames);

      // Reset last frame load result
      store.setState({ frameLoadResult: null });

      // Clamp and reload the frame
      const newFrame = Math.min(store.getState().currentFrame, totalFrames - 1);
      store.setState({ currentFrame: newFrame, pendingFrame: newFrame });
      if (dataset !== null) {
        // TODO: This may cause a race condition since ColorizeCanvas already
        // loads the frame when the dataset is set.
        store.getState().setFrame(newFrame);
      }
    }
  );
};

export const serializeTimeSlice = (state: Partial<TimeSliceSerializableState>): SerializedStoreData => {
  return {
    [UrlParam.TIME]: state.currentFrame?.toString(),
  };
};

/** Selects state values that serialization depends on. */
export const selectTimeSliceSerializationDeps = (slice: TimeSlice): TimeSliceSerializableState => ({
  currentFrame: slice.currentFrame,
});

export const loadTimeSliceFromParams = (state: TimeSlice & DatasetSlice, params: URLSearchParams): void => {
  // Load time from URL. If no time is set but a track is, set the time to the
  // start of the track.
  const time = decodeInt(params.get(UrlParam.TIME));
  if (time !== undefined && Number.isFinite(time)) {
    state.setFrame(time);
  } else if (state.track !== null) {
    state.setFrame(state.track.startTime());
  }
};<|MERGE_RESOLUTION|>--- conflicted
+++ resolved
@@ -69,11 +69,7 @@
     }
   ),
   frameLoadCallback: (frame: number): Promise<FrameLoadResult> => {
-<<<<<<< HEAD
-    return Promise.resolve({ frame, frameError: false, backdropError: false, backdropKey: null });
-=======
     return Promise.resolve({ frame, frameError: true, backdropError: true, backdropKey: null });
->>>>>>> c1b99771
   },
   frameLoadResult: null,
 
