import { Color, ColorRepresentation } from "three";
import { StateCreator } from "zustand";

import { isThresholdNumeric } from "../../colorizer";
import {
  DEFAULT_CATEGORICAL_PALETTE_KEY,
  KNOWN_CATEGORICAL_PALETTES,
} from "../../colorizer/colors/categorical_palettes";
import { DEFAULT_COLOR_RAMP_KEY, KNOWN_COLOR_RAMPS } from "../../colorizer/colors/color_ramps";
import { arrayElementsAreEqual, getColorMap, thresholdMatchFinder } from "../../colorizer/utils/data_utils";
import {
  decodeBoolean,
  decodeString,
  encodeColor,
  encodeMaybeBoolean,
  encodeNumber,
  URL_COLOR_RAMP_REVERSED_SUFFIX,
  UrlParam,
} from "../../colorizer/utils/url_utils";
import { COLOR_RAMP_RANGE_DEFAULT, MAX_FEATURE_CATEGORIES } from "../../constants";
import { SerializedStoreData, SubscribableStore } from "../types";
import { addDerivedStateSubscriber } from "../utils/store_utils";
import { DatasetSlice } from "./dataset_slice";
import { ThresholdSlice } from "./threshold_slice";

import ColorRamp, { ColorRampType } from "../../colorizer/ColorRamp";

export type ColorRampSliceState = {
  colorRampKey: string;
  isColorRampReversed: boolean;
  /**
   * Keeps the color ramp range fixed when selected dataset or feature changes.
   */
  keepColorRampRange: boolean;
  /**
   *Range of feature values over which the color ramp is applied, as `[min,
   * max]`.
   */
  colorRampRange: [number, number];
  categoricalPalette: Color[];

  //// Derived values ////
  /**
   * The current `ColorRamp`, calculated from the selected `colorRampKey` and
   * optionally reversed.
   */
  colorRamp: ColorRamp;
  /**
   * The key of the categorical palette, if its color stops match an entry in
   * `KNOWN_CATEGORICAL_PALETTES`. `null` if the palette has no match.
   */
  categoricalPaletteKey: string | null;
<<<<<<< HEAD
  /** The current `categoricalPalette`, as a `ColorRamp` object. */
=======
  /**
   * The current `categoricalPalette`, as a `ColorRamp` object.
   *
   * This is equivalent to calling `new ColorRamp(categoricalPalette)`, but
   * handles initialization and disposal of the `ColorRamp` object.
   */
>>>>>>> 53945e8f
  categoricalPaletteRamp: ColorRamp;
};

export type ColorRampSliceSerializableState = Pick<
  ColorRampSliceState,
  | "colorRampKey"
  | "isColorRampReversed"
  | "keepColorRampRange"
  | "colorRampRange"
  | "categoricalPalette"
  | "categoricalPaletteKey"
>;

export type ColorRampSliceActions = {
  /**
   * Changes the key of the current color ramp to one in `KNOWN_COLOR_RAMPS`.
   * Resets the reversed state when set.
   * @throws an error if the key is not found in `KNOWN_COLOR_RAMPS`.
   */
  setColorRampKey: (key: string) => void;
  setColorRampReversed: (reversed: boolean) => void;
  setColorRampRange: (range: [number, number]) => void;
  setCategoricalPalette: (palette: Color[]) => void;
  setKeepColorRampRange: (keepColorRampRange: boolean) => void;
};

export type ColorRampSlice = ColorRampSliceState & ColorRampSliceActions;

const defaultCategoricalPalette = KNOWN_CATEGORICAL_PALETTES.get(DEFAULT_CATEGORICAL_PALETTE_KEY)!;

export const createColorRampSlice: StateCreator<ColorRampSlice> = (set, _get) => ({
  // State
  colorRampKey: DEFAULT_COLOR_RAMP_KEY,
  keepColorRampRange: false,
  isColorRampReversed: false,
  colorRampRange: COLOR_RAMP_RANGE_DEFAULT,
  categoricalPalette: defaultCategoricalPalette.colors,

  // Derived state
  colorRamp: getColorMap(KNOWN_COLOR_RAMPS, DEFAULT_COLOR_RAMP_KEY, false),
  categoricalPaletteKey: DEFAULT_CATEGORICAL_PALETTE_KEY,
  categoricalPaletteRamp: new ColorRamp(defaultCategoricalPalette.colors, ColorRampType.HARD_STOP),

  // Actions
  setColorRampKey: (key: string) =>
    set((state) => {
      if (!KNOWN_COLOR_RAMPS.has(key)) {
        throw new Error(`Unknown color ramp key: ${key}`);
      }
      if (key === state.colorRampKey) {
        return {};
      }
      return {
        colorRampKey: key,
        isColorRampReversed: false,
      };
    }),
  setColorRampReversed: (reversed: boolean) =>
    set((_state) => ({
      isColorRampReversed: reversed,
    })),
  setKeepColorRampRange: (keepColorRampRange: boolean) =>
    set((_state) => ({
      keepColorRampRange,
    })),
  // Enforce min/max
  setColorRampRange: (range: [number, number]) =>
    set((_state) => {
      const [min, max] = [Math.min(...range), Math.max(...range)];
      if (!Number.isFinite(min) || !Number.isFinite(max)) {
        throw new Error(`Color ramp range must be a finite number (received [${min}, ${max}])`);
      }
      return {
        colorRampRange: [min, max],
      };
    }),
  // TODO: All the categorical palettes are 12 colors by default, but there is
  // no hard-coded enforcement on length. Should there be one?
  setCategoricalPalette: (palette: Color[]) =>
    set((_state) => ({
      categoricalPalette: palette,
    })),
});

const getPaletteKey = (palette: Color[]): string | null => {
  for (const [key, paletteData] of KNOWN_CATEGORICAL_PALETTES) {
    if (arrayElementsAreEqual(palette, paletteData.colors)) {
      return key;
    }
  }
  return null;
};

export const addColorRampDerivedStateSubscribers = (
  store: SubscribableStore<DatasetSlice & ColorRampSlice & ThresholdSlice>
): void => {
  // Calculate color ramp and categorical palette
  addDerivedStateSubscriber(
    store,
    (state) => [state.categoricalPalette],
    ([palette]) => {
      // Dispose of old palette ramp
      store.getState().categoricalPaletteRamp.dispose();
      return {
        categoricalPaletteKey: getPaletteKey(palette),
        categoricalPaletteRamp: new ColorRamp(palette, ColorRampType.HARD_STOP),
      };
    }
  );
  addDerivedStateSubscriber(
    store,
    (state) => [state.colorRampKey, state.isColorRampReversed],
    ([key, reversed]) => ({
      colorRamp: getColorMap(KNOWN_COLOR_RAMPS, key, reversed),
    })
  );

  // Update color ramp range if the threshold changes for the currently selected feature
  addDerivedStateSubscriber(
    store,
    (state) => state.thresholds,
    (thresholds, prevThresholds) => {
      const dataset = store.getState().dataset;
      const featureKey = store.getState().featureKey;
      if (dataset === null || featureKey === null) {
        return;
      }
      const featureData = dataset.getFeatureData(featureKey);
      if (!featureData) {
        throw new Error(
          `ViewerStateStore: Expected feature data not found for key '${featureKey}' in Dataset when updating color ramp range from threshold.`
        );
      }
      // Check if the threshold on the currently selected feature has changed. If so, reset the color ramp range to match
      // the new threshold.
      const prevThreshold = prevThresholds.find(thresholdMatchFinder(featureKey, featureData.unit));
      const newThreshold = thresholds.find(thresholdMatchFinder(featureKey, featureData.unit));
      if (newThreshold && isThresholdNumeric(newThreshold)) {
        if (
          !prevThreshold ||
          !isThresholdNumeric(prevThreshold) ||
          newThreshold.min !== prevThreshold.min ||
          newThreshold.max !== prevThreshold.max
        ) {
          return { colorRampRange: [newThreshold.min, newThreshold.max] as [number, number] };
        }
      }
      return undefined;
    }
  );

  // Update the color ramp range when the dataset or feature changes
  addDerivedStateSubscriber(
    store,
    (state) => ({ dataset: state.dataset, featureKey: state.featureKey }),
    ({ dataset, featureKey }) => {
      if (store.getState().keepColorRampRange) {
        return undefined;
      } else if (dataset === null || featureKey === null) {
        return { colorRampRange: COLOR_RAMP_RANGE_DEFAULT };
      } else {
        // Reset should occur. If a threshold is set on the selected feature,
        // reset to the threshold range. Otherwise, reset to the feature data
        // range.
        const featureData = dataset.getFeatureData(featureKey);
        if (!featureData) {
          throw new Error(
            `ViewerStateStore: Expected feature data not found for key '${featureKey}' in Dataset when updating color ramp range.`
          );
        }
        const matchingThreshold = store.getState().thresholds.find(thresholdMatchFinder(featureKey, featureData.unit));
        if (matchingThreshold && isThresholdNumeric(matchingThreshold)) {
          return {
            colorRampRange: [matchingThreshold.min, matchingThreshold.max] as [number, number],
          };
        } else {
          return {
            colorRampRange: [featureData.min, featureData.max] as [number, number],
          };
        }
      }
    }
  );
};

export const serializeColorRampSlice = (slice: Partial<ColorRampSliceSerializableState>): SerializedStoreData => {
  const ret: SerializedStoreData = {};

  // Ramp + reversed
  if (slice.colorRampKey !== undefined) {
    ret[UrlParam.COLOR_RAMP] = slice.colorRampKey + (slice.isColorRampReversed ? URL_COLOR_RAMP_REVERSED_SUFFIX : "");
  }

  ret[UrlParam.KEEP_RANGE] = encodeMaybeBoolean(slice.keepColorRampRange);

  if (slice.colorRampRange !== undefined) {
    const range = slice.colorRampRange;
    ret[UrlParam.RANGE] = range.map(encodeNumber).join(",");
  }

  // Palette key takes precedence over palette
  if (slice.categoricalPaletteKey !== undefined && slice.categoricalPaletteKey !== null) {
    ret[UrlParam.PALETTE_KEY] = slice.categoricalPaletteKey;
  } else if (slice.categoricalPalette !== undefined) {
    ret[UrlParam.PALETTE] = slice.categoricalPalette.map(encodeColor).join("-");
  }

  return ret;
};

/** Selects state values that serialization depends on. */
export const selectColorRampSliceSerializationDeps = (slice: ColorRampSlice): ColorRampSliceSerializableState => ({
  colorRampKey: slice.colorRampKey,
  isColorRampReversed: slice.isColorRampReversed,
  keepColorRampRange: slice.keepColorRampRange,
  colorRampRange: slice.colorRampRange,
  categoricalPalette: slice.categoricalPalette,
  categoricalPaletteKey: slice.categoricalPaletteKey,
});

export const loadColorRampSliceFromParams = (slice: ColorRampSlice, params: URLSearchParams): void => {
  const colorRampParam = params.get(UrlParam.COLOR_RAMP);
  if (colorRampParam) {
    const [key, reversed] = colorRampParam.split(URL_COLOR_RAMP_REVERSED_SUFFIX);
    if (KNOWN_COLOR_RAMPS.has(key)) {
      slice.setColorRampKey(key);
      slice.setColorRampReversed(reversed !== undefined);
    }
  }

  const keepRange = decodeBoolean(params.get(UrlParam.KEEP_RANGE));
  if (keepRange !== undefined) {
    slice.setKeepColorRampRange(keepRange);
  }

  // Parse range
  const rangeParam = decodeString(params.get(UrlParam.RANGE));
  if (rangeParam) {
    const [min, max] = rangeParam.split(",").map((value) => parseFloat(value));
    if (Number.isFinite(min) && Number.isFinite(max)) {
      slice.setColorRampRange([min, max]);
    }
  }

  // If both are provided, palette key overrides palette
  const paletteKeyParam = params.get(UrlParam.PALETTE_KEY);
  const paletteParam = params.get(UrlParam.PALETTE);
  if (paletteKeyParam) {
    const paletteData = KNOWN_CATEGORICAL_PALETTES.get(paletteKeyParam);
    if (paletteData) {
      slice.setCategoricalPalette(paletteData.colors);
    }
  } else if (paletteParam) {
    const defaultPalette = KNOWN_CATEGORICAL_PALETTES.get(DEFAULT_CATEGORICAL_PALETTE_KEY)!;

    // Parse into color objects
    const hexColors: ColorRepresentation[] = paletteParam.split("-").map((hex) => "#" + hex) as ColorRepresentation[];
    if (hexColors.length < MAX_FEATURE_CATEGORIES) {
      // backfill extra colors to meet max length using default palette
      hexColors.push(...defaultPalette.colorStops.slice(hexColors.length));
    }
    slice.setCategoricalPalette(hexColors.map((hex) => new Color(hex)));
  }
};<|MERGE_RESOLUTION|>--- conflicted
+++ resolved
@@ -50,16 +50,12 @@
    * `KNOWN_CATEGORICAL_PALETTES`. `null` if the palette has no match.
    */
   categoricalPaletteKey: string | null;
-<<<<<<< HEAD
-  /** The current `categoricalPalette`, as a `ColorRamp` object. */
-=======
   /**
    * The current `categoricalPalette`, as a `ColorRamp` object.
    *
    * This is equivalent to calling `new ColorRamp(categoricalPalette)`, but
    * handles initialization and disposal of the `ColorRamp` object.
    */
->>>>>>> 53945e8f
   categoricalPaletteRamp: ColorRamp;
 };
 
