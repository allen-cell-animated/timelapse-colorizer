import { Color } from "three";
import { StateCreator } from "zustand";

<<<<<<< HEAD
import { ChannelRangePreset, ChannelSetting } from "src/colorizer/types";
=======
import { Backdrop3dData } from "src/colorizer/Dataset";
import { ChannelRangePreset } from "src/colorizer/types";
>>>>>>> 458f4b0e
import { SerializedStoreData, SubscribableStore } from "src/state/types";
import { addDerivedStateSubscriber } from "src/state/utils/store_utils";

import { CollectionSlice } from "./collection_slice";
import { DatasetSlice } from "./dataset_slice";

<<<<<<< HEAD
=======
const WHITE = new Color(1, 1, 1);
const MAGENTA = new Color(1, 0, 1);
const CYAN = new Color(0, 1, 1);
const YELLOW = new Color(1, 1, 0);
const GREEN = new Color(0, 1, 0);

const ONE_CHANNEL_PALETTE = [WHITE];
const TWO_CHANNEL_PALETTE = [MAGENTA, GREEN];
const THREE_CHANNEL_PALETTE = [MAGENTA, CYAN, YELLOW];

function getDefaultColorForChannel(index: number, totalChannels: number): Color {
  if (totalChannels <= 1) {
    return ONE_CHANNEL_PALETTE[0];
  } else if (totalChannels === 2) {
    return TWO_CHANNEL_PALETTE[index] ?? WHITE;
  } else {
    return THREE_CHANNEL_PALETTE[index] ?? WHITE;
  }
}

function getDefaultChannelSetting(index: number, totalChannels: number, backdropData?: Backdrop3dData): ChannelSetting {
  return {
    visible: index < 3,
    color: getDefaultColorForChannel(index, totalChannels),
    opacity: 1,
    min: backdropData?.min ?? 0,
    max: backdropData?.max ?? 255,
    dataMin: backdropData?.min ?? 0,
    dataMax: backdropData?.max ?? 255,
  };
}

export type ChannelSetting = {
  visible: boolean;
  color: Color;
  /** Opacity value in a [0, 1] range. */
  opacity: number;
  min: number;
  max: number;
  dataMin: number;
  dataMax: number;
};

>>>>>>> 458f4b0e
export type ChannelSliceState = {
  channelSettings: ChannelSetting[];

  // Stored callbacks:
  getChannelDataRange: (channelIndex: number) => null | [number, number];
  applyChannelRangePreset: (channelIndex: number, preset: ChannelRangePreset) => void;
};

export type ChannelSliceSerializableState = Pick<ChannelSliceState, "channelSettings">;

export type ChannelSliceActions = {
  updateChannelSettings: (index: number, settings: Partial<ChannelSetting>) => void;
  setGetChannelDataRangeCallback: (callback: (channelIndex: number) => null | [number, number]) => void;
  setApplyChannelRangePresetCallback: (callback: (channelIndex: number, preset: ChannelRangePreset) => void) => void;
};

export type ChannelSlice = ChannelSliceState & ChannelSliceActions;

export const createChannelSlice: StateCreator<ChannelSlice, [], [], ChannelSlice> = (set, _get) => ({
  channelSettings: [],
  getChannelDataRange: () => {
    return null;
  },
  applyChannelRangePreset: () => {},

  // Actions
  updateChannelSettings: (index, settings) => {
    set((state) => {
      const newSettings = [...state.channelSettings];
      if (newSettings[index]) {
        newSettings[index] = { ...newSettings[index], ...settings };
      }
      return { channelSettings: newSettings };
    });
  },
  // Callback setters
  setGetChannelDataRangeCallback: (callback) => set({ getChannelDataRange: callback }),
  setApplyChannelRangePresetCallback: (callback) => set({ applyChannelRangePreset: callback }),
});

export const addChannelDerivedStateSubscribers = (
  store: SubscribableStore<ChannelSlice & DatasetSlice & CollectionSlice>
): void => {
  // When the collection changes, reset the channel settings.
  addDerivedStateSubscriber(
    store,
    (state) => state.collection,
    () => {
      const backdropData = store.getState().dataset?.frames3d?.backdrops ?? [];
      const newChannelSettings = backdropData.map((backdrop, index) => {
        return getDefaultChannelSetting(index, backdropData.length, backdrop);
      });
      return {
        channelSettings: newChannelSettings,
      };
    }
  );

  // When the dataset updates, create a number of default channel settings equal
  // to the number of backdrop channels in the dataset. Preserve existing settings
  // for channels that currently exist.
  addDerivedStateSubscriber(
    store,
    (state) => ({ dataset: state.dataset }),
    ({ dataset }) => {
      const backdropData = dataset?.frames3d?.backdrops ?? [];
      const newChannelSettings = backdropData.map((backdrop, index) => {
        const defaultSettings = getDefaultChannelSetting(index, backdropData.length, backdrop);
        const currentSettings = store.getState().channelSettings[index] ?? {};
        return { ...defaultSettings, ...currentSettings };
      });

      return { channelSettings: newChannelSettings };
    }
  );
};

// TODO: Implement serialization
export const serializeChannelSlice = (_slice: Partial<ChannelSliceSerializableState>): SerializedStoreData => ({});

export const selectChannelSliceSerializationDeps = (slice: ChannelSlice): ChannelSliceSerializableState => ({
  channelSettings: slice.channelSettings,
});

export const loadChannelSliceFromParams = (_slice: ChannelSlice, _params: URLSearchParams): void => {};<|MERGE_RESOLUTION|>--- conflicted
+++ resolved
@@ -1,20 +1,14 @@
 import { Color } from "three";
 import { StateCreator } from "zustand";
 
-<<<<<<< HEAD
-import { ChannelRangePreset, ChannelSetting } from "src/colorizer/types";
-=======
 import { Backdrop3dData } from "src/colorizer/Dataset";
 import { ChannelRangePreset } from "src/colorizer/types";
->>>>>>> 458f4b0e
 import { SerializedStoreData, SubscribableStore } from "src/state/types";
 import { addDerivedStateSubscriber } from "src/state/utils/store_utils";
 
 import { CollectionSlice } from "./collection_slice";
 import { DatasetSlice } from "./dataset_slice";
 
-<<<<<<< HEAD
-=======
 const WHITE = new Color(1, 1, 1);
 const MAGENTA = new Color(1, 0, 1);
 const CYAN = new Color(0, 1, 1);
@@ -58,7 +52,6 @@
   dataMax: number;
 };
 
->>>>>>> 458f4b0e
 export type ChannelSliceState = {
   channelSettings: ChannelSetting[];
 
