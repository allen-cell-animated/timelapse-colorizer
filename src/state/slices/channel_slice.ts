--- conflicted
+++ resolved
@@ -1,18 +1,12 @@
 import { Color } from "three";
 import { StateCreator } from "zustand";
 
-<<<<<<< HEAD
-import { ChannelRangePreset } from "../../colorizer/types";
-import { decodeMaybeChannelSetting, encodeChannelSetting, isChannelKey } from "../../colorizer/utils/url_utils";
-import { SerializedStoreData, SubscribableStore } from "../types";
-import { addDerivedStateSubscriber } from "../utils/store_utils";
-=======
 import { Backdrop3dData } from "src/colorizer/Dataset";
 import { ChannelRangePreset } from "src/colorizer/types";
+import { decodeMaybeChannelSetting, encodeChannelSetting, isChannelKey } from "src/colorizer/utils/url_utils";
 import { SerializedStoreData, SubscribableStore } from "src/state/types";
 import { addDerivedStateSubscriber } from "src/state/utils/store_utils";
 
->>>>>>> 062fa167
 import { CollectionSlice } from "./collection_slice";
 import { DatasetSlice } from "./dataset_slice";
 
