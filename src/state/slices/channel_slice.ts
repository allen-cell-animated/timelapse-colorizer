import { Color } from "three";
import type { StateCreator } from "zustand";

<<<<<<< HEAD
import { Backdrop3dData } from "src/colorizer/Dataset";
import { ChannelRangePreset } from "src/colorizer/types";
import { decodeMaybeChannelSetting, encodeChannelSetting, isChannelKey } from "src/colorizer/utils/url_utils";
import { SerializedStoreData, SubscribableStore } from "src/state/types";
=======
import type { Backdrop3dData } from "src/colorizer/Dataset";
import type { ChannelRangePreset } from "src/colorizer/types";
import type { SerializedStoreData, SubscribableStore } from "src/state/types";
>>>>>>> ab5e2c23
import { addDerivedStateSubscriber } from "src/state/utils/store_utils";

import type { CollectionSlice } from "./collection_slice";
import type { DatasetSlice } from "./dataset_slice";

const WHITE = new Color(1, 1, 1);
const MAGENTA = new Color(1, 0, 1);
const CYAN = new Color(0, 1, 1);
const YELLOW = new Color(1, 1, 0);
const GREEN = new Color(0, 1, 0);

const ONE_CHANNEL_PALETTE = [WHITE];
const TWO_CHANNEL_PALETTE = [MAGENTA, GREEN];
const THREE_CHANNEL_PALETTE = [MAGENTA, CYAN, YELLOW];

function getDefaultColorForChannel(index: number, totalChannels: number): Color {
  if (totalChannels <= 1) {
    return ONE_CHANNEL_PALETTE[0];
  } else if (totalChannels === 2) {
    return TWO_CHANNEL_PALETTE[index] ?? WHITE;
  } else {
    return THREE_CHANNEL_PALETTE[index] ?? WHITE;
  }
}

function getDefaultChannelSetting(index: number, totalChannels: number, backdropData?: Backdrop3dData): ChannelSetting {
  return {
    visible: index < 3,
    color: getDefaultColorForChannel(index, totalChannels),
    opacity: 1,
    min: backdropData?.min ?? 0,
    max: backdropData?.max ?? 255,
    dataMin: backdropData?.min ?? 0,
    dataMax: backdropData?.max ?? 255,
  };
}

export type ChannelSetting = {
  visible: boolean;
  color: Color;
  /** Opacity value in a [0, 1] range. */
  opacity: number;
  min: number;
  max: number;
  dataMin: number;
  dataMax: number;
};

export type ChannelSliceState = {
  channelSettings: ChannelSetting[];

  // Stored callbacks:
  getChannelDataRange: (channelIndex: number) => null | [number, number];
  applyChannelRangePreset: (channelIndex: number, preset: ChannelRangePreset) => void;
};

export type ChannelSliceSerializableState = Pick<ChannelSliceState, "channelSettings">;

export type ChannelSliceActions = {
  updateChannelSettings: (index: number, settings: Partial<ChannelSetting>) => void;
  setGetChannelDataRangeCallback: (callback: (channelIndex: number) => null | [number, number]) => void;
  setApplyChannelRangePresetCallback: (callback: (channelIndex: number, preset: ChannelRangePreset) => void) => void;
};

export type ChannelSlice = ChannelSliceState & ChannelSliceActions;

export const createChannelSlice: StateCreator<ChannelSlice, [], [], ChannelSlice> = (set, _get) => ({
  channelSettings: [],
  getChannelDataRange: () => {
    return null;
  },
  applyChannelRangePreset: () => {},

  // Actions
  updateChannelSettings: (index, settings) => {
    set((state) => {
      const newSettings = [...state.channelSettings];
      if (newSettings[index]) {
        newSettings[index] = { ...newSettings[index], ...settings };
      }
      return { channelSettings: newSettings };
    });
  },
  // Callback setters
  setGetChannelDataRangeCallback: (callback) => set({ getChannelDataRange: callback }),
  setApplyChannelRangePresetCallback: (callback) => set({ applyChannelRangePreset: callback }),
});

export const addChannelDerivedStateSubscribers = (
  store: SubscribableStore<ChannelSlice & DatasetSlice & CollectionSlice>
): void => {
  // When the collection changes, reset the channel settings.
  addDerivedStateSubscriber(
    store,
    (state) => state.collection,
    () => {
      const backdropData = store.getState().dataset?.frames3d?.backdrops ?? [];
      const newChannelSettings = backdropData.map((backdrop, index) => {
        return getDefaultChannelSetting(index, backdropData.length, backdrop);
      });
      return {
        channelSettings: newChannelSettings,
      };
    }
  );

  // When the dataset updates, create a number of default channel settings equal
  // to the number of backdrop channels in the dataset. Preserve existing settings
  // for channels that currently exist.
  addDerivedStateSubscriber(
    store,
    (state) => ({ dataset: state.dataset }),
    ({ dataset }) => {
      const backdropData = dataset?.frames3d?.backdrops ?? [];
      const newChannelSettings = backdropData.map((backdrop, index) => {
        const defaultSettings = getDefaultChannelSetting(index, backdropData.length, backdrop);
        const currentSettings = store.getState().channelSettings[index] ?? {};
        return { ...defaultSettings, ...currentSettings };
      });

      return { channelSettings: newChannelSettings };
    }
  );
};

export const serializeChannelSlice = (slice: Partial<ChannelSliceSerializableState>): SerializedStoreData => {
  const channelSettings = slice.channelSettings;
  const ret: SerializedStoreData = {};
  channelSettings?.forEach((setting, index) => {
    ret[`c${index}`] = encodeChannelSetting(setting);
  });
  return ret;
};

export const selectChannelSliceSerializationDeps = (slice: ChannelSlice): ChannelSliceSerializableState => ({
  channelSettings: slice.channelSettings,
});

export const loadChannelSliceFromParams = (slice: ChannelSlice, params: URLSearchParams): void => {
  // Find all params matching channel format
  const channelSettings: Partial<ChannelSetting>[] = [];
  for (const [key, value] of params.entries()) {
    if (isChannelKey(key) && value) {
      const channelIndex = parseInt(key.slice(1), 10);
      if (Number.isNaN(channelIndex)) {
        channelSettings.push({});
        continue;
      }
      const decodedChannel = decodeMaybeChannelSetting(value) ?? {};
      slice.updateChannelSettings(channelIndex, decodedChannel);
    }
  }
};<|MERGE_RESOLUTION|>--- conflicted
+++ resolved
@@ -1,16 +1,10 @@
 import { Color } from "three";
 import type { StateCreator } from "zustand";
 
-<<<<<<< HEAD
-import { Backdrop3dData } from "src/colorizer/Dataset";
-import { ChannelRangePreset } from "src/colorizer/types";
-import { decodeMaybeChannelSetting, encodeChannelSetting, isChannelKey } from "src/colorizer/utils/url_utils";
-import { SerializedStoreData, SubscribableStore } from "src/state/types";
-=======
 import type { Backdrop3dData } from "src/colorizer/Dataset";
 import type { ChannelRangePreset } from "src/colorizer/types";
+import { decodeMaybeChannelSetting, encodeChannelSetting, isChannelKey } from "src/colorizer/utils/url_utils";
 import type { SerializedStoreData, SubscribableStore } from "src/state/types";
->>>>>>> ab5e2c23
 import { addDerivedStateSubscriber } from "src/state/utils/store_utils";
 
 import type { CollectionSlice } from "./collection_slice";
