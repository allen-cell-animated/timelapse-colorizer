import { Color } from "three";
import { StateCreator } from "zustand";

<<<<<<< HEAD
import { ChannelRangePreset, ChannelSetting } from "@/colorizer/types";
import { SerializedStoreData, SubscribableStore } from "@/state/types";
import { addDerivedStateSubscriber } from "@/state/utils/store_utils";
=======
import { ChannelRangePreset } from "src/colorizer/types";
import { SerializedStoreData, SubscribableStore } from "src/state/types";
import { addDerivedStateSubscriber } from "src/state/utils/store_utils";
>>>>>>> 387e2264

import { DatasetSlice } from "./dataset_slice";

export type ChannelSliceState = {
  channelSettings: ChannelSetting[];

  // Stored callbacks:
  getChannelDataRange: (channelIndex: number) => null | [number, number];
  applyChannelRangePreset: (channelIndex: number, preset: ChannelRangePreset) => void;
};

export type ChannelSliceSerializableState = Pick<ChannelSliceState, "channelSettings">;

export type ChannelSliceActions = {
  updateChannelSettings: (index: number, settings: Partial<ChannelSetting>) => void;
  setGetChannelDataRangeCallback: (callback: (channelIndex: number) => null | [number, number]) => void;
  setApplyChannelRangePresetCallback: (callback: (channelIndex: number, preset: ChannelRangePreset) => void) => void;
};

export type ChannelSlice = ChannelSliceState & ChannelSliceActions;

export const createChannelSlice: StateCreator<ChannelSlice, [], [], ChannelSlice> = (set, _get) => ({
  channelSettings: [],
  getChannelDataRange: () => {
    return null;
  },
  applyChannelRangePreset: () => {},

  // Actions
  updateChannelSettings: (index, settings) => {
    set((state) => {
      const newSettings = [...state.channelSettings];
      if (newSettings[index]) {
        newSettings[index] = { ...newSettings[index], ...settings };
      }
      return { channelSettings: newSettings };
    });
  },
  // Callback setters
  setGetChannelDataRangeCallback: (callback) => set({ getChannelDataRange: callback }),
  setApplyChannelRangePresetCallback: (callback) => set({ applyChannelRangePreset: callback }),
});

export const addChannelDerivedStateSubscribers = (store: SubscribableStore<ChannelSlice & DatasetSlice>): void => {
  // When the dataset updates, create a number of default channel settings equal
  // to the number of backdrop channels in the dataset.
  addDerivedStateSubscriber(
    store,
    (state) => ({ dataset: state.dataset }),
    ({ dataset }) => {
      if (dataset && dataset.frames3d && dataset.frames3d.backdrops) {
        // TODO: Add a color palette for channels. Ask scientists about
        // suggested default behavior.
        // TODO: Preserve colors when switching between datasets.
        const newChannelSettings = dataset.frames3d.backdrops.map((backdrop) => ({
          // TODO: Once controls are added for channel settings, update initial
          // visibility settings. Consider only showing the first 3 channels by
          // default.
          visible: true,
          color: new Color(0.5, 0.5, 0.5),
          opacity: 1,
          min: backdrop.min ?? 0,
          max: backdrop.max ?? 255,
          dataMin: backdrop.min ?? 0,
          dataMax: backdrop.max ?? 255,
        }));
        return { channelSettings: newChannelSettings };
      }
      return {};
    }
  );
};

// TODO: Implement serialization
export const serializeChannelSlice = (_slice: Partial<ChannelSliceSerializableState>): SerializedStoreData => ({});

export const selectChannelSliceSerializationDeps = (slice: ChannelSlice): ChannelSliceSerializableState => ({
  channelSettings: slice.channelSettings,
});

export const loadChannelSliceFromParams = (_slice: ChannelSlice, _params: URLSearchParams): void => {};<|MERGE_RESOLUTION|>--- conflicted
+++ resolved
@@ -1,15 +1,9 @@
 import { Color } from "three";
 import { StateCreator } from "zustand";
 
-<<<<<<< HEAD
-import { ChannelRangePreset, ChannelSetting } from "@/colorizer/types";
-import { SerializedStoreData, SubscribableStore } from "@/state/types";
-import { addDerivedStateSubscriber } from "@/state/utils/store_utils";
-=======
-import { ChannelRangePreset } from "src/colorizer/types";
+import { ChannelRangePreset, ChannelSetting } from "src/colorizer/types";
 import { SerializedStoreData, SubscribableStore } from "src/state/types";
 import { addDerivedStateSubscriber } from "src/state/utils/store_utils";
->>>>>>> 387e2264
 
 import { DatasetSlice } from "./dataset_slice";
 
