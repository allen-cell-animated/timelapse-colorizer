import { Color } from "three";
import { StateCreator } from "zustand";

<<<<<<< HEAD
import { ChannelRangePreset } from "../../colorizer/types";
import { SerializedStoreData, SubscribableStore } from "../types";
import { addDerivedStateSubscriber } from "../utils/store_utils";
import { CollectionSlice } from "./collection_slice";
=======
import { ChannelRangePreset } from "src/colorizer/types";
import { SerializedStoreData, SubscribableStore } from "src/state/types";
import { addDerivedStateSubscriber } from "src/state/utils/store_utils";

>>>>>>> adac7d26
import { DatasetSlice } from "./dataset_slice";

import { Backdrop3dData } from "../../colorizer/Dataset";

const WHITE = new Color(1, 1, 1);
const MAGENTA = new Color(1, 0, 1);
const CYAN = new Color(0, 1, 1);
const YELLOW = new Color(1, 1, 0);
const GREEN = new Color(0, 1, 0);

const ONE_CHANNEL_PALETTE = [WHITE];
const TWO_CHANNEL_PALETTE = [MAGENTA, GREEN];
const THREE_CHANNEL_PALETTE = [MAGENTA, CYAN, YELLOW];

function getDefaultColorForChannel(index: number, totalChannels: number): Color {
  if (totalChannels <= 1) {
    return ONE_CHANNEL_PALETTE[0];
  } else if (totalChannels === 2) {
    return TWO_CHANNEL_PALETTE[index] ?? WHITE;
  } else {
    return THREE_CHANNEL_PALETTE[index] ?? WHITE;
  }
}

function getDefaultChannelSetting(index: number, totalChannels: number, backdropData?: Backdrop3dData): ChannelSetting {
  return {
    visible: index < 3,
    color: getDefaultColorForChannel(index, totalChannels),
    opacity: 1,
    min: backdropData?.min ?? 0,
    max: backdropData?.max ?? 255,
    dataMin: backdropData?.min ?? 0,
    dataMax: backdropData?.max ?? 255,
  };
}

export type ChannelSetting = {
  visible: boolean;
  color: Color;
  /** Opacity value in a [0, 1] range. */
  opacity: number;
  min: number;
  max: number;
  dataMin: number;
  dataMax: number;
};

export type ChannelSliceState = {
  channelSettings: ChannelSetting[];

  // Stored callbacks:
  getChannelDataRange: (channelIndex: number) => null | [number, number];
  applyChannelRangePreset: (channelIndex: number, preset: ChannelRangePreset) => void;
};

export type ChannelSliceSerializableState = Pick<ChannelSliceState, "channelSettings">;

export type ChannelSliceActions = {
  updateChannelSettings: (index: number, settings: Partial<ChannelSetting>) => void;
  setGetChannelDataRangeCallback: (callback: (channelIndex: number) => null | [number, number]) => void;
  setApplyChannelRangePresetCallback: (callback: (channelIndex: number, preset: ChannelRangePreset) => void) => void;
};

export type ChannelSlice = ChannelSliceState & ChannelSliceActions;

export const createChannelSlice: StateCreator<ChannelSlice, [], [], ChannelSlice> = (set, _get) => ({
  channelSettings: [],
  getChannelDataRange: () => {
    return null;
  },
  applyChannelRangePreset: () => {},

  // Actions
  updateChannelSettings: (index, settings) => {
    set((state) => {
      const newSettings = [...state.channelSettings];
      if (newSettings[index]) {
        newSettings[index] = { ...newSettings[index], ...settings };
      }
      return { channelSettings: newSettings };
    });
  },
  // Callback setters
  setGetChannelDataRangeCallback: (callback) => set({ getChannelDataRange: callback }),
  setApplyChannelRangePresetCallback: (callback) => set({ applyChannelRangePreset: callback }),
});

export const addChannelDerivedStateSubscribers = (
  store: SubscribableStore<ChannelSlice & DatasetSlice & CollectionSlice>
): void => {
  // When the collection changes, reset the channel settings.
  addDerivedStateSubscriber(
    store,
    (state) => state.collection,
    () => {
      const backdropData = store.getState().dataset?.frames3d?.backdrops ?? [];
      const newChannelSettings = backdropData.map((backdrop, index) => {
        return getDefaultChannelSetting(index, backdropData.length, backdrop);
      });
      return {
        channelSettings: newChannelSettings,
      };
    }
  );

  // When the dataset updates, create a number of default channel settings equal
  // to the number of backdrop channels in the dataset. Preserve existing settings
  // for channels that currently exist.
  addDerivedStateSubscriber(
    store,
    (state) => ({ dataset: state.dataset }),
    ({ dataset }) => {
      const backdropData = dataset?.frames3d?.backdrops ?? [];
      const newChannelSettings = backdropData.map((backdrop, index) => {
        const defaultSettings = getDefaultChannelSetting(index, backdropData.length, backdrop);
        const currentSettings = store.getState().channelSettings[index] ?? {};
        return { ...defaultSettings, ...currentSettings };
      });

      return { channelSettings: newChannelSettings };
    }
  );
};

// TODO: Implement serialization
export const serializeChannelSlice = (_slice: Partial<ChannelSliceSerializableState>): SerializedStoreData => ({});

export const selectChannelSliceSerializationDeps = (slice: ChannelSlice): ChannelSliceSerializableState => ({
  channelSettings: slice.channelSettings,
});

export const loadChannelSliceFromParams = (_slice: ChannelSlice, _params: URLSearchParams): void => {};<|MERGE_RESOLUTION|>--- conflicted
+++ resolved
@@ -1,20 +1,13 @@
 import { Color } from "three";
 import { StateCreator } from "zustand";
 
-<<<<<<< HEAD
-import { ChannelRangePreset } from "../../colorizer/types";
-import { SerializedStoreData, SubscribableStore } from "../types";
-import { addDerivedStateSubscriber } from "../utils/store_utils";
-import { CollectionSlice } from "./collection_slice";
-=======
+import { Backdrop3dData } from "src/colorizer/Dataset";
 import { ChannelRangePreset } from "src/colorizer/types";
 import { SerializedStoreData, SubscribableStore } from "src/state/types";
 import { addDerivedStateSubscriber } from "src/state/utils/store_utils";
 
->>>>>>> adac7d26
+import { CollectionSlice } from "./collection_slice";
 import { DatasetSlice } from "./dataset_slice";
-
-import { Backdrop3dData } from "../../colorizer/Dataset";
 
 const WHITE = new Color(1, 1, 1);
 const MAGENTA = new Color(1, 0, 1);
