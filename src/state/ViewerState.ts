import { create } from "zustand";
import { StateCreator } from "zustand";
import { subscribeWithSelector } from "zustand/middleware";

import { Spread } from "../colorizer/utils/type_utils";
import { BackdropSlice, createBackdropSlice } from "./slices/backdrop_slice";
import { CollectionSlice, createCollectionSlice } from "./slices/collection_slice";
import { addColorRampDerivedStateSubscribers, ColorRampSlice, createColorRampSlice } from "./slices/color_ramp_slice";
import { ConfigSlice, createConfigSlice } from "./slices/config_slice";
import { createDatasetSlice, DatasetSlice } from "./slices/dataset_slice";
import {
  addScatterPlotSliceDerivedStateSubscribers,
  createScatterPlotSlice,
  ScatterPlotSlice,
} from "./slices/scatterplot_slice";
import { addThresholdDerivedStateSubscribers, createThresholdSlice, ThresholdSlice } from "./slices/threshold_slice";
import { addTimeDerivedStateSubscribers, createTimeSlice, TimeSlice } from "./slices/time_slice";
import { addVectorDerivedStateSubscribers, createVectorSlice, VectorSlice } from "./slices/vector_slice";
import { SubscribableStore } from "./types";

// The ViewerState is composed of many smaller slices, modules of related state,
// actions, and selectors. See
// https://github.com/pmndrs/zustand/blob/main/docs/guides/typescript.md#slices-pattern
// for more details on the pattern.
export type ViewerState = Spread<
<<<<<<< HEAD
  CollectionSlice &
    DatasetSlice &
    BackdropSlice &
    ColorRampSlice &
    TimeSlice &
    ThresholdSlice &
    VectorSlice &
    ConfigSlice &
    ScatterPlotSlice &
    WorkerPoolSlice
=======
  CollectionSlice & DatasetSlice & BackdropSlice & ColorRampSlice & TimeSlice & ThresholdSlice & VectorSlice
>>>>>>> 8b1f5c02
>;

export const viewerStateStoreCreator: StateCreator<ViewerState> = (...a) => ({
  ...createBackdropSlice(...a),
  ...createCollectionSlice(...a),
  ...createColorRampSlice(...a),
  ...createDatasetSlice(...a),
  ...createTimeSlice(...a),
  ...createThresholdSlice(...a),
  ...createVectorSlice(...a),
<<<<<<< HEAD
  ...createWorkerPoolSlice(...a),
  ...createConfigSlice(...a),
  ...createScatterPlotSlice(...a),
=======
>>>>>>> 8b1f5c02
});

/**
 * Hook for accessing the global viewer state store. If used with selectors,
 * components will only rerender when the selected state changes.
 *
 * NOTE: If you are experiencing a re-render loop while selecting multiple'
 * values from the store, make sure to use the `useShallow` hook from
 * `zustand/shallow` to prevent unnecessary re-renders.
 *
 * @example
 * ```tsx
 * // Selecting a single value or action from the store:
 * const dataset = useViewerStateStore((state) => state.dataset);
 * const setDataset = useViewerStateStore((state) => state.setDataset);
 *
 * // Selecting multiple values or actions from the store:
 * import { useShallow } from "zustand/shallow";
 *
 * const store = useViewerStateStore(
 *   useShallow((state) => ({
 *     dataset: state.dataset,
 *     datasetKey: state.datasetKey,
 *     collection: state.collection,
 *     setDataset: state.setDataset,
 *   }))
 * );
 * console.log(store.dataset);
 *
 * // Selecting the entire store state (not recommended as it
 * // will rerender on any state change):
 * const store = useViewerStateStore();
 * console.log(store.dataset);
 *
 * // Subscribing to changes in the store:
 * useViewerStateStore.subscribe(
 *   (state) => [state.dataset, state.collection],
 *   ([dataset, collection]): void => {
 *    console.log("Dataset or collection changed:", dataset, collection);
 *   }
 * );
 * ```
 */
export const useViewerStateStore: SubscribableStore<ViewerState> = create<ViewerState>()(
  subscribeWithSelector(viewerStateStoreCreator)
);

addColorRampDerivedStateSubscribers(useViewerStateStore);
addScatterPlotSliceDerivedStateSubscribers(useViewerStateStore);
addThresholdDerivedStateSubscribers(useViewerStateStore);
addTimeDerivedStateSubscribers(useViewerStateStore);
addVectorDerivedStateSubscribers(useViewerStateStore);

// Adds compatibility with hot module reloading.
// Adapted from https://github.com/pmndrs/zustand/discussions/827#discussioncomment-9843290
declare global {
  interface Window {
    _store: ViewerState;
  }
}

if (import.meta.hot) {
  useViewerStateStore.subscribe((state) => {
    if (typeof window !== "undefined") {
      window._store = state;
    }
  });
  import.meta.hot!.accept((newModule) => {
    if (!newModule) return;
    const newStore = newModule.useViewerStateStore;
    if (!newStore) return;
    if (window._store) {
      newStore.setState(window._store, true);
    }
  });
}<|MERGE_RESOLUTION|>--- conflicted
+++ resolved
@@ -23,7 +23,6 @@
 // https://github.com/pmndrs/zustand/blob/main/docs/guides/typescript.md#slices-pattern
 // for more details on the pattern.
 export type ViewerState = Spread<
-<<<<<<< HEAD
   CollectionSlice &
     DatasetSlice &
     BackdropSlice &
@@ -32,11 +31,7 @@
     ThresholdSlice &
     VectorSlice &
     ConfigSlice &
-    ScatterPlotSlice &
-    WorkerPoolSlice
-=======
-  CollectionSlice & DatasetSlice & BackdropSlice & ColorRampSlice & TimeSlice & ThresholdSlice & VectorSlice
->>>>>>> 8b1f5c02
+    ScatterPlotSlice
 >;
 
 export const viewerStateStoreCreator: StateCreator<ViewerState> = (...a) => ({
@@ -47,12 +42,8 @@
   ...createTimeSlice(...a),
   ...createThresholdSlice(...a),
   ...createVectorSlice(...a),
-<<<<<<< HEAD
-  ...createWorkerPoolSlice(...a),
   ...createConfigSlice(...a),
   ...createScatterPlotSlice(...a),
-=======
->>>>>>> 8b1f5c02
 });
 
 /**
