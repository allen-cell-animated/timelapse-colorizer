--- conflicted
+++ resolved
@@ -17,18 +17,7 @@
 // https://github.com/pmndrs/zustand/blob/main/docs/guides/typescript.md#slices-pattern
 // for more details on the pattern.
 export type ViewerState = Spread<
-<<<<<<< HEAD
-  CollectionSlice &
-    DatasetSlice &
-    BackdropSlice &
-    ColorRampSlice &
-    TimeSlice &
-    ThresholdSlice &
-    VectorSlice &
-    WorkerPoolSlice
-=======
-  CollectionSlice & DatasetSlice & BackdropSlice & ColorRampSlice & ThresholdSlice & VectorSlice 
->>>>>>> fcb155e0
+  CollectionSlice & DatasetSlice & BackdropSlice & ColorRampSlice & TimeSlice & ThresholdSlice & VectorSlice
 >;
 
 export const viewerStateStoreCreator: StateCreator<ViewerState> = (...a) => ({
