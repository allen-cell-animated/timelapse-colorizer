--- conflicted
+++ resolved
@@ -22,7 +22,6 @@
   return value;
 };
 
-<<<<<<< HEAD
 /**
  * Returns a copy of an object where any properties with a value of `undefined`
  * are not included.
@@ -49,11 +48,11 @@
     }
   }
   return differingKeys;
-=======
+};
+
 /** Calls the setter with the provided value if not `undefined`. */
 export const setValueIfDefined = <T>(value: T | undefined, setter: (value: T) => void): void => {
   if (value !== undefined) {
     setter(value);
   }
->>>>>>> 31aa376b
 };