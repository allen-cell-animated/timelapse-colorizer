--- conflicted
+++ resolved
@@ -1,10 +1,5 @@
 import { UrlParam } from "../../colorizer/utils/url_utils";
 import {
-  backdropSliceSerializationDependencies,
-  collectionSliceSerializationDependencies,
-  colorRampSliceSerializationDependencies,
-  configSliceSerializationDependencies,
-  datasetSliceSerializationDependencies,
   loadBackdropSliceFromParams,
   loadColorRampSliceFromParams,
   loadConfigSliceFromParams,
@@ -13,9 +8,6 @@
   loadThresholdSliceFromParams,
   loadTimeSliceFromParams,
   loadVectorSliceFromParams,
-<<<<<<< HEAD
-  scatterPlotSliceSerializationDependencies,
-=======
   selectBackdropSliceSerializationDeps,
   selectCollectionSliceSerializationDeps,
   selectColorRampSliceSerializationDeps,
@@ -25,7 +17,6 @@
   selectThresholdSliceSerializationDeps,
   selectTimeSliceSerializationDeps,
   selectVectorSliceSerializationDeps,
->>>>>>> 99eff4de
   serializeBackdropSlice,
   serializeCollectionSlice,
   serializeColorRampSlice,
@@ -35,63 +26,15 @@
   serializeThresholdSlice,
   serializeTimeSlice,
   serializeVectorSlice,
-<<<<<<< HEAD
-  thresholdSliceSerializationDependencies,
-  timeSliceSerializationDependencies,
-  vectorSliceSerializationDependencies,
-=======
->>>>>>> 99eff4de
   ViewerStore,
   ViewerStoreSerializableState,
 } from "../slices";
 import { SerializedStoreData, Store } from "../types";
-<<<<<<< HEAD
-=======
 import { removeUndefinedProperties } from "./data_validation";
->>>>>>> 99eff4de
 
 // SERIALIZATION /////////////////////////////////////////////////////////////////////////
 
 export const selectSerializationDependencies = (state: ViewerStore): Partial<ViewerStore> => ({
-<<<<<<< HEAD
-  ...collectionSliceSerializationDependencies(state),
-  ...datasetSliceSerializationDependencies(state),
-  // Time slice should only allow updates when paused.
-  ...timeSliceSerializationDependencies(state),
-  ...colorRampSliceSerializationDependencies(state),
-  ...thresholdSliceSerializationDependencies(state),
-  ...configSliceSerializationDependencies(state),
-  ...scatterPlotSliceSerializationDependencies(state),
-  ...backdropSliceSerializationDependencies(state),
-  ...vectorSliceSerializationDependencies(state),
-});
-
-/**
- * Returns a copy of an object where any properties with a value of `undefined`
- * are not included.
- */
-function removeUndefinedProperties<T>(object: T): Partial<T> {
-  const ret: Partial<T> = {};
-  for (const key in object) {
-    if (object[key] !== undefined) {
-      ret[key] = object[key];
-    }
-  }
-  return ret;
-}
-
-export const getDifferingKeys = <T>(a: Partial<T>, b: Partial<T>): Set<keyof T> => {
-  const differingKeys = new Set<keyof T>();
-  for (const key in a) {
-    if (a[key] !== b[key]) {
-      differingKeys.add(key);
-    }
-  }
-  return differingKeys;
-};
-
-/**
-=======
   ...selectCollectionSliceSerializationDeps(state),
   ...selectDatasetSliceSerializationDeps(state),
   ...selectTimeSliceSerializationDeps(state),
@@ -104,7 +47,6 @@
 });
 
 /**
->>>>>>> 99eff4de
  * Serializes viewer store state into a `SerializedStoreData` object,
  * which can be used to generate a URL query string using `serializedDataToUrl`.
  * @param params Object containing serializable viewer state parameters.
@@ -112,11 +54,7 @@
  */
 export const serializeViewerState = (state: Partial<ViewerStoreSerializableState>): Partial<SerializedStoreData> => {
   // Ordered by approximate importance in the URL
-<<<<<<< HEAD
-  return {
-=======
   return removeUndefinedProperties({
->>>>>>> 99eff4de
     ...serializeCollectionSlice(state),
     ...serializeDatasetSlice(state),
     ...serializeTimeSlice(state),
@@ -126,21 +64,6 @@
     ...serializeScatterPlotSlice(state),
     ...serializeBackdropSlice(state),
     ...serializeVectorSlice(state),
-<<<<<<< HEAD
-  };
-};
-
-export type ViewerParams = Partial<ViewerStoreSerializableState> & {
-  /** Optional URL of the collection resource to load. Overwrites the URL of the
-   * `collection` field in the serialized store data if defined.
-   */
-  collectionParam?: string;
-  /** Optional URL of the dataset or dataset key. Overwrites the
-   * `dataset` field in the serialized store data if defined.
-   */
-  datasetParam?: string;
-};
-=======
   });
 };
 
@@ -156,7 +79,6 @@
    */
   datasetParam?: string;
 } & Partial<ViewerStoreSerializableState>;
->>>>>>> 99eff4de
 
 /**
  * Serializes parameters for the viewer into a `SerializedStoreData` object,
@@ -172,21 +94,13 @@
   if (params.datasetParam) {
     ret[UrlParam.DATASET] = params.datasetParam;
   }
-<<<<<<< HEAD
-  return {
-=======
   return removeUndefinedProperties({
->>>>>>> 99eff4de
     // Order collection + dataset first in params, but override the default
     // serialized collection fields by destructuring a second time.
     ...ret,
     ...serializeViewerState({ ...params }),
     ...ret,
-<<<<<<< HEAD
-  };
-=======
   });
->>>>>>> 99eff4de
 };
 
 /**
