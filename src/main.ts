--- conflicted
+++ resolved
@@ -177,7 +177,6 @@
   if (selectedTrack) {
     plot.plot(selectedTrack, featureName, canv.getCurrentFrame());
   }
-<<<<<<< HEAD
   updateColorRampRangeUI();
 }
 
@@ -186,15 +185,12 @@
   drawLoop();  // force a render update in case elements should disappear.
 }
 
-function handleResetRangeClick(): void {
+async function handleResetRangeClick(): Promise<void> {
   canv.resetColorMapRange();
-  drawLoop();
-  updateColorRampRangeUI();
-=======
+  updateColorRampRangeUI();
   await drawLoop();  // update UI
   colorRampMinEl.innerText = `${canv.getColorMapRangeMin()}`;
   colorRampMaxEl.innerText = `${canv.getColorMapRangeMax()}`;
->>>>>>> b6b1c2c9
 }
 
 function handleLockRangeCheckboxChange(): void {
@@ -289,17 +285,16 @@
     }
   }
 
-<<<<<<< HEAD
-  lockRangeCheckbox.checked = canv.isColorMapRangeLocked();
-=======
   await canv.render();
-
+  
   // Update UI Elements
   timeControls.setIsDisabled(recordingControls.isRecording());
   timeControls.updateUI();
   recordingControls.setIsDisabled(!dataset); 
   recordingControls.setDefaultFilePrefix(`${datasetName}-${featureName}-`);
   recordingControls.updateUI();
+  
+  lockRangeCheckbox.checked = canv.isColorMapRangeLocked();
 
   const disableUI: boolean = recordingControls.isRecording() || !datasetOpen;
   setColorRampDisabled(disableUI);
@@ -310,7 +305,6 @@
   
   // update current time in plot
   plot.setTime(canv.getCurrentFrame());
->>>>>>> b6b1c2c9
 }
 
 async function start(): Promise<void> {
@@ -329,12 +323,9 @@
   colorRampMinEl.addEventListener("change", () => handleColorRampMinChanged());
   colorRampMaxEl.addEventListener("change", () => handleColorRampMaxChanged());
   lockRangeCheckbox.addEventListener("change", () => handleLockRangeCheckboxChange());
-<<<<<<< HEAD
   hideOutOfRangeCheckbox.addEventListener("change", () => handleHideOutOfRangeCheckboxChange());
   resetRangeBtn.addEventListener("click", handleResetRangeClick);
-=======
   recordingControls.setCanvas(canv);
->>>>>>> b6b1c2c9
 }
 
 window.addEventListener("beforeunload", () => {
