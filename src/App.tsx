import React, { ReactElement, useCallback, useContext, useEffect, useRef, useState } from "react";

import {
  CaretRightOutlined,
  CheckCircleOutlined,
  LinkOutlined,
  PauseOutlined,
  SearchOutlined,
  StepBackwardFilled,
  StepForwardFilled,
} from "@ant-design/icons";
import { Button, Checkbox, Divider, Input, notification, Slider, Tabs } from "antd";
import { NotificationConfig } from "antd/es/notification/interface";
import { Color } from "three";

import styles from "./App.module.css";
import { ColorizeCanvas, Dataset, Track } from "./colorizer";
import Collection from "./colorizer/Collection";
import { BACKGROUND_ID, DrawMode, OUTLIER_COLOR_DEFAULT, OUT_OF_RANGE_COLOR_DEFAULT } from "./colorizer/ColorizeCanvas";
import { FeatureThreshold } from "./colorizer/types";
import TimeControls from "./colorizer/TimeControls";
import { numberToStringDecimal } from "./colorizer/utils/math_utils";
import { useConstructor, useDebounce } from "./colorizer/utils/react_utils";
import * as urlUtils from "./colorizer/utils/url_utils";
import AppStyle, { AppThemeContext } from "./components/AppStyle";
import CanvasWrapper from "./components/CanvasWrapper";
import ColorRampDropdown from "./components/ColorRampDropdown";
import DrawModeDropdown from "./components/DrawModeDropdown";
import Export from "./components/Export";
import HoverTooltip from "./components/HoverTooltip";
import IconButton from "./components/IconButton";
import LabeledDropdown from "./components/LabeledDropdown";
import LabeledRangeSlider from "./components/LabeledRangeSlider";
import LoadDatasetButton from "./components/LoadDatasetButton";
import PlaybackSpeedControl from "./components/PlaybackSpeedControl";
import PlotWrapper from "./components/PlotWrapper";
import SpinBox from "./components/SpinBox";
import { DEFAULT_COLLECTION_PATH, DEFAULT_COLOR_RAMPS, DEFAULT_COLOR_RAMP_ID, DEFAULT_PLAYBACK_FPS } from "./constants";
import FeatureThresholdPanel from "./components/FeatureThresholdPanel";
import { getColorMap, thresholdMatchFinder } from "./colorizer/utils/data_utils";

function App(): ReactElement {
  // STATE INITIALIZATION /////////////////////////////////////////////////////////
  const theme = useContext(AppThemeContext);

  const canv = useConstructor(() => {
    return new ColorizeCanvas();
  });

  const [collection, setCollection] = useState<Collection | undefined>();
  const [dataset, setDataset] = useState<Dataset | null>(null);
  const [datasetKey, setDatasetKey] = useState("");

  const [featureName, setFeatureName] = useState("");
  const [selectedTrack, setSelectedTrack] = useState<Track | null>(null);
  const [currentFrame, setCurrentFrame] = useState<number>(0);

  const [isInitialDatasetLoaded, setIsInitialDatasetLoaded] = useState(false);
  const [datasetOpen, setDatasetOpen] = useState(false);

  const colorRampData = DEFAULT_COLOR_RAMPS;
  const [colorRampKey, setColorRampKey] = useState(DEFAULT_COLOR_RAMP_ID);
  const [colorRampReversed, setColorRampReversed] = useState(false);
  const [colorRampMin, setColorRampMin] = useState(0);
  const [colorRampMax, setColorRampMax] = useState(0);
  const [outOfRangeDrawSettings, setoutOfRangeDrawSettings] = useState({
    mode: DrawMode.USE_COLOR,
    color: new Color(OUT_OF_RANGE_COLOR_DEFAULT),
  });
  const [outlierDrawSettings, setOutlierDrawSettings] = useState({
    mode: DrawMode.USE_COLOR,
    color: new Color(OUTLIER_COLOR_DEFAULT),
  });

  const [featureThresholds, _setFeatureThresholds] = useState<FeatureThreshold[]>([]);
  const setFeatureThresholds = useCallback(
    // Change the current feature min + max on the color ramp if that feature's threshold moved.
    (newThresholds: FeatureThreshold[]): void => {
      // Check if the current feature is being thresholded on, and if that threshold
      // has changed. If so, snap the current min + max color ramp values so they match the new
      // threshold values.
      const featureData = dataset?.getFeatureData(featureName);
      if (featureData) {
        const oldThreshold = featureThresholds.find(thresholdMatchFinder(featureName, featureData.units));
        const newThreshold = newThresholds.find(thresholdMatchFinder(featureName, featureData.units));

        if (newThreshold && oldThreshold) {
          setColorRampMin(newThreshold.min);
          setColorRampMax(newThreshold.max);
        }
      }
      _setFeatureThresholds(newThresholds);
    },
    [featureThresholds, featureName]
  );

  const [playbackFps, setPlaybackFps] = useState(DEFAULT_PLAYBACK_FPS);
  const [isColorRampRangeLocked, setIsColorRampRangeLocked] = useState(false);
  const [showTrackPath, setShowTrackPath] = useState(false);

  // Provides a mounting point for Antd's notification component. Otherwise, the notifications
  // are mounted outside of App and don't receive CSS styling variables.
  const notificationContainer = useRef<HTMLDivElement>(null);

  const [isRecording, setIsRecording] = useState(false);
  const timeControls = useConstructor(() => new TimeControls(canv!, playbackFps));

  /** The frame selected by the time UI. Changes to frameInput are reflected in
   * canvas after a short delay.
   */
  const [frameInput, setFrameInput] = useState(0);
  const [findTrackInput, setFindTrackInput] = useState("");
  // Prevent jarring jumps in the hover tooltip by using the last non-null value
  const [lastHoveredId, setLastHoveredId] = useState<number | null>(null);
  const [showHoveredId, setShowHoveredId] = useState(false);

  // UTILITY METHODS /////////////////////////////////////////////////////////////

  /**
   * Formats the dataset and collection parameters for use in a URL.
   */
  const getDatasetAndCollectionParam = useCallback((): {
    datasetParam?: string;
    collectionParam?: string;
  } => {
    if (collection?.url === null) {
      // A single dataset was loaded, so there's no collection URL. Use the dataset URL instead.
      return { datasetParam: dataset?.manifestUrl, collectionParam: undefined };
    } else {
      return { datasetParam: datasetKey, collectionParam: collection?.url };
    }
  }, [datasetKey, dataset, collection]);

  /**
   * Get the optional color map feature range parameter for the URL. If the range
   * is the full range of the feature's values (default), return undefined.
   */
  const getRangeParam = useCallback((): [number, number] | undefined => {
    if (!dataset) {
      return undefined;
    }
    // check if current selected feature range matches the default feature range; if so, don't provide
    // a range parameter..
    const featureData = dataset.getFeatureData(featureName);
    if (featureData) {
      if (featureData.min === colorRampMin && featureData.max === colorRampMax) {
        return undefined;
      }
    }
    return [colorRampMin, colorRampMax];
  }, [colorRampMin, colorRampMax, featureName, dataset]);

  /**
   * Get a URL query string representing the current collection, dataset, feature, track,
   * and frame information.
   */
  const getUrlParams = useCallback((): string => {
    const { datasetParam, collectionParam } = getDatasetAndCollectionParam();
    const rangeParam = getRangeParam();

    return urlUtils.paramsToUrlQueryString({
      collection: collectionParam,
      dataset: datasetParam,
      feature: featureName,
      track: selectedTrack?.trackId,
<<<<<<< HEAD
      // Ignore time=0 to reduce clutter
      time: currentFrame !== 0 ? currentFrame : undefined,
      thresholds: featureThresholds,
      range: rangeParam,
    });
  }, [getDatasetAndCollectionParam, getRangeParam, featureName, selectedTrack, currentFrame, featureThresholds]);
=======
      time: currentFrame,
      colorRampKey: colorRampKey,
      colorRampReversed: colorRampReversed,
    });
  }, [collection, datasetKey, dataset, featureName, selectedTrack, currentFrame, colorRampKey, colorRampReversed]);
>>>>>>> 4bb684f8

  // Update url whenever the viewer settings change
  // (but not while playing/recording for performance reasons)
  useEffect(() => {
    if (!timeControls.isPlaying() && !isRecording) {
      urlUtils.updateUrl(getUrlParams());
    }
  }, [timeControls.isPlaying(), isRecording, getUrlParams]);

  const setFrame = useCallback(
    async (frame: number) => {
      await canv.setFrame(frame);
      setCurrentFrame(frame);
      setFrameInput(frame);
    },
    [canv]
  );

  const findTrack = useCallback(
    (trackId: number, seekToFrame: boolean = true): void => {
      const newTrack = dataset!.buildTrack(trackId);

      if (newTrack.length() < 1) {
        // Check track validity
        return;
      }
      setSelectedTrack(newTrack);
      if (seekToFrame) {
        setFrame(newTrack.times[0]);
      }
      setFindTrackInput("" + trackId);
    },
    [canv, dataset, featureName, currentFrame]
  );

  // INITIAL SETUP  ////////////////////////////////////////////////////////////////

  // Only retrieve parameters once, because the URL can be updated by state updates
  // and lose information (like the track, feature, time, etc.) that isn't
  // accessed in the first render.
  const initialUrlParams = useConstructor(() => {
    return urlUtils.loadParamsFromUrl();
  });

  // Load URL parameters into the state that don't require a dataset to be loaded.
  // This reduces flicker on initial load.
  useEffect(() => {
    // Load the currently selected color ramp info from the URL, if it exists.
    if (initialUrlParams.colorRampKey && colorRampData.has(initialUrlParams.colorRampKey)) {
      setColorRampKey(initialUrlParams.colorRampKey);
    }
    if (initialUrlParams.colorRampReversed) {
      setColorRampReversed(initialUrlParams.colorRampReversed);
    }
  }, []);

  // Attempt to load database and collections data from the URL.
  // This is memoized so that it only runs one time on startup.
  useEffect(() => {
    const loadInitialDatabase = async (): Promise<void> => {
      let newCollection: Collection;
      const collectionUrlParam = initialUrlParams.collection;
      const datasetParam = initialUrlParams.dataset;
      let datasetKey: string;

      if (datasetParam && urlUtils.isUrl(datasetParam) && !collectionUrlParam) {
        // Dataset is a URL and no collection URL is provided;
        // Make a dummy collection that will include only this dataset
        newCollection = Collection.makeCollectionFromSingleDataset(datasetParam);
        datasetKey = newCollection.getDefaultDatasetKey();
      } else {
        // Try loading the collection, with the default collection as a fallback.
        newCollection = await Collection.loadCollection(collectionUrlParam || DEFAULT_COLLECTION_PATH);
        datasetKey = datasetParam || newCollection.getDefaultDatasetKey();
      }

      setCollection(newCollection);
      const datasetResult = await newCollection.tryLoadDataset(datasetKey);

      // TODO: The new dataset may be null if loading failed. See TODO in replaceDataset about expected behavior.
      await replaceDataset(datasetResult.dataset, datasetKey);
      setIsInitialDatasetLoaded(true);
      return;
    };
    loadInitialDatabase();
  }, []);

  // Load additional properties from the URL, including the time, track, and feature.
  // Run only once after the first dataset has been loaded.
  useEffect(() => {
    if (!isInitialDatasetLoaded) {
      return;
    }
    const setupInitialParameters = async (): Promise<void> => {
      if (initialUrlParams.thresholds) {
        setFeatureThresholds(initialUrlParams.thresholds);
      }
      if (initialUrlParams.feature && dataset) {
        // Load feature (if unset, do nothing because replaceDataset already loads a default)
        await updateFeature(dataset, initialUrlParams.feature);
      }
      // Range, track, and time setting must be done after the dataset and feature is set.
      if (initialUrlParams.range) {
        setColorRampMin(initialUrlParams.range[0]);
        setColorRampMax(initialUrlParams.range[1]);
      }
      if (initialUrlParams.track && initialUrlParams.track >= 0) {
        // Highlight the track. Seek to start of frame only if time is not defined.
        findTrack(initialUrlParams.track, initialUrlParams.time !== undefined);
      }
      let newTime = currentFrame;
      if (initialUrlParams.time && initialUrlParams.time >= 0) {
        // Load time (if unset, defaults to track time or default t=0)
        newTime = initialUrlParams.time;
        await canv.setFrame(newTime);
        setCurrentFrame(newTime); // Force render
        setFrameInput(newTime);
      }
    };

    setupInitialParameters();
  }, [isInitialDatasetLoaded]);

  // DATASET LOADING ///////////////////////////////////////////////////////
  /**
   * Replaces the current dataset with another loaded dataset. Handles cleanup and state changes.
   * @param newDataset the new Dataset to replace the existing with. If null, does nothing.
   * @param newDatasetKey the key of the new dataset in the Collection.
   * @returns a Promise<void> that resolves when the loading is complete.
   */
  const replaceDataset = useCallback(
    async (newDataset: Dataset | null, newDatasetKey: string): Promise<void> => {
      // TODO: Change the way flags are handled to prevent flickering during dataset replacement
      setDatasetOpen(false);
      if (newDataset === null) {
        // TODO: Determine with UX what expected behavior should be for bad datasets
        return;
      }

      // Dispose of the old dataset
      if (dataset !== null) {
        dataset.dispose();
      }
      // State updates
      setDataset(newDataset);
      setDatasetKey(newDatasetKey);

      // Only change the feature if there's no equivalent in the new dataset
      let newFeatureName = featureName;
      if (!newDataset.hasFeature(newFeatureName)) {
        newFeatureName = newDataset.featureNames[0];
      }
      updateFeature(newDataset, newFeatureName);
      setFeatureName(newFeatureName);

      await canv.setDataset(newDataset);
      canv.setFeature(newFeatureName);

      // Clamp frame to new range
      const newFrame = Math.min(currentFrame, canv.getTotalFrames() - 1);
      await setFrame(newFrame);

      setFindTrackInput("");
      setSelectedTrack(null);
      setDatasetOpen(true);
      console.log("Num Items:" + dataset?.numObjects);
    },
    [dataset, featureName, canv, currentFrame, getUrlParams]
  );

  // DISPLAY CONTROLS //////////////////////////////////////////////////////
  const handleDatasetChange = useCallback(
    async (newDatasetKey: string): Promise<void> => {
      if (newDatasetKey !== datasetKey && collection) {
        const result = await collection.tryLoadDataset(newDatasetKey);
        if (result.loaded) {
          await replaceDataset(result.dataset, newDatasetKey);
        } else {
          // TODO: What happens when you try to load a bad dataset from the dropdown? Notifications?
          console.error(result.errorMessage);
        }
      }
    },
    [replaceDataset, collection, datasetKey]
  );

  /**
   * Attempt to load an ambiguous URL as either a dataset or a collection.
   * @param url the url to load.
   * @returns a LoadResult, which includes a `result` boolean flag (true if successful, false if not)
   * and an optional `errorMessage`.
   */
  const handleLoadRequest = useCallback(
    async (url: string): Promise<void> => {
      console.log("Loading '" + url + "'.");
      const newCollection = await Collection.loadFromAmbiguousUrl(url);
      const newDatasetKey = newCollection.getDefaultDatasetKey();
      const loadResult = await newCollection.tryLoadDataset(newDatasetKey);
      if (!loadResult.loaded) {
        const errorMessage = loadResult.errorMessage;

        if (errorMessage) {
          // Remove 'Error:' prefixes
          const matches = errorMessage.replace(/^(Error:)*/, "");
          // Reject the promise with the error message
          throw new Error(matches);
          // throw new Error(errorMessage);
        } else {
          throw new Error();
        }
      }

      setCollection(newCollection);
      setFeatureThresholds([]); // Clear when switching collections
      await replaceDataset(loadResult.dataset, newDatasetKey);
    },
    [replaceDataset]
  );

  const updateFeature = useCallback(
    async (newDataset: Dataset, newFeatureName: string): Promise<void> => {
      if (!newDataset?.hasFeature(newFeatureName)) {
        console.warn("Dataset does not have feature '" + newFeatureName + "'.");
        return;
      }
      setFeatureName(newFeatureName);

      const featureData = newDataset.getFeatureData(newFeatureName);
      if (!isColorRampRangeLocked && featureData) {
        // Use min/max from threshold if there is a matching one, otherwise use feature min/max
        // TODO: Update this with units later
        const threshold = featureThresholds.find(thresholdMatchFinder(newFeatureName, featureData.units));
        if (threshold) {
          setColorRampMin(threshold.min);
          setColorRampMax(threshold.max);
        } else {
          setColorRampMin(featureData.min);
          setColorRampMax(featureData.max);
        }
      }

      canv.setFeature(newFeatureName);
    },
    [isColorRampRangeLocked, colorRampMin, colorRampMax, canv, selectedTrack, currentFrame]
  );

  const getFeatureValue = useCallback(
    (id: number): string => {
      if (!featureName || !dataset) {
        return "";
      }
      // Look up feature value from id
      const featureData = dataset.getFeatureData(featureName);
      // ?? is a nullish coalescing operator; it checks for null + undefined values
      // (safe for falsy values like 0 or NaN, which are valid feature values)
      const featureValue = featureData?.data[id] ?? -1;
      const unitsLabel = featureData?.units ? ` ${featureData?.units}` : "";
      // Check if int, otherwise return float
      return numberToStringDecimal(featureValue, 3) + unitsLabel;
    },
    [featureName, dataset]
  );

  // SCRUBBING CONTROLS ////////////////////////////////////////////////////
  timeControls.setFrameCallback(setFrame);

  const handleKeyDown = useCallback(
    ({ key }: KeyboardEvent): void => {
      if (key === "ArrowLeft" || key === "Left") {
        timeControls.handleFrameAdvance(-1);
      } else if (key === "ArrowRight" || key === "Right") {
        timeControls.handleFrameAdvance(1);
      }
    },
    [timeControls]
  );

  useEffect(() => {
    window.addEventListener("keydown", handleKeyDown);
    return () => {
      window.removeEventListener("keydown", handleKeyDown);
    };
  }, [handleKeyDown]);

  // Store the current value of the time slider as its own state, and update
  // the frame using a debounced value to prevent constant updates as it moves.
  const debouncedFrameInput = useDebounce(frameInput, 250);
  useEffect(() => {
    setFrame(debouncedFrameInput);
  }, [debouncedFrameInput]);

  // RECORDING CONTROLS ////////////////////////////////////////////////////

  // Update the callback for TimeControls and RecordingControls if it changes.
  // TODO: TimeControls and RecordingControls should be refactored into components
  // and receive setFrame as props.
  timeControls.setFrameCallback(setFrame);

  const setFrameAndRender = useCallback(
    async (frame: number) => {
      await setFrame(frame);
      canv.render();
    },
    [setFrame, canv]
  );

  // RENDERING /////////////////////////////////////////////////////////////

  const notificationConfig: NotificationConfig = {
    getContainer: () => notificationContainer.current as HTMLElement,
  };
  const [notificationApi, notificationContextHolder] = notification.useNotification(notificationConfig);
  const openCopyNotification = (): void => {
    navigator.clipboard.writeText(document.URL);
    notificationApi["success"]({
      message: "URL copied to clipboard",
      placement: "bottomLeft",
      duration: 4,
      icon: <CheckCircleOutlined style={{ color: theme.color.text.success }} />,
    });
  };

  const getFeatureDropdownData = useCallback((): string[] | { key: string; label: string }[] => {
    if (!dataset) {
      return [];
    }
    // Add units to the dataset feature names if present
    return dataset.featureNames.map((name) => {
      return { key: name, label: dataset.getFeatureNameWithUnits(name) };
    });
  }, [dataset]);

  const disableUi: boolean = isRecording || !datasetOpen;
  const disableTimeControlsUi = disableUi;

  // Show min + max marks on the color ramp slider if a feature is selected and
  // is currently being thresholded/filtered on.
  const getColorMapSliderMarks = (): undefined | number[] => {
    const featureData = dataset?.getFeatureData(featureName);
    if (!featureData || featureThresholds.length === 0) {
      return undefined;
    }
    const threshold = featureThresholds.find(thresholdMatchFinder(featureName, featureData.units));
    if (!threshold) {
      return undefined;
    }
    return [threshold.min, threshold.max];
  };

  return (
    <AppStyle className={styles.app}>
      <div ref={notificationContainer}>{notificationContextHolder}</div>

      {/* Header bar: Contains dataset, feature, color ramp, and other top-level functionality. */}
      {/* TODO: Split into its own component? */}
      <div className={styles.header}>
        <div className={styles.headerLeft}>
          <h1>Timelapse Colorizer</h1>
          <span className={styles.verticalDivider}></span>

          <LabeledDropdown
            disabled={disableUi}
            label="Dataset"
            selected={datasetKey}
            buttonType="primary"
            items={collection?.getDatasetKeys() || []}
            onChange={handleDatasetChange}
          />
          <LabeledDropdown
            disabled={disableUi}
            label="Feature"
            selected={featureName}
            items={getFeatureDropdownData()}
            onChange={(value) => {
              if (value !== featureName && dataset) {
                updateFeature(dataset, value);
              }
            }}
          />

          <ColorRampDropdown
            selected={colorRampKey}
            reversed={colorRampReversed}
            onChange={(name, reversed) => {
              setColorRampKey(name);
              setColorRampReversed(reversed);
            }}
            disabled={disableUi}
          />
        </div>
        <div className={styles.headerRight}>
          <Button type="link" className={styles.copyUrlButton} onClick={openCopyNotification}>
            <LinkOutlined />
            Copy URL
          </Button>
          <Export
            totalFrames={dataset?.numberOfFrames || 0}
            setFrame={setFrameAndRender}
            getCanvas={() => canv.domElement}
            // Stop playback when exporting
            onClick={() => timeControls.handlePauseButtonClick()}
            currentFrame={currentFrame}
            defaultImagePrefix={datasetKey + "-" + featureName}
            disabled={dataset === null}
            setIsRecording={setIsRecording}
          />
          <LoadDatasetButton onRequestLoad={handleLoadRequest} />
        </div>
      </div>

      {/** Main Content: Contains canvas and plot, ramp controls, time controls, etc. */}
      <div className={styles.mainContent}>
        {/** Top Control Bar */}
        <div className={styles.topControls}>
          <h3 style={{ margin: "0" }}>
            {dataset ? dataset.getFeatureNameWithUnits(featureName) : "Feature value range"}
          </h3>
          <div className={styles.controlsContainer}>
            <LabeledRangeSlider
              min={colorRampMin}
              max={colorRampMax}
              minSliderBound={dataset?.getFeatureData(featureName)?.min}
              maxSliderBound={dataset?.getFeatureData(featureName)?.max}
              onChange={function (min: number, max: number): void {
                setColorRampMin(min);
                setColorRampMax(max);
              }}
              marks={getColorMapSliderMarks()}
              disabled={disableUi}
            />
            <div>
              <Checkbox
                checked={isColorRampRangeLocked}
                onChange={() => {
                  // Invert lock on range
                  setIsColorRampRangeLocked(!isColorRampRangeLocked);
                }}
              >
                Keep range between datasets
              </Checkbox>
            </div>
          </div>
        </div>

        {/* Organize the main content areas */}
        <div className={styles.contentPanels}>
          <div className={styles.canvasPanel}>
            {/** Canvas */}
            <HoverTooltip
              tooltipContent={
                <>
                  <p>Track ID: {lastHoveredId && dataset?.getTrackId(lastHoveredId)}</p>
                  <p>
                    {featureName}:{" "}
                    <span style={{ whiteSpace: "nowrap" }}>{lastHoveredId && getFeatureValue(lastHoveredId)}</span>
                  </p>
                </>
              }
              disabled={!showHoveredId}
            >
              <CanvasWrapper
                canv={canv}
                dataset={dataset}
                showTrackPath={showTrackPath}
                outOfRangeDrawSettings={outOfRangeDrawSettings}
                outlierDrawSettings={outlierDrawSettings}
                colorRamp={getColorMap(colorRampData, colorRampKey, colorRampReversed)}
                colorRampMin={colorRampMin}
                colorRampMax={colorRampMax}
                selectedTrack={selectedTrack}
                onTrackClicked={(track) => {
                  setFindTrackInput("");
                  setSelectedTrack(track);
                }}
                featureThresholds={featureThresholds}
                onMouseHover={(id: number): void => {
                  const isObject = id !== BACKGROUND_ID;
                  setShowHoveredId(isObject);
                  if (isObject) {
                    setLastHoveredId(id);
                  }
                }}
                onMouseLeave={() => setShowHoveredId(false)}
              />
            </HoverTooltip>

            {/** Time Control Bar */}
            <div className={styles.timeControls}>
              {timeControls.isPlaying() ? (
                // Swap between play and pause button
                <IconButton
                  type="outlined"
                  disabled={disableTimeControlsUi}
                  onClick={() => timeControls.handlePauseButtonClick()}
                >
                  <PauseOutlined />
                </IconButton>
              ) : (
                <IconButton
                  disabled={disableTimeControlsUi}
                  onClick={() => timeControls.handlePlayButtonClick()}
                  type="outlined"
                >
                  <CaretRightOutlined />
                </IconButton>
              )}

              <div className={styles.timeSliderContainer}>
                <Slider
                  min={0}
                  max={dataset ? dataset.numberOfFrames - 1 : 0}
                  disabled={disableTimeControlsUi}
                  value={frameInput}
                  onChange={(value) => {
                    setFrameInput(value);
                  }}
                />
              </div>

              <IconButton
                disabled={disableTimeControlsUi}
                onClick={() => timeControls.handleFrameAdvance(-1)}
                type="outlined"
              >
                <StepBackwardFilled />
              </IconButton>
              <IconButton
                disabled={disableTimeControlsUi}
                onClick={() => timeControls.handleFrameAdvance(1)}
                type="outlined"
              >
                <StepForwardFilled />
              </IconButton>

              <SpinBox
                min={0}
                max={dataset?.numberOfFrames && dataset?.numberOfFrames - 1}
                value={frameInput}
                onChange={setFrame}
                disabled={disableTimeControlsUi}
                wrapIncrement={true}
              />
              <div style={{ display: "flex", flexDirection: "row", alignItems: "center" }}>
                <span className={styles.verticalDivider} style={{ height: "24px", margin: "0 8px" }}></span>
                <div style={{ width: "200px", maxWidth: "60vw" }}>
                  <PlaybackSpeedControl
                    fps={playbackFps}
                    onChange={(fps) => {
                      setPlaybackFps(fps);
                      timeControls.setPlaybackFps(fps);
                    }}
                    disabled={disableTimeControlsUi}
                  />
                </div>
              </div>
            </div>
          </div>
          <div className={styles.sidePanels}>
            <div className={styles.plotAndFiltersPanel}>
              <Tabs
                type="card"
                style={{ marginBottom: 0, width: "100%" }}
                size="large"
                items={[
                  {
                    label: "Plot",
                    key: "plot",
                    children: (
                      <div className={styles.tabContent}>
                        <div className={styles.trackTitleBar}>
                          <div className={styles.trackSearch}>
                            <h3>Search</h3>
                            <Input
                              type="number"
                              value={findTrackInput}
                              size="small"
                              placeholder="Track ID..."
                              disabled={disableUi}
                              onChange={(event) => {
                                setFindTrackInput(event.target.value);
                              }}
                            />
                            <IconButton
                              disabled={disableUi}
                              onClick={() => {
                                findTrack(parseInt(findTrackInput, 10));
                              }}
                            >
                              <SearchOutlined />
                            </IconButton>
                          </div>
                        </div>
                        <PlotWrapper
                          frame={currentFrame}
                          dataset={dataset}
                          featureName={featureName}
                          selectedTrack={selectedTrack}
                        />
                      </div>
                    ),
                  },
                  {
                    label: "Filters",
                    key: "filter",
                    children: (
                      <div className={styles.tabContent}>
                        <FeatureThresholdPanel
                          featureThresholds={featureThresholds}
                          onChange={setFeatureThresholds}
                          dataset={dataset}
                          disabled={disableUi}
                        />
                      </div>
                    ),
                  },
                ]}
              />
            </div>
            <Divider orientationMargin={0} />
            <div>
              <h2>Viewer settings</h2>
              <div style={{ display: "flex", flexDirection: "column", gap: "5px" }}>
                <DrawModeDropdown
                  label="Filtered out values"
                  selected={outOfRangeDrawSettings.mode}
                  color={outOfRangeDrawSettings.color}
                  onChange={(mode: DrawMode, color: Color) => {
                    setoutOfRangeDrawSettings({ mode, color });
                  }}
                />
                <DrawModeDropdown
                  label="Outliers"
                  selected={outlierDrawSettings.mode}
                  color={outlierDrawSettings.color}
                  onChange={(mode: DrawMode, color: Color) => {
                    setOutlierDrawSettings({ mode, color });
                  }}
                />
                <Checkbox
                  type="checkbox"
                  checked={showTrackPath}
                  onChange={() => {
                    setShowTrackPath(!showTrackPath);
                  }}
                >
                  Show track path
                </Checkbox>
              </div>
            </div>
          </div>
        </div>
      </div>
    </AppStyle>
  );
}

export default App;<|MERGE_RESOLUTION|>--- conflicted
+++ resolved
@@ -163,20 +163,23 @@
       dataset: datasetParam,
       feature: featureName,
       track: selectedTrack?.trackId,
-<<<<<<< HEAD
       // Ignore time=0 to reduce clutter
       time: currentFrame !== 0 ? currentFrame : undefined,
       thresholds: featureThresholds,
       range: rangeParam,
-    });
-  }, [getDatasetAndCollectionParam, getRangeParam, featureName, selectedTrack, currentFrame, featureThresholds]);
-=======
-      time: currentFrame,
       colorRampKey: colorRampKey,
       colorRampReversed: colorRampReversed,
     });
-  }, [collection, datasetKey, dataset, featureName, selectedTrack, currentFrame, colorRampKey, colorRampReversed]);
->>>>>>> 4bb684f8
+  }, [
+    getDatasetAndCollectionParam,
+    getRangeParam,
+    featureName,
+    selectedTrack,
+    currentFrame,
+    featureThresholds,
+    colorRampKey,
+    colorRampReversed,
+  ]);
 
   // Update url whenever the viewer settings change
   // (but not while playing/recording for performance reasons)
