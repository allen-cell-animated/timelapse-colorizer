--- conflicted
+++ resolved
@@ -731,21 +731,6 @@
                 disabled={disableTimeControlsUi}
                 wrapIncrement={true}
               />
-<<<<<<< HEAD
-              <FlexRowCentered>
-                <span className={styles.verticalDivider} style={{ height: "24px", margin: "0 8px" }}></span>
-                <div style={{ width: "200px", maxWidth: "60vw" }}>
-                  <PlaybackSpeedControl
-                    fps={playbackFps}
-                    onChange={(fps) => {
-                      setPlaybackFps(fps);
-                      timeControls.setPlaybackFps(fps);
-                    }}
-                    disabled={disableTimeControlsUi}
-                  />
-                </div>
-              </FlexRowCentered>
-=======
               <div style={{ display: "flex", flexDirection: "row", flexGrow: 1, justifyContent: "flex-end" }}>
                 <PlaybackSpeedControl
                   fps={playbackFps}
@@ -756,7 +741,6 @@
                   disabled={disableTimeControlsUi}
                 />
               </div>
->>>>>>> 42a975e9
             </div>
           </div>
           <div className={styles.sidePanels}>
