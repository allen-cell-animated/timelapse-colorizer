import React, { ReactElement, useCallback, useContext, useEffect, useRef, useState } from "react";

import {
  CaretRightOutlined,
  CheckCircleOutlined,
  LinkOutlined,
  PauseOutlined,
  SearchOutlined,
  StepBackwardFilled,
  StepForwardFilled,
} from "@ant-design/icons";
import { Button, Checkbox, Divider, Input, Slider, notification } from "antd";
import { NotificationConfig } from "antd/es/notification/interface";
import { Color } from "three";

import styles from "./App.module.css";
import { ColorizeCanvas, Dataset, Track } from "./colorizer";
import Collection from "./colorizer/Collection";
import { BACKGROUND_ID, DrawMode, OUTLIER_COLOR_DEFAULT, OUT_OF_RANGE_COLOR_DEFAULT } from "./colorizer/ColorizeCanvas";
import TimeControls from "./colorizer/TimeControls";
import { useConstructor, useDebounce } from "./colorizer/utils/react_utils";
import * as urlUtils from "./colorizer/utils/url_utils";
import AppStyle, { AppThemeContext } from "./components/AppStyle";
import ColorRampDropdown from "./components/ColorRampDropdown";
import LabeledDropdown from "./components/LabeledDropdown";
import LoadDatasetButton from "./components/LoadDatasetButton";
import { DEFAULT_COLLECTION_PATH, DEFAULT_COLOR_RAMPS, DEFAULT_COLOR_RAMP_ID, DEFAULT_PLAYBACK_FPS } from "./constants";
import IconButton from "./components/IconButton";
import SpinBox from "./components/SpinBox";
import HoverTooltip from "./components/HoverTooltip";
import Export from "./components/Export";
import DrawModeDropdown from "./components/DrawModeDropdown";
import CanvasWrapper from "./components/CanvasWrapper";
import LabeledRangeSlider from "./components/LabeledRangeSlider";
import PlotWrapper from "./components/PlotWrapper";
import PlaybackSpeedControl from "./components/PlaybackSpeedControl";
<<<<<<< HEAD
import { numberToStringDecimal } from "./colorizer/utils/math_utils";
=======
>>>>>>> e0d474bb

function App(): ReactElement {
  // STATE INITIALIZATION /////////////////////////////////////////////////////////
  const theme = useContext(AppThemeContext);

  const canv = useConstructor(() => {
    return new ColorizeCanvas();
  });

  const [collection, setCollection] = useState<Collection | undefined>();
  const [dataset, setDataset] = useState<Dataset | null>(null);
  const [datasetKey, setDatasetKey] = useState("");

  const [featureName, setFeatureName] = useState("");
  const [selectedTrack, setSelectedTrack] = useState<Track | null>(null);
  const [currentFrame, setCurrentFrame] = useState<number>(0);

  const [isInitialDatasetLoaded, setIsInitialDatasetLoaded] = useState(false);
  const [datasetOpen, setDatasetOpen] = useState(false);

  const colorRampData = DEFAULT_COLOR_RAMPS;
  const [colorRampKey, setColorRampKey] = useState(DEFAULT_COLOR_RAMP_ID);
  const [colorRampMin, setColorRampMin] = useState(0);
  const [colorRampMax, setColorRampMax] = useState(0);
  const [outOfRangeDrawSettings, setoutOfRangeDrawSettings] = useState({
    mode: DrawMode.USE_RAMP,
    color: new Color(OUT_OF_RANGE_COLOR_DEFAULT),
  });
  const [outlierDrawSettings, setOutlierDrawSettings] = useState({
    mode: DrawMode.USE_COLOR,
    color: new Color(OUTLIER_COLOR_DEFAULT),
  });
  const [playbackFps, setPlaybackFps] = useState(DEFAULT_PLAYBACK_FPS);

  const [isColorRampRangeLocked, setIsColorRampRangeLocked] = useState(false);
  const [showTrackPath, setShowTrackPath] = useState(false);

  // Provides a mounting point for Antd's notification component. Otherwise, the notifications
  // are mounted outside of App and don't receive CSS styling variables.
  const notificationContainer = useRef<HTMLDivElement>(null);

  const [isRecording, setIsRecording] = useState(false);
  const timeControls = useConstructor(() => new TimeControls(canv!, playbackFps));

  /** The frame selected by the time UI. Changes to frameInput are reflected in
   * canvas after a short delay.
   */
  const [frameInput, setFrameInput] = useState(0);
  const [findTrackInput, setFindTrackInput] = useState("");
  // Prevent jarring jumps in the hover tooltip by using the last non-null value
  const [lastHoveredId, setLastHoveredId] = useState<number | null>(null);
  const [showHoveredId, setShowHoveredId] = useState(false);

  // UTILITY METHODS /////////////////////////////////////////////////////////////

  /**
   * Get a set of URL parameters that represent the current collection, dataset, feature, track,
   * and frame information. (Convenience wrapper for `urlUtils.getUrlParams`.)
   */
  const getUrlParams = useCallback((): string => {
    let datasetParam: string | undefined = datasetKey;
    if (!collection?.url) {
      // The collection has no source file; use the dataset URL instead
      datasetParam = dataset?.manifestUrl;
    }
    return urlUtils.stateToUrlParamString({
      collection: collection?.url,
      dataset: datasetParam,
      feature: featureName,
      track: selectedTrack?.trackId,
      time: currentFrame,
    });
  }, [collection, datasetKey, featureName, selectedTrack, currentFrame]);

  // Update url whenever the viewer settings change
  // (but not while playing/recording for performance reasons)
  useEffect(() => {
    if (!timeControls.isPlaying() && !isRecording) {
      urlUtils.updateUrl(getUrlParams());
    }
  }, [timeControls.isPlaying(), isRecording, getUrlParams]);

  const setFrame = useCallback(
    async (frame: number) => {
      await canv.setFrame(frame);
      setCurrentFrame(frame);
      setFrameInput(frame);
    },
    [canv]
  );

  const findTrack = useCallback(
    async (trackId: number, seekToFrame: boolean = true): Promise<void> => {
      const newTrack = dataset!.buildTrack(trackId);

      if (newTrack.length() < 1) {
        // Check track validity
        return;
      }
      setSelectedTrack(newTrack);
      if (seekToFrame) {
        setFrame(newTrack.times[0]);
      }
      setFindTrackInput("" + trackId);
      urlUtils.updateUrl(getUrlParams());
    },
    [canv, dataset, featureName, currentFrame]
  );

  // INITIAL SETUP  ////////////////////////////////////////////////////////////////

  // Only retrieve parameters once, because the URL can be updated by state updates
  // and lose information (like the track, feature, time, etc.) that isn't
  // accessed in the first render.
  const initialUrlParams = useConstructor(() => {
    return urlUtils.loadParamsFromUrl();
  });

  // Attempt to load database and collections data from the URL.
  // This is memoized so that it only runs one time on startup.
  useEffect(() => {
    const loadInitialDatabase = async (): Promise<void> => {
      let newCollection: Collection;
      const collectionUrlParam = initialUrlParams.collection;
      const datasetParam = initialUrlParams.dataset;
      let datasetKey: string;

      if (datasetParam && urlUtils.isUrl(datasetParam) && !collectionUrlParam) {
        // Dataset is a URL and no collection URL is provided;
        // Make a dummy collection that will include only this dataset
        newCollection = Collection.makeCollectionFromSingleDataset(datasetParam);
        datasetKey = newCollection.getDefaultDatasetKey();
      } else {
        // Try loading the collection, with the default collection as a fallback.
        newCollection = await Collection.loadCollection(collectionUrlParam || DEFAULT_COLLECTION_PATH);
        datasetKey = datasetParam || newCollection.getDefaultDatasetKey();
      }

      setCollection(newCollection);
      const datasetResult = await newCollection.tryLoadDataset(datasetKey);

      // TODO: The new dataset may be null if loading failed. See TODO in replaceDataset about expected behavior.
      await replaceDataset(datasetResult.dataset, datasetKey);
      setIsInitialDatasetLoaded(true);
      return;
    };
    loadInitialDatabase();
  }, []);

  // Load additional properties from the URL, including the time, track, and feature, once the first
  // dataset has been loaded. Runs only once.
  useEffect(() => {
    if (!isInitialDatasetLoaded) {
      return;
    }
    const setupInitialParameters = async (): Promise<void> => {
      if (initialUrlParams.feature && dataset) {
        // Load feature (if unset, do nothing because replaceDataset already loads a default)
        await updateFeature(dataset, initialUrlParams.feature);
      }
      if (initialUrlParams.track >= 0) {
        // Highlight the track. Seek to start of frame only if time is not defined.
        await findTrack(initialUrlParams.track, initialUrlParams.time < 0);
      }
      let newTime = currentFrame;
      if (initialUrlParams.time >= 0) {
        // Load time (if unset, defaults to track time or default t=0)
        newTime = initialUrlParams.time;
        await canv.setFrame(newTime);
        setCurrentFrame(newTime); // Force render
        setFrameInput(newTime);
      }
    };

    setupInitialParameters();
  }, [isInitialDatasetLoaded]);

  // DATASET LOADING ///////////////////////////////////////////////////////
  /**
   * Replaces the current dataset with another loaded dataset. Handles cleanup and state changes.
   * @param newDataset the new Dataset to replace the existing with. If null, does nothing.
   * @param newDatasetKey the key of the new dataset in the Collection.
   * @returns a Promise<void> that resolves when the loading is complete.
   */
  const replaceDataset = useCallback(
    async (newDataset: Dataset | null, newDatasetKey: string): Promise<void> => {
      // TODO: Change the way flags are handled to prevent flickering during dataset replacement
      setDatasetOpen(false);
      if (newDataset === null) {
        // TODO: Determine with UX what expected behavior should be for bad datasets
        return;
      }

      // Dispose of the old dataset
      if (dataset !== null) {
        dataset.dispose();
      }
      // State updates
      setDataset(newDataset);
      setDatasetKey(newDatasetKey);

      // Only change the feature if there's no equivalent in the new dataset
      let newFeatureName = featureName;
      if (!newDataset.hasFeature(newFeatureName)) {
        newFeatureName = newDataset.featureNames[0];
      }
      updateFeature(newDataset, newFeatureName);
      setFeatureName(newFeatureName);

      await canv.setDataset(newDataset);
      canv.setFeature(newFeatureName);

      // Clamp frame to new range
      const newFrame = Math.min(currentFrame, canv.getTotalFrames() - 1);
      await setFrame(newFrame);

      setFindTrackInput("");
      setSelectedTrack(null);
      urlUtils.updateUrl(getUrlParams());

      setDatasetOpen(true);
    },
    [dataset, featureName, canv, currentFrame, getUrlParams]
  );

  // DISPLAY CONTROLS //////////////////////////////////////////////////////
  const handleDatasetChange = useCallback(
    async (newDatasetKey: string): Promise<void> => {
      if (newDatasetKey !== datasetKey && collection) {
        const result = await collection.tryLoadDataset(newDatasetKey);
        if (result.loaded) {
          await replaceDataset(result.dataset, newDatasetKey);
        } else {
          // TODO: What happens when you try to load a bad dataset from the dropdown? Notifications?
          console.error(result.errorMessage);
        }
      }
    },
    [replaceDataset, collection, datasetKey]
  );

  /**
   * Attempt to load an ambiguous URL as either a dataset or a collection.
   * @param url the url to load.
   * @returns a LoadResult, which includes a `result` boolean flag (true if successful, false if not)
   * and an optional `errorMessage`.
   */
  const handleLoadRequest = useCallback(
    async (url: string): Promise<void> => {
      console.log("Loading '" + url + "'.");
      const newCollection = await Collection.loadFromAmbiguousUrl(url);
      const newDatasetKey = newCollection.getDefaultDatasetKey();
      const loadResult = await newCollection.tryLoadDataset(newDatasetKey);
      if (!loadResult.loaded) {
        const errorMessage = loadResult.errorMessage;

        if (errorMessage) {
          // Remove 'Error:' prefixes
          const matches = errorMessage.replace(/^(Error:)*/, "");
          // Reject the promise with the error message
          throw new Error(matches);
          // throw new Error(errorMessage);
        } else {
          throw new Error();
        }
      }

      setCollection(newCollection);
      await replaceDataset(loadResult.dataset, newDatasetKey);
    },
    [replaceDataset]
  );

  const updateFeature = useCallback(
    async (newDataset: Dataset, newFeatureName: string): Promise<void> => {
      if (!newDataset?.hasFeature(newFeatureName)) {
        console.warn("Dataset does not have feature '" + newFeatureName + "'.");
        return;
      }
      setFeatureName(newFeatureName);

      const featureData = newDataset.getFeatureData(newFeatureName);
      if (!isColorRampRangeLocked && featureData) {
        setColorRampMin(featureData.min);
        setColorRampMax(featureData.max);
      }

      canv.setFeature(newFeatureName);
      urlUtils.updateUrl(getUrlParams());
    },
    [isColorRampRangeLocked, colorRampMin, colorRampMax, canv, selectedTrack, currentFrame]
  );

  const getFeatureValue = useCallback(
    (id: number): string => {
      if (!featureName || !dataset) {
        return "";
      }
      // Look up feature value from id
      const featureData = dataset.getFeatureData(featureName);
      const featureValue = featureData?.data[id] ?? -1;
      const unitsLabel = featureData?.units ? ` ${featureData?.units}` : "";
      // Check if int, otherwise return float
      return numberToStringDecimal(featureValue, 3) + unitsLabel;
    },
    [featureName, dataset]
  );

  // SCRUBBING CONTROLS ////////////////////////////////////////////////////
  timeControls.setFrameCallback(setFrame);

  const handleKeyDown = useCallback(
    ({ key }: KeyboardEvent): void => {
      if (key === "ArrowLeft" || key === "Left") {
        timeControls.handleFrameAdvance(-1);
      } else if (key === "ArrowRight" || key === "Right") {
        timeControls.handleFrameAdvance(1);
      }
    },
    [timeControls]
  );

  useEffect(() => {
    window.addEventListener("keydown", handleKeyDown);
    return () => {
      window.removeEventListener("keydown", handleKeyDown);
    };
  }, [handleKeyDown]);

  // Store the current value of the time slider as its own state, and update
  // the frame using a debounced value to prevent constant updates as it moves.
  const debouncedFrameInput = useDebounce(frameInput, 250);
  useEffect(() => {
    setFrame(debouncedFrameInput);
  }, [debouncedFrameInput]);

  // RECORDING CONTROLS ////////////////////////////////////////////////////

  // Update the callback for TimeControls and RecordingControls if it changes.
  // TODO: TimeControls and RecordingControls should be refactored into components
  // and receive setFrame as props.
  timeControls.setFrameCallback(setFrame);

  const setFrameAndRender = useCallback(
    async (frame: number) => {
      await setFrame(frame);
      canv.render();
    },
    [setFrame, canv]
  );

  // RENDERING /////////////////////////////////////////////////////////////

  const notificationConfig: NotificationConfig = {
    getContainer: () => notificationContainer.current as HTMLElement,
  };
  const [notificationApi, notificationContextHolder] = notification.useNotification(notificationConfig);
  const openCopyNotification = (): void => {
    navigator.clipboard.writeText(document.URL);
    notificationApi["success"]({
      message: "URL copied to clipboard",
      placement: "bottomLeft",
      duration: 4,
      icon: <CheckCircleOutlined style={{ color: theme.color.text.success }} />,
    });
  };

<<<<<<< HEAD
  const getFeatureDropdownData = useCallback((): string[] | { key: string; label: string }[] => {
    if (!dataset) {
      return [];
    }
    return dataset.featureNames.map((name) => {
      // Add units if present
      return { key: name, label: dataset.getFeatureNameWithUnits(name) };
    });
  }, [dataset]);

=======
>>>>>>> e0d474bb
  const disableUi: boolean = isRecording || !datasetOpen;
  const disableTimeControlsUi = disableUi;

  const featureUnits = dataset?.featureHasUnits(featureName) ? dataset.getFeatureUnits(featureName) : "";

  return (
    <AppStyle className={styles.app}>
      <div ref={notificationContainer}>{notificationContextHolder}</div>

      {/* Header bar: Contains dataset, feature, color ramp, and other top-level functionality. */}
      {/* TODO: Split into its own component? */}
      <div className={styles.header}>
        <div className={styles.headerLeft}>
          <h1>Timelapse Colorizer</h1>
          <span className={styles.verticalDivider}></span>

          <LabeledDropdown
            disabled={disableUi}
            label="Dataset"
            selected={datasetKey}
            buttonType="primary"
            items={collection?.getDatasetKeys() || []}
            onChange={handleDatasetChange}
          />
          <LabeledDropdown
            disabled={disableUi}
            label="Feature"
            selected={featureName}
            items={getFeatureDropdownData()}
            onChange={(value) => {
              if (value !== featureName && dataset) {
                updateFeature(dataset, value);
              }
            }}
          />

          <ColorRampDropdown selected={colorRampKey} onChange={(name) => setColorRampKey(name)} disabled={disableUi} />
        </div>
        <div className={styles.headerRight}>
          <Button type="link" className={styles.copyUrlButton} onClick={openCopyNotification}>
            <LinkOutlined />
            Copy URL
          </Button>
          <Export
            totalFrames={dataset?.numberOfFrames || 0}
<<<<<<< HEAD
            setFrame={setFrame}
            currentFrame={currentFrame}
            // Stop playback when exporting
            onClick={() => timeControls.handlePauseButtonClick()}
            defaultImagePrefix={datasetKey + "-" + featureName}
            disabled={dataset === null}
            setIsRecording={setIsRecording}
            getCanvas={() => canv.domElement}
=======
            setFrame={setFrameAndRender}
            getCanvas={() => {
              return canv.domElement;
            }}
            // Stop playback when exporting
            onClick={() => timeControls.handlePauseButtonClick()}
            currentFrame={currentFrame}
            defaultImagePrefix={datasetKey + "-" + featureName}
            disabled={dataset === null}
            setIsRecording={setIsRecording}
>>>>>>> e0d474bb
          />
          <LoadDatasetButton onRequestLoad={handleLoadRequest} />
        </div>
      </div>

      {/** Main Content: Contains canvas and plot, ramp controls, time controls, etc. */}
      <div className={styles.mainContent}>
        {/** Top Control Bar */}
        <div className={styles.topControls}>
          <h3 style={{ margin: "0" }}>Feature value range {featureUnits ? `(${featureUnits})` : ""}</h3>
          <div className={styles.controlsContainer}>
            <LabeledRangeSlider
              min={colorRampMin}
              max={colorRampMax}
              minSliderBound={dataset?.getFeatureData(featureName)?.min}
              maxSliderBound={dataset?.getFeatureData(featureName)?.max}
              onChange={function (min: number, max: number): void {
                setColorRampMin(min);
                setColorRampMax(max);
              }}
              disabled={disableUi}
            />
            <div>
              <Checkbox
                checked={isColorRampRangeLocked}
                onChange={() => {
                  // Invert lock on range
                  setIsColorRampRangeLocked(!isColorRampRangeLocked);
                }}
              >
                Keep range between datasets
              </Checkbox>
            </div>
          </div>
        </div>

        {/* Organize the main content areas */}
        <div className={styles.contentPanels}>
          <div className={styles.canvasPanel}>
            {/** Canvas */}
            <HoverTooltip
              tooltipContent={
                <>
                  <p>Track ID: {lastHoveredId && dataset?.getTrackId(lastHoveredId)}</p>
                  <p>
                    {featureName}:{" "}
                    <span style={{ whiteSpace: "nowrap" }}>{lastHoveredId && getFeatureValue(lastHoveredId)}</span>
                  </p>
                </>
              }
              disabled={!showHoveredId}
            >
              <CanvasWrapper
                canv={canv}
                dataset={dataset}
                showTrackPath={showTrackPath}
                outOfRangeDrawSettings={outOfRangeDrawSettings}
                outlierDrawSettings={outlierDrawSettings}
                colorRamp={colorRampData.get(colorRampKey)?.colorRamp!}
                colorRampMin={colorRampMin}
                colorRampMax={colorRampMax}
                selectedTrack={selectedTrack}
                onTrackClicked={(track) => {
                  setFindTrackInput("");
                  setSelectedTrack(track);
                }}
                onMouseHover={(id: number): void => {
                  const isObject = id !== BACKGROUND_ID;
                  setShowHoveredId(isObject);
                  if (isObject) {
                    setLastHoveredId(id);
                  }
                }}
                onMouseLeave={() => setShowHoveredId(false)}
              />
            </HoverTooltip>

            {/** Time Control Bar */}
            <div className={styles.timeControls}>
              {timeControls.isPlaying() ? (
                // Swap between play and pause button
                <IconButton
                  type="outlined"
                  disabled={disableTimeControlsUi}
                  onClick={() => timeControls.handlePauseButtonClick()}
                >
                  <PauseOutlined />
                </IconButton>
              ) : (
                <IconButton
                  disabled={disableTimeControlsUi}
                  onClick={() => timeControls.handlePlayButtonClick()}
                  type="outlined"
                >
                  <CaretRightOutlined />
                </IconButton>
              )}

              <div className={styles.timeSliderContainer}>
                <Slider
                  min={0}
                  max={dataset ? dataset.numberOfFrames - 1 : 0}
                  disabled={disableTimeControlsUi}
                  value={frameInput}
                  onChange={(value) => {
                    setFrameInput(value);
                  }}
                />
              </div>

              <IconButton
                disabled={disableTimeControlsUi}
                onClick={() => timeControls.handleFrameAdvance(-1)}
                type="outlined"
              >
                <StepBackwardFilled />
              </IconButton>
              <IconButton
                disabled={disableTimeControlsUi}
                onClick={() => timeControls.handleFrameAdvance(1)}
                type="outlined"
              >
                <StepForwardFilled />
              </IconButton>

              <SpinBox
                min={0}
                max={dataset?.numberOfFrames && dataset?.numberOfFrames - 1}
                value={frameInput}
                onChange={setFrame}
                disabled={disableTimeControlsUi}
                wrapIncrement={true}
              />
              <div style={{ display: "flex", flexDirection: "row", alignItems: "center" }}>
                <span className={styles.verticalDivider} style={{ height: "24px", margin: "0 8px" }}></span>
                <div style={{ width: "200px", maxWidth: "60vw" }}>
                  <PlaybackSpeedControl
                    fps={playbackFps}
                    onChange={(fps) => {
                      setPlaybackFps(fps);
                      timeControls.setPlaybackFps(fps);
                    }}
                    disabled={disableTimeControlsUi}
                  />
                </div>
              </div>
            </div>
          </div>

          <div className={styles.plotPanel}>
            <Divider orientationMargin={0} />
            <div>
              <div className={styles.trackTitleBar}>
                <h2>Plot</h2>

                <div className={styles.trackSearch}>
                  <h3>Search</h3>
                  <Input
                    type="number"
                    value={findTrackInput}
                    size="small"
                    placeholder="Track ID..."
                    disabled={disableUi}
                    onChange={(event) => {
                      setFindTrackInput(event.target.value);
                    }}
                  />
                  <IconButton
                    disabled={disableUi}
                    onClick={async () => {
                      await findTrack(parseInt(findTrackInput, 10));
                    }}
                  >
                    <SearchOutlined />
                  </IconButton>
                </div>
              </div>
              <PlotWrapper
                frame={currentFrame}
                dataset={dataset}
                featureName={featureName}
                selectedTrack={selectedTrack}
              />
            </div>
            <Divider orientationMargin={0} />
            <div>
              <h2>Viewer settings</h2>
              <div style={{ display: "flex", flexDirection: "column", gap: "5px" }}>
                <DrawModeDropdown
                  label="Values outside of range"
                  selected={outOfRangeDrawSettings.mode}
                  color={outOfRangeDrawSettings.color}
                  onChange={(mode: DrawMode, color: Color) => {
                    setoutOfRangeDrawSettings({ mode, color });
                  }}
                />
                <DrawModeDropdown
                  label="Outliers"
                  selected={outlierDrawSettings.mode}
                  color={outlierDrawSettings.color}
                  onChange={(mode: DrawMode, color: Color) => {
                    setOutlierDrawSettings({ mode, color });
                  }}
                />
                <Checkbox
                  type="checkbox"
                  checked={showTrackPath}
                  onChange={() => {
                    setShowTrackPath(!showTrackPath);
                  }}
                >
                  Show track path
                </Checkbox>
              </div>
            </div>
          </div>
        </div>
      </div>
    </AppStyle>
  );
}

export default App;<|MERGE_RESOLUTION|>--- conflicted
+++ resolved
@@ -34,10 +34,7 @@
 import LabeledRangeSlider from "./components/LabeledRangeSlider";
 import PlotWrapper from "./components/PlotWrapper";
 import PlaybackSpeedControl from "./components/PlaybackSpeedControl";
-<<<<<<< HEAD
 import { numberToStringDecimal } from "./colorizer/utils/math_utils";
-=======
->>>>>>> e0d474bb
 
 function App(): ReactElement {
   // STATE INITIALIZATION /////////////////////////////////////////////////////////
@@ -405,7 +402,6 @@
     });
   };
 
-<<<<<<< HEAD
   const getFeatureDropdownData = useCallback((): string[] | { key: string; label: string }[] => {
     if (!dataset) {
       return [];
@@ -416,8 +412,6 @@
     });
   }, [dataset]);
 
-=======
->>>>>>> e0d474bb
   const disableUi: boolean = isRecording || !datasetOpen;
   const disableTimeControlsUi = disableUi;
 
@@ -463,27 +457,14 @@
           </Button>
           <Export
             totalFrames={dataset?.numberOfFrames || 0}
-<<<<<<< HEAD
-            setFrame={setFrame}
-            currentFrame={currentFrame}
+            setFrame={setFrameAndRender}
             // Stop playback when exporting
             onClick={() => timeControls.handlePauseButtonClick()}
             defaultImagePrefix={datasetKey + "-" + featureName}
             disabled={dataset === null}
             setIsRecording={setIsRecording}
             getCanvas={() => canv.domElement}
-=======
-            setFrame={setFrameAndRender}
-            getCanvas={() => {
-              return canv.domElement;
-            }}
-            // Stop playback when exporting
-            onClick={() => timeControls.handlePauseButtonClick()}
             currentFrame={currentFrame}
-            defaultImagePrefix={datasetKey + "-" + featureName}
-            disabled={dataset === null}
-            setIsRecording={setIsRecording}
->>>>>>> e0d474bb
           />
           <LoadDatasetButton onRequestLoad={handleLoadRequest} />
         </div>
