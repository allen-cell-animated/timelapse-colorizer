import { Vector2 } from "three";

import {
  defaultFooterStyle,
  defaultHeaderStyle,
  defaultInsetBoxStyle,
  defaultLegendStyle,
  defaultScaleBarStyle,
  defaultTimestampStyle,
  FooterParams,
  FooterStyle,
  getFooterRenderer,
  getHeaderRenderer,
  HeaderStyle,
  InsetBoxStyle,
  LegendStyle,
  ScaleBarStyle,
  TimestampStyle,
} from "./canvas/elements";
import {
  AnnotationParams,
  AnnotationStyle,
  defaultAnnotationStyle,
  getAnnotationRenderer,
} from "./canvas/elements/annotations";
import { BaseRenderParams, RenderInfo } from "./canvas/types";
import { getPixelRatio, toEven } from "./canvas/utils";
import { CanvasScaleInfo, CanvasType, ChannelRangePreset, FrameLoadResult, PixelIdInfo } from "./types";
import { hasPropertyChanged } from "./utils/data_utils";

import { LabelData } from "./AnnotationData";
import ColorizeCanvas2D from "./ColorizeCanvas2D";
import { ColorizeCanvas3D } from "./ColorizeCanvas3D";
import Dataset from "./Dataset";
import { IInnerRenderCanvas } from "./IInnerRenderCanvas";
import { IRenderCanvas, RenderCanvasStateParams, RenderOptions } from "./IRenderCanvas";

type OverlayRenderOptions = RenderOptions & {
  renderInnerCanvas?: boolean;
};

export type ExportOptions = {
  /** If true, enforces even pixel dimensions for the exported canvas. */
  enforceEven: boolean;
  /** If true, shows the dataset name as a header in the exported canvas. */
  showHeader: boolean;
  /**
   * If true, shows the legend in the footer (and the scale bar and timestamp
   * if enabled) in the exported canvas.
   */
  showFooter: boolean;
};

/**
 * Wraps an IInnerRenderCanvas class, overlaying and compositing additional dynamic
 * elements (like a scale bar, timestamp, etc.) on top of the base canvas.
 *
 * During export mode, the overlay canvas will render the inner canvas directly
 * into itself, so that the exported image contains both the inner canvas and
 * the overlay elements.
 */
export default class CanvasOverlay implements IRenderCanvas {
  private canvasContainerDiv: HTMLDivElement;
  private innerCanvasContainerDiv: HTMLDivElement;

  private canvasElement: HTMLCanvasElement;

  private innerCanvas2d: ColorizeCanvas2D;
  // Initialization of inner 3D canvas is deferred until needed.
  private innerCanvas3d: ColorizeCanvas3D | null;

  private innerCanvas: IInnerRenderCanvas;
  private innerCanvasType: CanvasType;
  private ctx: CanvasRenderingContext2D;

  private currentFrame: number;
  private params: RenderCanvasStateParams;
  private onFrameLoadCallback: (result: FrameLoadResult) => void;

  private labelData: LabelData[];
  private timeToLabelIds: Map<number, Record<number, number[]>>;
  private selectedLabelIdx: number | null;
  private rangeStartId: number | null;

  private scaleBarStyle: ScaleBarStyle;
  private timestampStyle: TimestampStyle;
  private insetBoxStyle: InsetBoxStyle;
  private legendStyle: LegendStyle;
  private headerStyle: HeaderStyle;
  private footerStyle: FooterStyle;
  private annotationStyle: AnnotationStyle;

  /** Size of the inner colorized canvas, in pixels. */
  private innerCanvasSize: Vector2;
  // Size of the header and footer as of the current render.
  private headerSize: Vector2;
  private footerSize: Vector2;

  /**
   * Flags whether the canvas is in export mode and we should render with
   * additional optional elements like the header and footer.
   */
  private isExporting: boolean;
  private exportOptions: ExportOptions;
  public isScaleBarVisible: boolean;
  public isTimestampVisible: boolean;
  public isAnnotationVisible: boolean;

  constructor(
    params: RenderCanvasStateParams,
    styles?: {
      scaleBar?: ScaleBarStyle;
      timestamp?: TimestampStyle;
      insetBox?: InsetBoxStyle;
      legend?: LegendStyle;
      header?: HeaderStyle;
      footer?: FooterStyle;
    }
  ) {
    this.innerCanvas2d = new ColorizeCanvas2D();
    this.innerCanvas3d = null;

    this.innerCanvas = this.innerCanvas2d;
    this.innerCanvasType = CanvasType.CANVAS_2D;

    this.canvasElement = document.createElement("canvas");
    this.canvasElement.style.display = "block";
    // Let mouse events pass through to the inner canvas.
    this.canvasElement.style.pointerEvents = "none";
    // Ensure the canvas is rendered on top of the inner canvas.
    this.canvasElement.style.position = "relative";
    this.canvasElement.style.zIndex = "1";

    // Set up DOM elements, which are structured like:
    // canvasContainerDiv
    //   canvasElement
    //   innerCanvasContainerDiv
    //     innerCanvas
    this.canvasContainerDiv = document.createElement("div");
    this.canvasContainerDiv.style.cssText = "position: relative; overflow: hidden;";

    this.innerCanvasContainerDiv = document.createElement("div");
    this.innerCanvasContainerDiv.appendChild(this.innerCanvas.domElement);
    this.innerCanvasContainerDiv.style.cssText = "position: absolute; z-index: 0;";

    this.canvasContainerDiv.appendChild(this.innerCanvasContainerDiv);
    this.canvasContainerDiv.appendChild(this.canvasElement);

    this.onFrameLoadCallback = () => {};

    this.params = params;
    this.currentFrame = -1;

    this.labelData = [];
    this.timeToLabelIds = new Map();
    this.selectedLabelIdx = null;
    this.rangeStartId = null;

    this.scaleBarStyle = styles?.scaleBar || defaultScaleBarStyle;
    this.timestampStyle = styles?.timestamp || defaultTimestampStyle;
    this.insetBoxStyle = styles?.insetBox || defaultInsetBoxStyle;
    this.legendStyle = styles?.legend || defaultLegendStyle;
    this.headerStyle = styles?.header || defaultHeaderStyle;
    this.footerStyle = styles?.footer || defaultFooterStyle;
    this.annotationStyle = defaultAnnotationStyle;
    this.innerCanvasSize = new Vector2(1, 1);
    this.headerSize = new Vector2(0, 0);
    this.footerSize = new Vector2(0, 0);

    this.isExporting = false;
    this.exportOptions = { enforceEven: false, showFooter: true, showHeader: true };
    this.isScaleBarVisible = true;
    this.isTimestampVisible = true;
    this.isAnnotationVisible = true;

    const canvasContext = this.canvasElement.getContext("2d") as CanvasRenderingContext2D;
    if (canvasContext === null) {
      throw new Error("CanvasWithOverlay: Could not get canvas context; canvas.getContext('2d') returned null.");
    }
    this.ctx = canvasContext;

    this.getExportDimensions = this.getExportDimensions.bind(this);
    this.onInnerCanvasRender = this.onInnerCanvasRender.bind(this);
    this.render = this.render.bind(this);
  }

  // Wrapped ColorizeCanvas functions ///////

  public get resolution(): Vector2 {
    return this.innerCanvasSize.clone();
  }

  public get scaleInfo(): CanvasScaleInfo {
    return this.innerCanvas.scaleInfo;
  }

  get domElement(): HTMLElement {
    // Override base ColorizeCanvas getter with the composited canvas.
    return this.canvasContainerDiv;
  }

  get canvas(): HTMLCanvasElement {
    return this.canvasElement;
  }

  public setOnFrameLoadCallback(callback: (result: FrameLoadResult) => void): void {
    this.onFrameLoadCallback = callback;
    this.innerCanvas.setOnFrameLoadCallback(callback);
  }

  dispose(): void {
    this.innerCanvas2d.dispose();
    this.innerCanvas3d?.dispose();
  }

  public setResolution(width: number, height: number): void {
    // Enforce even resolution because some video codecs only support even
    // dimensions.
    this.innerCanvasSize.x = width;
    this.innerCanvasSize.y = height;
    this.innerCanvas.setResolution(this.innerCanvasSize.x, this.innerCanvasSize.y);
    this.render({ renderInnerCanvas: true });
  }

  public getIdAtPixel(x: number, y: number): PixelIdInfo | null {
    const headerHeight = this.headerSize.y;
    return this.innerCanvas.getIdAtPixel(x, y - headerHeight);
  }

  // Getters/Setters ////////////////////////////////

  public updateScaleBarStyle(style: Partial<ScaleBarStyle>): void {
    this.scaleBarStyle = { ...this.scaleBarStyle, ...style };
  }

  public updateTimestampStyle(style: Partial<TimestampStyle>): void {
    this.timestampStyle = { ...this.timestampStyle, ...style };
  }

  public updateInsetBoxStyle(style: Partial<InsetBoxStyle>): void {
    this.insetBoxStyle = { ...this.insetBoxStyle, ...style };
  }

  public updateLegendStyle(style: Partial<LegendStyle>): void {
    this.legendStyle = { ...this.legendStyle, ...style };
  }

  public updateHeaderStyle(style: Partial<HeaderStyle>): void {
    this.headerStyle = { ...this.headerStyle, ...style };
  }

  public updateFooterStyle(style: Partial<FooterStyle>): void {
    this.footerStyle = { ...this.footerStyle, ...style };
  }

  // TODO: Move `isExporting` flag into state
  public setIsExporting(isExporting: boolean): void {
    this.isExporting = isExporting;
    this.render({ renderInnerCanvas: false });
  }

  public setExportOptions(options: Partial<ExportOptions>): void {
    this.exportOptions = { ...this.exportOptions, ...options };
  }

  /**
   * Pass-through for the result of inner canvas event handlers. If the result
   * of the event handler is true, this canvas will re-render itself.
   */
  private handleRenderableAction(shouldRender: boolean): boolean {
    if (shouldRender) {
      this.render({ renderInnerCanvas: false });
    }
    return shouldRender;
  }

  public resetView(): boolean {
    return this.handleRenderableAction(this.innerCanvas.resetView());
  }

  public handleZoomIn(): boolean {
    return this.handleRenderableAction(this.innerCanvas.handleZoomIn());
  }

  handleDragEvent(x: number, y: number): boolean {
    return this.handleRenderableAction(this.innerCanvas.handleDragEvent(x, y));
  }

  handleScrollEvent(offsetX: number, offsetY: number, scrollDelta: number): boolean {
    return this.handleRenderableAction(this.innerCanvas.handleScrollEvent(offsetX, offsetY, scrollDelta));
  }

  handleZoomOut(): boolean {
    return this.handleRenderableAction(this.innerCanvas.handleZoomOut());
  }

  /**
   * Returns true if the inner canvas type needs to be changed to match the
   * dataset type.
   *
   * Currently, the 3D canvas is preferentially shown if the dataset has 3D
   * frames, even if a dataset has 2D and 3D frame data.
   */
  private doesCanvasTypeNeedUpdate(dataset: Dataset): boolean {
    // TODO: Change this check (and the conditional in `updateCanvasType`) to
    // only switch if a dataset doesn't have the matching frame type once a user
    // control for 2D/3D view mode is added. Right now, this always switches to
    // 3D if the dataset has 3D frames, meaning that 3D frame data overrides 2D
    // frame data.
    return (
      (this.innerCanvasType !== CanvasType.CANVAS_3D && dataset.has3dFrames()) ||
      (this.innerCanvasType === CanvasType.CANVAS_3D && !dataset.has3dFrames())
    );
  }

  private async updateCanvasType(dataset: Dataset): Promise<void> {
    if (this.innerCanvasType !== CanvasType.CANVAS_3D && dataset.has3dFrames()) {
      this.innerCanvasType = CanvasType.CANVAS_3D;
      if (!this.innerCanvas3d) {
        this.innerCanvas3d = new ColorizeCanvas3D();
      }
      await this.setCanvas(this.innerCanvas3d);
    } else if (this.innerCanvasType === CanvasType.CANVAS_3D && !dataset.has3dFrames()) {
      this.innerCanvasType = CanvasType.CANVAS_2D;
      await this.setCanvas(this.innerCanvas2d);
    }
  }

  public async setParams(params: RenderCanvasStateParams): Promise<void> {
    const prevParams = this.params;
    this.params = params;

    // If the dataset has changed types, construct and initialize the inner
    // canvas.
    let hasAlreadyUpdatedCanvasParams = false;
    if (hasPropertyChanged(params, prevParams, ["dataset"])) {
      const dataset = params.dataset;
      if (dataset && this.doesCanvasTypeNeedUpdate(dataset)) {
        await this.updateCanvasType(dataset);
        hasAlreadyUpdatedCanvasParams = true;
      }
    }

    if (!hasAlreadyUpdatedCanvasParams) {
      this.disableCanvasSyncUntilNextRender();
      await this.innerCanvas.setParams(params);
    }

    // Inner canvas will re-render on setParams, so it doesn't need
    // to be re-rendered here.
    this.render({ renderInnerCanvas: false });
  }

  public async setCanvas(canvas: IInnerRenderCanvas): Promise<void> {
    // Remove previous inner canvas from DOM.
    this.innerCanvasContainerDiv.removeChild(this.innerCanvas.domElement);

    this.innerCanvas = canvas;
    this.innerCanvasContainerDiv.appendChild(this.innerCanvas.domElement);
    this.innerCanvas.setResolution(this.innerCanvasSize.x, this.innerCanvasSize.y);
    this.innerCanvas.setOnFrameLoadCallback(this.onFrameLoadCallback);
    this.innerCanvas.resetView();
    this.innerCanvas.setOnRenderCallback(this.onInnerCanvasRender);
    await this.innerCanvas.setParams(this.params);
    await this.innerCanvas.setFrame(this.currentFrame);
    this.render({ renderInnerCanvas: false });
  }

  public setAnnotationData(
    labelData: LabelData[],
    timeToLabelIds: Map<number, Record<number, number[]>>,
    selectedLabelIdx: number | null,
    rangeStartId: number | null
  ): void {
    this.labelData = labelData;
    this.timeToLabelIds = timeToLabelIds;
    this.selectedLabelIdx = selectedLabelIdx;
    this.rangeStartId = rangeStartId;
    this.render({ renderInnerCanvas: false });
  }

  // 3D-specific functionality

  public getBackdropChannelRangePreset(backdropIndex: number, preset: ChannelRangePreset): [number, number] | null {
    if (this.innerCanvasType === CanvasType.CANVAS_3D && this.innerCanvas3d) {
      return this.innerCanvas3d.getBackdropChannelRangePreset(backdropIndex, preset);
    }
    return null;
  }

<<<<<<< HEAD
  public getBackdropChannelDataRange(channelIndex: number): [number, number] | null {
    if (this.innerCanvasType === CanvasType.CANVAS_3D && this.innerCanvas3d) {
      return this.innerCanvas3d.getBackdropChannelDataRange(channelIndex);
=======
  public getBackdropChannelDataRange(backdropIndex: number): [number, number] | null {
    if (this.innerCanvasType === CanvasType.CANVAS_3D && this.innerCanvas3d) {
      return this.innerCanvas3d.getBackdropChannelDataRange(backdropIndex);
>>>>>>> 6fed8f76
    }
    return null;
  }

  // Rendering functions ////////////////////////////

  private getBaseRendererParams(overrideResolution?: Vector2): BaseRenderParams {
    return {
      canvasSize: overrideResolution ?? this.innerCanvasSize,
      collection: this.params.collection,
      dataset: this.params.dataset,
      datasetKey: this.params.datasetKey,
      featureKey: this.params.featureKey,
    };
  }

  private getAnnotationRenderer(): RenderInfo {
    const screenSpaceMatrix = this.innerCanvas.getScreenSpaceMatrix();
    const depthToScaleFn = this.innerCanvas.getDepthToScaleFn(screenSpaceMatrix);
    const params: AnnotationParams = {
      ...this.getBaseRendererParams(),
      visible: this.isAnnotationVisible,
      labelData: this.labelData,
      timeToLabelIds: this.timeToLabelIds,
      selectedLabelIdx: this.selectedLabelIdx,
      rangeStartId: this.rangeStartId,
      centroidToCanvasMatrix: screenSpaceMatrix,
      depthToScale: depthToScaleFn,
      frame: this.currentFrame,
      // Do not provide lookup for 2D canvas since it doesn't need to deal with
      // annotations getting obscured by other objects.
      getIdAtPixel: this.innerCanvasType === CanvasType.CANVAS_3D ? this.innerCanvas.getIdAtPixel : null,
    };
    return getAnnotationRenderer(this.ctx, params, this.annotationStyle);
  }

  private getHeaderRenderer(visible: boolean, overrideResolution?: Vector2): RenderInfo {
    const params = {
      ...this.getBaseRendererParams(overrideResolution),
      visible,
    };
    return getHeaderRenderer(this.ctx, params, this.headerStyle);
  }

  private getFooterRenderer(visible: boolean, overrideResolution?: Vector2): RenderInfo {
    const scaleInfo = this.innerCanvas.scaleInfo;
    const baseParams = this.getBaseRendererParams(overrideResolution);
    const params: FooterParams = {
      ...baseParams,
      visible,
      timestamp: { ...baseParams, currentFrame: this.currentFrame, visible: this.isTimestampVisible },
      timestampStyle: this.timestampStyle,
      scaleBar: {
        ...baseParams,
        frameSizeInCanvasCoordinates:
          scaleInfo.type === CanvasType.CANVAS_2D ? scaleInfo.frameSizeInCanvasCoordinates : new Vector2(),
        // Hide scalebar for 3D canvas
        visible: this.isScaleBarVisible && scaleInfo.type === CanvasType.CANVAS_2D,
      },
      scaleBarStyle: this.scaleBarStyle,
      insetBoxStyle: this.insetBoxStyle,
      legend: {
        ...baseParams,
        colorRamp: this.params.colorRamp,
        categoricalPalette: this.params.categoricalPaletteRamp,
        colorMapRangeMin: this.params.colorRampRange[0] || 0,
        colorMapRangeMax: this.params.colorRampRange[1] || 1,
      },
      legendStyle: this.legendStyle,
    };
    return getFooterRenderer(this.ctx, params, this.footerStyle);
  }

  public async setFrame(requestedFrame: number): Promise<FrameLoadResult | null> {
    const result = await this.innerCanvas.setFrame(requestedFrame);
    if (result !== null) {
      this.currentFrame = result.frame;
      // setFrame already re-renders the inner canvas.
      this.render({ renderInnerCanvas: false });
    }
    return result;
  }

  /**
   * Render the viewport canvas with overlay elements composited on top of it.
   * @param doesInnerCanvasNeedRender Whether the inner canvas needs to be
   * re-rendered. True by default.
   */
  render(options?: OverlayRenderOptions): void {
    // Expand size by header + footer, if rendering:
    const headerRenderer = this.getHeaderRenderer(this.exportOptions.showHeader && this.isExporting);
    const footerRenderer = this.getFooterRenderer(this.exportOptions.showFooter && this.isExporting);
    this.headerSize = headerRenderer.sizePx;
    this.footerSize = footerRenderer.sizePx;

    // Update canvas resolution + size.
    const devicePixelRatio = getPixelRatio();

    let baseCanvasWidthPx = this.innerCanvasSize.x;
    let baseCanvasHeightPx = this.innerCanvasSize.y + this.headerSize.y + this.footerSize.y;
    if (this.isExporting && this.exportOptions.enforceEven) {
      baseCanvasWidthPx = toEven(baseCanvasWidthPx * devicePixelRatio) / devicePixelRatio;
      baseCanvasHeightPx = toEven(baseCanvasHeightPx * devicePixelRatio) / devicePixelRatio;
    }

    // We use devicePixelRatio to scale the canvas with browser zoom / high-DPI
    // displays so text + graphics are sharp.
    this.canvasElement.width = Math.round(baseCanvasWidthPx * devicePixelRatio);
    this.canvasElement.height = Math.round(baseCanvasHeightPx * devicePixelRatio);
    this.canvasContainerDiv.style.width = `${baseCanvasWidthPx}px`;
    this.canvasContainerDiv.style.height = `${baseCanvasHeightPx}px`;
    this.canvas.style.width = `${baseCanvasWidthPx}px`;
    this.canvas.style.height = `${baseCanvasHeightPx}px`;

    //Clear canvas
    this.ctx.clearRect(0, 0, this.canvasElement.width, this.canvasElement.height);

    this.ctx.imageSmoothingEnabled = false;

    if (options?.renderInnerCanvas || this.isExporting) {
      this.disableCanvasSyncUntilNextRender();
      this.innerCanvas.render({ ...options, synchronous: this.isExporting });
    }
    if (this.isExporting && this.innerCanvas.canvas.width !== 0 && this.innerCanvas.canvas.height !== 0) {
      // In export mode only, draw the inner canvas inside of the overlay
      // canvas. Normally, the overlay canvas has a transparent background that
      // shows the inner canvas behind it. This lets us export the contents of
      // both canvases as one image.
      this.ctx.fillStyle = "white";
      this.ctx.drawImage(this.innerCanvas.canvas, 0, Math.round(this.headerSize.y * devicePixelRatio));
    }

    this.ctx.scale(devicePixelRatio, devicePixelRatio);

    if (this.isAnnotationVisible) {
      this.getAnnotationRenderer().render(new Vector2(0, this.headerSize.y));
    }
    headerRenderer.render(new Vector2(0, 0));
    footerRenderer.render(new Vector2(0, this.innerCanvasSize.y + this.headerSize.y));
  }

  /** Called when the inner canvas renders asynchronously. */
  private onInnerCanvasRender(): void {
    if (this.isAnnotationVisible) {
      this.render({ renderInnerCanvas: false });
    }
  }

  /**
   * Temporarily disables the sync behavior, where the outer canvas re-renders
   * with the inner canvas's asynchronous renders. Sync behavior is reenabled
   * after the next inner canvas render.
   *
   * Call this method when the inner canvas is about to be rendered on-demand by
   * this outer canvas to prevent unnecessary re-renders.
   */
  private disableCanvasSyncUntilNextRender(): void {
    this.innerCanvas.setOnRenderCallback(() => {
      this.innerCanvas.setOnRenderCallback(this.onInnerCanvasRender);
    });
  }

  /**
   * Gets the screen-space pixel dimensions of the canvas (including the header and footer) when the
   * canvas is being exported.
   */
  getExportDimensions(baseResolution: Vector2, exportOptions: ExportOptions): Vector2 {
    const headerRenderer = this.getHeaderRenderer(exportOptions.showHeader, baseResolution);
    const footerRenderer = this.getFooterRenderer(exportOptions.showFooter, baseResolution);
    this.headerSize = headerRenderer.sizePx;
    this.footerSize = footerRenderer.sizePx;

    const pixelRatio = getPixelRatio();
    const canvasWidth = Math.round(baseResolution.x * pixelRatio);
    const canvasHeight = Math.round((baseResolution.y + this.headerSize.y + this.footerSize.y) * pixelRatio);
    if (exportOptions.enforceEven) {
      return new Vector2(toEven(canvasWidth), toEven(canvasHeight));
    }
    return new Vector2(canvasWidth, canvasHeight);
  }
}<|MERGE_RESOLUTION|>--- conflicted
+++ resolved
@@ -388,15 +388,9 @@
     return null;
   }
 
-<<<<<<< HEAD
-  public getBackdropChannelDataRange(channelIndex: number): [number, number] | null {
-    if (this.innerCanvasType === CanvasType.CANVAS_3D && this.innerCanvas3d) {
-      return this.innerCanvas3d.getBackdropChannelDataRange(channelIndex);
-=======
   public getBackdropChannelDataRange(backdropIndex: number): [number, number] | null {
     if (this.innerCanvasType === CanvasType.CANVAS_3D && this.innerCanvas3d) {
       return this.innerCanvas3d.getBackdropChannelDataRange(backdropIndex);
->>>>>>> 6fed8f76
     }
     return null;
   }
