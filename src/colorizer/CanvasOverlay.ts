--- conflicted
+++ resolved
@@ -387,19 +387,13 @@
     if (doesInnerCanvasNeedRender || this.isExporting) {
       this.innerCanvas.render();
     }
-<<<<<<< HEAD
-    if (this.isExporting) {
+    if (this.isExporting && this.innerCanvas.canvas.width !== 0 && this.innerCanvas.canvas.height !== 0) {
       // In export mode only, draw the inner canvas inside of the overlay
       // canvas. Normally, the overlay canvas has a transparent background that
       // shows the inner canvas behind it. This lets us export the contents of
       // both canvases as one image.
       this.ctx.fillStyle = "white";
       this.ctx.drawImage(this.innerCanvas.canvas, 0, Math.round(this.headerSize.y * devicePixelRatio));
-=======
-    this.ctx.imageSmoothingEnabled = false;
-    if (this.innerCanvas.domElement.width !== 0 && this.innerCanvas.domElement.height !== 0) {
-      this.ctx.drawImage(this.innerCanvas.domElement, 0, Math.round(this.headerSize.y * devicePixelRatio));
->>>>>>> 7e7606a1
     }
 
     this.ctx.scale(devicePixelRatio, devicePixelRatio);
