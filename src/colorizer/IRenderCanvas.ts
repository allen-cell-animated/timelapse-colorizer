--- conflicted
+++ resolved
@@ -1,8 +1,7 @@
-<<<<<<< HEAD
 import { Color, Vector2 } from "three";
 
-import { ColorRamp, Dataset, Track } from "@/colorizer";
-import Collection from "@/colorizer/Collection";
+import { ColorRamp, Dataset, Track } from "src/colorizer";
+import Collection from "src/colorizer/Collection";
 import {
   CanvasScaleInfo,
   ChannelSetting,
@@ -11,7 +10,7 @@
   FrameLoadResult,
   PixelIdInfo,
   TrackPathColorMode,
-} from "@/colorizer/types";
+} from "src/colorizer/types";
 
 // Standalone type for render canvas state params
 export type RenderCanvasStateParams = {
@@ -47,82 +46,6 @@
   backdropSaturation: number;
   backdropBrightness: number;
 };
-=======
-import { Vector2 } from "three";
-
-import { ViewerStoreState } from "src/state/slices";
-
-import { CanvasScaleInfo, FrameLoadResult, PixelIdInfo } from "./types";
-
-export type RenderCanvasStateParams = Pick<
-  ViewerStoreState,
-  | "dataset"
-  | "collection"
-  | "datasetKey"
-  | "pendingFrame"
-  | "featureKey"
-  | "track"
-  | "showTrackPath"
-  | "showTrackPathBreaks"
-  | "colorRamp"
-  | "colorRampRange"
-  | "categoricalPaletteRamp"
-  | "outlineColor"
-  | "edgeColor"
-  | "edgeColorAlpha"
-  | "edgeMode"
-  | "trackPathColor"
-  | "trackPathWidthPx"
-  | "trackPathColorMode"
-  | "outlierDrawSettings"
-  | "outOfRangeDrawSettings"
-  | "inRangeLUT"
-  | "vectorMotionDeltas"
-  | "vectorVisible"
-  | "vectorColor"
-  | "vectorScaleFactor"
-  | "backdropKey"
-  | "backdropVisible"
-  | "channelSettings"
-  | "objectOpacity"
-  | "backdropSaturation"
-  | "backdropBrightness"
->;
-
-export const renderCanvasStateParamsSelector = (state: ViewerStoreState): RenderCanvasStateParams => ({
-  dataset: state.dataset,
-  collection: state.collection,
-  datasetKey: state.datasetKey,
-  featureKey: state.featureKey,
-  pendingFrame: state.pendingFrame,
-  track: state.track,
-  showTrackPath: state.showTrackPath,
-  showTrackPathBreaks: state.showTrackPathBreaks,
-  colorRamp: state.colorRamp,
-  colorRampRange: state.colorRampRange,
-  categoricalPaletteRamp: state.categoricalPaletteRamp,
-  outlineColor: state.outlineColor,
-  edgeColor: state.edgeColor,
-  edgeMode: state.edgeMode,
-  edgeColorAlpha: state.edgeColorAlpha,
-  trackPathColor: state.trackPathColor,
-  trackPathWidthPx: state.trackPathWidthPx,
-  trackPathColorMode: state.trackPathColorMode,
-  outlierDrawSettings: state.outlierDrawSettings,
-  outOfRangeDrawSettings: state.outOfRangeDrawSettings,
-  inRangeLUT: state.inRangeLUT,
-  vectorMotionDeltas: state.vectorMotionDeltas,
-  vectorVisible: state.vectorVisible,
-  vectorColor: state.vectorColor,
-  vectorScaleFactor: state.vectorScaleFactor,
-  backdropKey: state.backdropKey,
-  backdropVisible: state.backdropVisible,
-  channelSettings: state.channelSettings,
-  objectOpacity: state.objectOpacity,
-  backdropSaturation: state.backdropSaturation,
-  backdropBrightness: state.backdropBrightness,
-});
->>>>>>> 387e2264
 
 export type RenderOptions = {
   /** If true, renders synchronously. */
