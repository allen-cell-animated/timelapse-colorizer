import { GLASBEY_DARK_COLORS, GLASBEY_DEFAULT_COLORS, GLASBEY_LIGHT_COLORS } from "./glasbey";

import ColorRamp, { ColorRampType } from "../ColorRamp";

// TODO: Could add additional tags for filtering, etc. to each color ramp!
export type RawColorData = {
  /** Internal key name, to be stored in the URL. CHANGING THIS WILL BREAK COMPATIBILITY. */
  key: string;
  /** Display name. */
  name: string;
  colorStops: `#${string}`[];
  /**
   * Whether this color should be reversed by default when shown or selected in
   * the UI, without changing the underlying color stops to maintain backwards
   * compatibility with legacy URLs. For scientific purposes, linear color ramps
   * should be shown as light-to-dark (dark = high value), but in the past some
   * ramps had dark-to-light color stops.
   */
<<<<<<< HEAD
=======
  reverseByDefault?: boolean;
>>>>>>> df8ca200
  type?: ColorRampType;
};

export type ColorRampData = RawColorData & {
  colorRamp: ColorRamp;
};

// https://developers.arcgis.com/javascript/latest/visualization/symbols-color-ramps/esri-color-ramps/
// NOTE: All color ramps must not have the suffix "!". This is reserved for the reversed color ramp URL parameter.
// DO NOT REMOVE COLOR RAMPS FROM THIS LIST OR CHANGE THEIR KEYS. This will break backwards compatibility with URLs.
// Instead, remove them from `DISPLAY_COLOR_RAMP_KEYS` to omit them from the UI.
const rawColorRampData: RawColorData[] = [
  {
    key: "matplotlib-cool",
    name: "Matplotlib - Cool",
    // TODO: This results in some banding in the scatterplot because Three is using linear SRGB
    // color space for interpolation. This could potentially be fixed by manually calculating the
    // interpolated colors in the color ramp.
    colorStops: ["#00ffff", "#20e0ff", "#40c0ff", "#60a0ff", "#8080ff", "#a060ff", "#c040ff", "#e020ff", "#ff00ff"],
  },
  {
    key: "matplotlib-viridis",
    name: "Matplotlib - Viridis",
    colorStops: ["#440154", "#3a528b", "#20908c", "#5ec961", "#fde724"],
    reverseByDefault: true,
  },
  {
    key: "matplotlib-plasma",
    name: "Matplotlib - Plasma",
    colorStops: ["#0c0786", "#5c00a5", "#9b179e", "#cb4777", "#ec7853", "#fdb32e", "#eff821"],
    reverseByDefault: true,
  },
  {
    key: "matplotlib-inferno",
    name: "Matplotlib - Inferno",
    colorStops: ["#000003", "#410967", "#932567", "#dc5039", "#fba40a", "#fcfea4"],
    reverseByDefault: true,
  },
  {
    key: "matplotlib-magma",
    name: "Matplotlib - Magma",
    colorStops: ["#000003", "#3b0f6f", "#8c2980", "#dd4968", "#fd9f6c", "#fbfcbf"],
    reverseByDefault: true,
  },
  {
    key: "seaborn-mako",
    name: "Seaborn - Mako",
    colorStops: ["#0b0305", "#382a54", "#395d9b", "#3496a9", "#5fceac", "#def4e4"],
    reverseByDefault: true,
  },
  {
    key: "matplotlib-turbo",
    name: "Matplotlib - Turbo",
    colorStops: [
      "#30123b",
      "#3c358b",
      "#4458cb",
      "#467af2",
      "#3e9bfe",
      "#28bbeb",
      "#18d5cc",
      "#20e9ac",
      "#46f783",
      "#78fe59",
      "#a4fc3b",
      "#c3f133",
      "#e1dc37",
      "#f6c23a",
      "#fda330",
      "#fa7d20",
      "#ef5a11",
      "#dd3c07",
      "#c32402",
      "#a01101",
      "#7a0402",
    ],
  },

  { key: "esri-red_5", name: "ESRI - Red 5", colorStops: ["#fee5d9", "#fcae91", "#fb6a4a", "#de2d26", "#a50f15"] },
  {
    key: "esri-orange_5",
    name: "ESRI - Orange 5",
    colorStops: ["#dfe1e6", "#bbbfc9", "#b39e93", "#c4703e", "#8c4a23"],
  },
  {
    key: "esri-yellow_2",
    name: "ESRI - Yellow 2",
    colorStops: ["#ffc800", "#e7a300", "#b78300", "#886200", "#584100"],
  },
  {
    key: "esri-green_4",
    name: "ESRI - Green 4",
    colorStops: ["#ffffcc", "#c2e699", "#78c679", "#31a354", "#006837"],
  },
  {
    key: "esri-blue_14",
    name: "ESRI - Blue 14",
    colorStops: ["#ffec99", "#ccbe6a", "#799a96", "#3d6da2", "#3a4d6b"],
  },
  {
    key: "esri-purple_4",
    name: "ESRI - Purple 4",
    colorStops: ["#edf8fb", "#b3cde3", "#8c96c6", "#8856a7", "#810f7c"],
  },
  {
    key: "esri-mentone_beach",
    name: "ESRI - Mentone Beach",
    colorStops: ["#48385f", "#995375", "#db4a5b", "#fc9a59", "#fee086"],
  },
  {
    key: "esri-retro_flow",
    name: "ESRI - Retro Flow",
    colorStops: [
      "#ebe498",
      "#c4dc66",
      "#adbf27",
      "#b6a135",
      "#d9874c",
      "#d43f70",
      "#bf00bf",
      "#881fc5",
      "#443dbf",
      "#007fd9",
    ],
  },
  {
    key: "esri-heatmap_4",
    name: "ESRI - Heatmap 4",
    colorStops: [
      "#ffffff",
      "#ffe3aa",
      "#ffc655",
      "#ffaa00",
      "#ff7100",
      "#ff3900",
      "#ff0000",
      "#d50621",
      "#aa0b43",
      "#801164",
      "#551785",
      "#2b1ca7",
      "#0022c8",
    ],
  },
  {
    key: "esri-blue_red_9",
    name: "ESRI - Blue Red 9",
    colorStops: ["#2c7bb6", "#abd9e9", "#ffffbf", "#fdae61", "#d7191c"],
    type: ColorRampType.DIVERGING,
  },
  {
    key: "esri-blue_red_8",
    name: "ESRI - Blue Red 8",
    colorStops: ["#0571b0", "#92c5de", "#f7f7f7", "#f4a582", "#ca0020"],
    type: ColorRampType.DIVERGING,
  },
  {
    key: "esri-red_green_9",
    name: "ESRI - Red Green 9",
    colorStops: ["#d7191c", "#fdae61", "#ffffbf", "#a6d96a", "#1a9641"],
    type: ColorRampType.DIVERGING,
  },
  {
    key: "esri-purple_red_2",
    name: "ESRI - Purple Red 2",
    colorStops: ["#570959", "#ab84a0", "#fffee6", "#d2987f", "#a53217"],
    type: ColorRampType.DIVERGING,
  },
  {
    key: "esri-green_brown_1",
    name: "ESRI - Green Brown 1",
    colorStops: ["#018571", "#80cdc1", "#f5f5f5", "#dfc27d", "#a6611a"],
    type: ColorRampType.DIVERGING,
  },
  {
    key: "matplotlib-purple_orange",
    name: "Matplotlib - Purple Orange",
    colorStops: ["#2d004b", "#998fbf", "#f7f6f5", "#ed9b39", "#7f3b08"],
    type: ColorRampType.DIVERGING,
  },
  {
    key: "seaborn-cubehelix_blue",
    name: "Seaborn - Cubehelix Blue",
    // seaborn.cubehelix_palette(start=0.2, rot=-0.3, as_cmap=True, reverse=True)
    colorStops: ["#27203f", "#48507e", "#6585ab", "#8cb8c9", "#c2e2e2"],
    reverseByDefault: true,
  },
  {
    key: "seaborn-cubehelix_purple",
    name: "Seaborn - Cubehelix Purple",
    // seaborn.cubehelix_palette(as_cmap=True, reverse=True)
    colorStops: ["#2c1e3d", "#6d3f71", "#aa678f", "#d499a7", "#edd1cb"],
    reverseByDefault: true,
  },
  {
    key: "seaborn-cubehelix_green",
    name: "Seaborn - Cubehelix Green",
    // seaborn.cubehelix_palette(start=2.3, rot=-0.3, as_cmap=True, reverse=True)
    colorStops: ["#0f3221", "#31673d", "#64945a", "#a0ba84", "#d9ddbf"],
    reverseByDefault: true,
  },
  {
    key: "matplotlib-reds",
    name: "Matplotlib - Reds",
    colorStops: ["#fff5f0", "#fcbba1", "#fb694a", "#ca181d", "#67000d"],
  },
  {
    key: "fabio_crameri-romao",
    name: "Crameri - RomaO (Cyclical)",
    // Note: this is reversed from the original to match the other palettes
    // which typically reserve warm colors for higher values.
    colorStops: [
      "#733957",
      "#664476",
      "#585893",
      "#4F76AE",
      "#5494C0",
      "#6AB2CB",
      "#8DCEDB",
      "#B1DDD7",
      "#CCE1B1",
      "#D6D790",
      "#CFBC66",
      "#BC9540",
      "#A9732E",
      "#98572C",
      "#8B4433",
      "#7E3943",
      "#733957",
    ],
  },
  {
    key: "fabio_crameri-viko",
    name: "Crameri - VikO (Cyclical)",
    colorStops: [
      "#4F1A3D",
      "#442551",
      "#38396C",
      "#345487",
      "#43739F",
      "#6895B6",
      "#90AFC5",
      "#BAC1C6",
      "#D5BEB3",
      "#D9AC94",
      "#D0916F",
      "#BE714B",
      "#A34D2D",
      "#842E1F",
      "#6C1B21",
      "#5B152C",
      "#50193C",
    ],
  },
  {
    key: "fabio_crameri-broco",
    name: "Crameri - BrocO (Cyclical)",
    colorStops: [
      "#372F38",
      "#36344C",
      "#39456A",
      "#47608A",
      "#5F7DA3",
      "#7E99B8",
      "#9FB4C8",
      "#BDC8D0",
      "#CFD3C6",
      "#C9CAA9",
      "#B3B284",
      "#959462",
      "#777646",
      "#5C5A33",
      "#484329",
      "#3C352B",
      "#372F37",
    ],
  },
  {
    // TODO: Add an additional description field to describe how the categorical
    // repeating ramps function?
    key: "colorcet-glasbey",
    name: "Colorcet - Glasbey (Repeating)",
    type: ColorRampType.CATEGORICAL,
    colorStops: GLASBEY_DEFAULT_COLORS,
  },
  {
    key: "colorcet-glasbey_light",
    name: "Colorcet - Glasbey Light (Repeating)",
    type: ColorRampType.CATEGORICAL,
    colorStops: GLASBEY_LIGHT_COLORS,
  },
  {
    key: "colorcet-glasbey_dark",
    name: "Colorcet - Glasbey Dark (Repeating)",
    type: ColorRampType.CATEGORICAL,
    colorStops: GLASBEY_DARK_COLORS,
  },
];

// Convert the color stops into color ramps
const colorRampData: ColorRampData[] = rawColorRampData.map((value) => {
  return {
    ...value,
    colorRamp: new ColorRamp(value.colorStops, value.type ?? ColorRampType.LINEAR),
  };
});

// Format the array so it can be read as a map
const keyedColorRampData: [string, ColorRampData][] = colorRampData.map((value) => {
  return [value.key, value];
});
const colorRampMap = new Map(keyedColorRampData);

export const KNOWN_COLOR_RAMPS = colorRampMap;
/**
 * List of color ramp keys that should be visible on the UI, in order of display.
 * Color ramps should never be removed from `KNOWN_COLOR_RAMPS` to maintain backwards
 * compatibility with URLs, only removed here to omit them from the UI.
 */
export const DISPLAY_COLOR_RAMP_KEYS = [
  "matplotlib-cool",
  "matplotlib-viridis",
  "seaborn-mako",
  "matplotlib-plasma",
  "matplotlib-inferno",
  "matplotlib-magma",
  "seaborn-cubehelix_purple",
  "seaborn-cubehelix_green",
  "seaborn-cubehelix_blue",
  "matplotlib-reds",
  "matplotlib-turbo",
  "esri-blue_red_8",
  "esri-green_brown_1",
  "matplotlib-purple_orange",
  "fabio_crameri-romao",
  "fabio_crameri-viko",
  "fabio_crameri-broco",
  "colorcet-glasbey",
  "colorcet-glasbey_light",
  "colorcet-glasbey_dark",
];
export const DEFAULT_COLOR_RAMP_KEY = Array.from(colorRampMap.keys())[0];<|MERGE_RESOLUTION|>--- conflicted
+++ resolved
@@ -16,10 +16,7 @@
    * should be shown as light-to-dark (dark = high value), but in the past some
    * ramps had dark-to-light color stops.
    */
-<<<<<<< HEAD
-=======
   reverseByDefault?: boolean;
->>>>>>> df8ca200
   type?: ColorRampType;
 };
 
