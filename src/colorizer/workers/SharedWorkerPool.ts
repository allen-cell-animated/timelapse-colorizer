import workerpool from "workerpool";

import { FeatureArrayType, FeatureDataType, VectorConfig } from "../types";
import { DataTextureInfo } from "../utils/texture_utils";

import Dataset from "../Dataset";
// Vite import directive for worker files! See https://vitejs.dev/guide/features.html#import-with-query-suffixes.
// @ts-ignore Ignore missing file warning
import WorkerUrl from "./worker?url&worker";

export default class SharedWorkerPool {
  private workerPool: workerpool.Pool;

  constructor() {
    this.workerPool = workerpool.pool(WorkerUrl, {
      workerOpts: {
        // Set worker type to undefined (classic) in production to fix a Vite issue where the
        // application crashes when loading a module worker.
        // Copied from https://github.com/josdejong/workerpool/tree/master/examples/vite.
        type: import.meta.env.PROD ? undefined : "module",
      },
    });
  }

  /**
   * Loads array data from the specified URL, handling both JSON and Parquet files.
   * @param url The URL to load data from. Must end in ".json" or ".parquet".
   * @param type `FeatureDataType` for the returned array source (e.g. `F32` or `U8`).
   * @throws Error if the file format is not supported (not JSON or Parquet).
   * @returns an object containing the loaded data and metadata:
   *  - `data`: The loaded data array.
   *  - `textureInfo`: Texture data and metadata needed to create a `DataTexture`.
   * Use with `infoToDataTexture()`.
   *  - `min`: The minimum value in the data array.
   *  - `max`: The maximum value in the data array.
   */
  async loadUrlData<T extends FeatureDataType>(
    url: string,
    type: T
  ): Promise<{ data: FeatureArrayType[T]; textureInfo: DataTextureInfo<T>; min: number; max: number }> {
    return await this.workerPool.exec("loadUrlData", [url, type]);
  }

<<<<<<< HEAD
  async getCorrelations(d: Dataset, featureKeys?: string[]): Promise<number[][]> {
    const featureData: Float32Array[] = [];
    featureKeys = featureKeys ?? d.featureKeys;
    for (const key of featureKeys) {
      if (d.hasFeatureKey(key)) {
        featureData.push(d.getFeatureData(key)!.data);
      }
    }
    return await this.workerPool.exec("getCorrelations", [featureData]);
=======
  /**
   * Calculates and averages the motion deltas for objects in the dataset as a flat array of
   * vector coordinates.
   * @param dataset The dataset to calculate motion deltas for.
   * @param config Vector configuration settings, including the number of time intervals to average over.
   * @returns one of the following:
   * - `undefined` if the configuration is invalid or the dataset is missing required data.
   * - `Float32Array` of motion deltas for each object in the dataset, with length equal to `2 * dataset.numObjects`.
   * For each object ID `i`, the motion delta is stored at `[2i, 2i + 1]`. If the delta cannot be calculated
   * for the object (e.g. it does not exist for part or all of the  the time interval), the values will be `NaN`.
   */
  async getMotionDeltas(dataset: Dataset, config: VectorConfig): Promise<Float32Array | undefined> {
    // We cannot directly pass the Dataset due to textures not being transferable to workers.
    // Instead, pass the relevant data and reconstruct the tracks on the worker side.
    const trackIds = dataset.trackIds;
    const times = dataset.times;
    const centroids = dataset.centroids;
    if (!trackIds || !times || !centroids || config.timeIntervals < 1) {
      return undefined;
    }
    return await this.workerPool.exec("getMotionDeltas", [trackIds, times, centroids, config]);
>>>>>>> 13cc9d2d
  }

  terminate(): void {
    this.workerPool.terminate();
  }
}<|MERGE_RESOLUTION|>--- conflicted
+++ resolved
@@ -41,7 +41,6 @@
     return await this.workerPool.exec("loadUrlData", [url, type]);
   }
 
-<<<<<<< HEAD
   async getCorrelations(d: Dataset, featureKeys?: string[]): Promise<number[][]> {
     const featureData: Float32Array[] = [];
     featureKeys = featureKeys ?? d.featureKeys;
@@ -51,7 +50,8 @@
       }
     }
     return await this.workerPool.exec("getCorrelations", [featureData]);
-=======
+  }
+
   /**
    * Calculates and averages the motion deltas for objects in the dataset as a flat array of
    * vector coordinates.
@@ -73,7 +73,6 @@
       return undefined;
     }
     return await this.workerPool.exec("getMotionDeltas", [trackIds, times, centroids, config]);
->>>>>>> 13cc9d2d
   }
 
   terminate(): void {
