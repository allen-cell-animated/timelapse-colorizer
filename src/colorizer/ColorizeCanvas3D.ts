import {
  AREA_LIGHT,
  ColorizeFeature,
  Light,
  LoadSpec,
  RawArrayLoader,
  RENDERMODE_RAYMARCH,
  SKY_LIGHT,
  TiffLoader,
  View3d,
  Volume,
  VolumeLoaderContext,
  WorkerLoader,
} from "@aics/vole-core";
import { Vector2, Vector3 } from "three";

import { MAX_FEATURE_CATEGORIES } from "../constants";
import { CanvasScaleInfo, CanvasType, FeatureDataType, FrameLoadResult } from "./types";
import { hasPropertyChanged } from "./utils/data_utils";
import { packDataTexture } from "./utils/texture_utils";

import { IRenderCanvas, RenderCanvasStateParams } from "./IRenderCanvas";

const CACHE_MAX_SIZE = 1_000_000_000;
const CONCURRENCY_LIMIT = 8;
const PREFETCH_CONCURRENCY_LIMIT = 3;
const loaderContext = new VolumeLoaderContext(CACHE_MAX_SIZE, CONCURRENCY_LIMIT, PREFETCH_CONCURRENCY_LIMIT);

export class ColorizeCanvas3D implements IRenderCanvas {
  // private viewContainer: HTMLElement;
  private view3d: View3d;
  private onLoadFrameCallback: (result: FrameLoadResult) => void;
  private params: RenderCanvasStateParams;

  private canvasResolution: Vector2;

  private tempCanvas: HTMLCanvasElement;

  private loader: WorkerLoader | RawArrayLoader | TiffLoader | null = null;
  private volume: Volume | null = null;
  private pendingVolumePromise: Promise<FrameLoadResult> | null = null;
  private pendingFrame: number;
  private currentFrame: number;

<<<<<<< HEAD
  /**
   * View3d requires a div to be passed in, and it mounts the ThreeJS panel to that div.
   * See if I can get away with just grabbing the child element of the div?
   * Or it also seems like ThreeJS will just create its own div...
   */

  constructor(params: RenderCanvasStateParams) {
    this.params = params;
=======
  constructor(_params: RenderCanvasStateParams) {
    // this.params = params;
>>>>>>> 224ec88a

    this.view3d = new View3d();
    this.view3d.loaderContext = loaderContext;
    this.canvasResolution = new Vector2(10, 10);
    this.setResolution(10, 10);
    this.view3d.setShowAxis(true);
    this.view3d.setVolumeRenderMode(RENDERMODE_RAYMARCH);
    this.initLights();

    this.tempCanvas = document.createElement("canvas");
    this.tempCanvas.style.width = "10px";
    this.tempCanvas.style.height = "10px";
    this.pendingFrame = -1;
    this.currentFrame = -1;

    this.onLoadFrameCallback = () => {};
  }

  private initLights(): void {
    const lights = [new Light(SKY_LIGHT), new Light(AREA_LIGHT)];
    lights[0].mColorTop = new Vector3(0.3, 0.3, 0.3);
    lights[0].mColorMiddle = new Vector3(0.3, 0.3, 0.3);
    lights[0].mColorBottom = new Vector3(0.3, 0.3, 0.3);
    lights[1].mTheta = (14 * Math.PI) / 180.0;
    lights[1].mPhi = (54 * Math.PI) / 180.0;
    lights[1].mColor = new Vector3(0.3, 0.3, 0.3);
    this.view3d.updateLights(lights);
  }

  get domElement(): HTMLCanvasElement {
    return this.view3d.getCanvasDOMElement();
  }

  get resolution(): Vector2 {
    return this.canvasResolution.clone();
  }

  getScaleInfo(): CanvasScaleInfo {
    return {
      type: CanvasType.CANVAS_3D,
    };
  }

  setResolution(width: number, height: number): void {
    this.view3d.resize(null, width, height);
    this.canvasResolution.set(width, height);
  }

<<<<<<< HEAD
  private configureColorizeFeature(volume: Volume, channelIndex: number): void {
    const dataset = this.params.dataset;
    const featureKey = this.params.featureKey;
    if (dataset !== null && featureKey !== null) {
      const featureData = dataset.getFeatureData(featureKey);
      if (featureData) {
        const isCategorical = dataset.isFeatureCategorical(featureKey);
        const ramp = isCategorical ? this.params.categoricalPaletteRamp : this.params.colorRamp;
        const range = isCategorical ? [0, MAX_FEATURE_CATEGORIES - 1] : this.params.colorRampRange;
        const feature: ColorizeFeature = {
          idsToFeatureValue: featureData.tex,
          featureValueToColor: ramp.texture,
          inRangeIds: packDataTexture(Array.from(this.params.inRangeLUT), FeatureDataType.U8),
          outlierData: packDataTexture(Array.from(dataset.outliers ?? []), FeatureDataType.U8),
          featureMin: range[0],
          featureMax: range[1],
        };
        // TODO: This needs to be called again AFTER each channel has loaded.
        // Maybe setup this colorizing in the volume loader callback?
        this.view3d.setChannelColorizeFeature(volume, channelIndex, feature);
      }
    }
  }

  setParams(params: RenderCanvasStateParams): Promise<void> {
    if (this.params === params) {
      return Promise.resolve();
    }
    const prevParams = this.params;
    this.params = params;

    // Update color ramp
    if (
      hasPropertyChanged(params, prevParams, [
        "colorRamp",
        "colorRampRange",
        "categoricalPaletteRamp",
        "dataset",
        "featureKey",
        "inRangeLUT",
      ])
    ) {
      if (this.volume) {
        // Update color ramp for all channels
        for (let i = 0; i < this.volume.numChannels; i++) {
          this.configureColorizeFeature(this.volume, i);
        }
      }
    }

    // this.view3d.redraw();

    // Eventually volume change is handled here?
=======
  setParams(_params: RenderCanvasStateParams): Promise<void> {
    // this.params = params;
    // Eventually colorizing parameters will be set here
>>>>>>> 224ec88a
    return Promise.resolve();
  }

  private async loadInitialVolume(path: string | string[]): Promise<Volume> {
    await loaderContext.onOpen();

    // Setup volume loader and load an example volume
    const loader = await loaderContext.createLoader(path);
    const loadSpec = new LoadSpec();
    const volume = await loader.createVolume(loadSpec, (v: Volume, channelIndex: number) => {
      const currentVol = v;

      this.view3d.onVolumeData(currentVol, [channelIndex]);

<<<<<<< HEAD
      this.configureColorizeFeature(currentVol, channelIndex);
=======
      // Get histogram from channel data
      const histogram = currentVol.getHistogram(channelIndex);

      // Use the "colorize" LUT (random colors).
      const lut = new Lut().createLabelColors(histogram);
      currentVol.setColorPalette(channelIndex, lut.lut);
      currentVol.setColorPaletteAlpha(channelIndex, 1.0);
>>>>>>> 224ec88a

      this.view3d.updateActiveChannels(currentVol);
      this.view3d.updateLuts(currentVol);
      this.view3d.redraw();
    });
    this.view3d.addVolume(volume);

    this.view3d.setVolumeChannelEnabled(volume, 0, true);
    this.view3d.setVolumeChannelOptions(volume, 0, {
      isosurfaceEnabled: false,
      isosurfaceOpacity: 1.0,
      enabled: true,
      color: [1, 1, 1],
      emissiveColor: [0, 0, 0],
    });

    this.view3d.updateDensity(volume, 0.5);
    this.view3d.updateExposure(0.6);
    this.view3d.setVolumeRotation(volume, [0, 0, 0]);
    this.view3d.setVolumeTranslation(volume, [0, 0, 0]);
    this.view3d.setVolumeScale(volume, [1, 1, 1]);
    this.view3d.setShowBoundingBox(volume, true);
    this.view3d.setBoundingBoxColor(volume, [0.5, 0.5, 0.5]);
    this.view3d.resetCamera();

    // TODO: Look at gamma/levels setting? Vole-app looks good at levels
    // 0,75,255
    // this.view3d.setGamma(volume, 0, 75, 255);

    this.loader = loader;
    this.volume = volume;

    await loader.loadVolumeData(volume);
    return volume;
  }

  setFrame(requestedFrame: number): Promise<FrameLoadResult | null> {
    if (requestedFrame === this.currentFrame) {
      this.pendingFrame = -1;
      return Promise.resolve({
        frame: this.currentFrame,
        isFrameLoaded: true,
        backdropKey: null,
        isBackdropLoaded: true,
      });
    }
    if (requestedFrame === this.pendingFrame && this.pendingVolumePromise) {
      return this.pendingVolumePromise;
    }

    const loadVolumeFrame = async (): Promise<FrameLoadResult> => {
      if (!this.volume || !this.loader) {
        await this.loadInitialVolume([
          "https://allencell.s3.amazonaws.com/aics/nuc-morph-dataset/hipsc_fov_nuclei_timelapse_dataset/hipsc_fov_nuclei_timelapse_data_used_for_analysis/baseline_colonies_fov_timelapse_dataset/20200323_09_small/seg.ome.zarr",
        ]);
      }
      await this.view3d.setTime(this.volume!, requestedFrame);

      this.render(true);
      this.currentFrame = requestedFrame;
      this.pendingFrame = -1;
      const result = {
        frame: requestedFrame,
        isFrameLoaded: true,
        backdropKey: null,
        isBackdropLoaded: true,
      };
      this.onLoadFrameCallback(result);
      return result;
    };
    this.pendingFrame = requestedFrame;
    this.pendingVolumePromise = loadVolumeFrame();
    return this.pendingVolumePromise as Promise<FrameLoadResult>;
  }

  public setOnFrameLoadCallback(callback: (result: FrameLoadResult) => void): void {
    this.onLoadFrameCallback = callback;
  }

  render(synchronous: boolean = false): void {
    this.view3d.redraw(synchronous);
  }

  dispose(): void {
    this.view3d.removeAllVolumes();
  }

  getIdAtPixel(_x: number, _y: number): number {
    return 0;
  }
}<|MERGE_RESOLUTION|>--- conflicted
+++ resolved
@@ -42,19 +42,8 @@
   private pendingFrame: number;
   private currentFrame: number;
 
-<<<<<<< HEAD
-  /**
-   * View3d requires a div to be passed in, and it mounts the ThreeJS panel to that div.
-   * See if I can get away with just grabbing the child element of the div?
-   * Or it also seems like ThreeJS will just create its own div...
-   */
-
   constructor(params: RenderCanvasStateParams) {
     this.params = params;
-=======
-  constructor(_params: RenderCanvasStateParams) {
-    // this.params = params;
->>>>>>> 224ec88a
 
     this.view3d = new View3d();
     this.view3d.loaderContext = loaderContext;
@@ -103,7 +92,6 @@
     this.canvasResolution.set(width, height);
   }
 
-<<<<<<< HEAD
   private configureColorizeFeature(volume: Volume, channelIndex: number): void {
     const dataset = this.params.dataset;
     const featureKey = this.params.featureKey;
@@ -157,11 +145,6 @@
     // this.view3d.redraw();
 
     // Eventually volume change is handled here?
-=======
-  setParams(_params: RenderCanvasStateParams): Promise<void> {
-    // this.params = params;
-    // Eventually colorizing parameters will be set here
->>>>>>> 224ec88a
     return Promise.resolve();
   }
 
@@ -176,17 +159,7 @@
 
       this.view3d.onVolumeData(currentVol, [channelIndex]);
 
-<<<<<<< HEAD
       this.configureColorizeFeature(currentVol, channelIndex);
-=======
-      // Get histogram from channel data
-      const histogram = currentVol.getHistogram(channelIndex);
-
-      // Use the "colorize" LUT (random colors).
-      const lut = new Lut().createLabelColors(histogram);
-      currentVol.setColorPalette(channelIndex, lut.lut);
-      currentVol.setColorPaletteAlpha(channelIndex, 1.0);
->>>>>>> 224ec88a
 
       this.view3d.updateActiveChannels(currentVol);
       this.view3d.updateLuts(currentVol);
