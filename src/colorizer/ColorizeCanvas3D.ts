--- conflicted
+++ resolved
@@ -29,11 +29,7 @@
   PixelIdInfo,
   TrackPathColorMode,
 } from "./types";
-<<<<<<< HEAD
-import { getBackdropToChannelIndexMap, getVolumeSources } from "./utils/channels";
-=======
 import { getRelativeToAbsoluteChannelIndexMap, getVolumeSources } from "./utils/channels";
->>>>>>> 6fed8f76
 import {
   computeTrackLinePointsAndIds,
   computeVertexColorsFromIds,
@@ -78,15 +74,9 @@
 
   /**
    * Maps from the local index of a backdrop, as presented in the Dataset and
-<<<<<<< HEAD
-   * TFE's UI, to its actual channel index in the Volume.
-   */
-  private backdropIndexToChannelIndex: number[] | null = null;
-=======
    * TFE's UI, to its absolute channel index in the Volume.
    */
   private backdropIndexToAbsoluteChannelIndex: number[] | null = null;
->>>>>>> 6fed8f76
 
   private linePoints: Float32Array;
   private lineIds: number[];
@@ -345,17 +335,10 @@
 
   private isValidBackdropIndex(backdropIndex: number): boolean {
     return (
-<<<<<<< HEAD
-      this.backdropIndexToChannelIndex !== null &&
-      backdropIndex >= 0 &&
-      backdropIndex < this.backdropIndexToChannelIndex.length &&
-      this.backdropIndexToChannelIndex[backdropIndex] >= 0
-=======
       this.backdropIndexToAbsoluteChannelIndex !== null &&
       backdropIndex >= 0 &&
       backdropIndex < this.backdropIndexToAbsoluteChannelIndex.length &&
       this.backdropIndexToAbsoluteChannelIndex[backdropIndex] >= 0
->>>>>>> 6fed8f76
     );
   }
 
@@ -365,17 +348,10 @@
    * volume is loaded or the backdrop index is invalid).
    */
   public getBackdropChannelRangePreset(backdropIndex: number, preset: ChannelRangePreset): [number, number] | null {
-<<<<<<< HEAD
-    if (!this.volume || !this.backdropIndexToChannelIndex || !this.isValidBackdropIndex(backdropIndex)) {
-      return null;
-    }
-    const channelIndex = this.backdropIndexToChannelIndex[backdropIndex];
-=======
     if (!this.volume || !this.backdropIndexToAbsoluteChannelIndex || !this.isValidBackdropIndex(backdropIndex)) {
       return null;
     }
     const channelIndex = this.backdropIndexToAbsoluteChannelIndex[backdropIndex];
->>>>>>> 6fed8f76
     const histogram = this.volume.getHistogram(channelIndex);
     let newMin = 0;
     let newMax = 0;
@@ -413,17 +389,10 @@
   }
 
   public getBackdropChannelDataRange(backdropIndex: number): [number, number] | null {
-<<<<<<< HEAD
-    if (!this.volume || !this.backdropIndexToChannelIndex || !this.isValidBackdropIndex(backdropIndex)) {
-      return null;
-    }
-    const channelIndex = this.backdropIndexToChannelIndex[backdropIndex];
-=======
     if (!this.volume || !this.backdropIndexToAbsoluteChannelIndex || !this.isValidBackdropIndex(backdropIndex)) {
       return null;
     }
     const channelIndex = this.backdropIndexToAbsoluteChannelIndex[backdropIndex];
->>>>>>> 6fed8f76
     return [this.volume.getChannel(channelIndex).rawMin, this.volume.getChannel(channelIndex).rawMax];
   }
 
@@ -463,15 +432,9 @@
     if (
       hasPropertyChanged(params, prevParams, ["channelSettings"]) &&
       this.volume &&
-<<<<<<< HEAD
-      this.backdropIndexToChannelIndex
-    ) {
-      this.updateVolumeChannels(this.volume, params.channelSettings, this.backdropIndexToChannelIndex);
-=======
       this.backdropIndexToAbsoluteChannelIndex
     ) {
       this.updateVolumeChannels(this.volume, params.channelSettings, this.backdropIndexToAbsoluteChannelIndex);
->>>>>>> 6fed8f76
       return true;
     }
     return false;
@@ -524,23 +487,14 @@
       this.view3d.updateActiveChannels(currentVol);
       this.view3d.updateLuts(currentVol);
 
-<<<<<<< HEAD
-      if (this.params && this.backdropIndexToChannelIndex) {
-        this.updateVolumeChannels(volume, this.params.channelSettings, this.backdropIndexToChannelIndex);
-=======
       if (this.params && this.backdropIndexToAbsoluteChannelIndex) {
         this.updateVolumeChannels(volume, this.params.channelSettings, this.backdropIndexToAbsoluteChannelIndex);
->>>>>>> 6fed8f76
       }
     });
     this.view3d.addVolume(volume);
     this.volume = volume;
 
-<<<<<<< HEAD
-    this.backdropIndexToChannelIndex = getBackdropToChannelIndexMap(
-=======
     this.backdropIndexToAbsoluteChannelIndex = getRelativeToAbsoluteChannelIndexMap(
->>>>>>> 6fed8f76
       sources,
       volume.imageInfo.numChannelsPerSource,
       this.params.dataset?.frames3d?.backdrops
@@ -566,11 +520,7 @@
     this.view3d.setBoundingBoxColor(volume, [0.5, 0.5, 0.5]);
     this.view3d.resetCamera();
 
-<<<<<<< HEAD
-    this.updateVolumeChannels(volume, this.params.channelSettings, this.backdropIndexToChannelIndex);
-=======
     this.updateVolumeChannels(volume, this.params.channelSettings, this.backdropIndexToAbsoluteChannelIndex);
->>>>>>> 6fed8f76
     this.updateLineGeometry(this.linePoints, this.lineColors);
 
     // TODO: Look at gamma/levels setting? Vole-app looks good at levels
