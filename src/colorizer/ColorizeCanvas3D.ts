import {
  AREA_LIGHT,
  ColorizeFeature,
  Light,
  LoadSpec,
  RawArrayLoader,
  RENDERMODE_RAYMARCH,
  SKY_LIGHT,
  TiffLoader,
  View3d,
  Volume,
  VolumeLoaderContext,
  WorkerLoader,
} from "@aics/vole-core";
import { Vector2, Vector3 } from "three";

import { MAX_FEATURE_CATEGORIES } from "../constants";
import { CanvasScaleInfo, CanvasType, DrawMode, FeatureDataType, FrameLoadResult } from "./types";
import { hasPropertyChanged } from "./utils/data_utils";
import { packDataTexture } from "./utils/texture_utils";

import { IRenderCanvas, RenderCanvasStateParams } from "./IRenderCanvas";

const CACHE_MAX_SIZE = 1_000_000_000;
const CONCURRENCY_LIMIT = 8;
const PREFETCH_CONCURRENCY_LIMIT = 3;
const loaderContext = new VolumeLoaderContext(CACHE_MAX_SIZE, CONCURRENCY_LIMIT, PREFETCH_CONCURRENCY_LIMIT);

export class ColorizeCanvas3D implements IRenderCanvas {
  // private viewContainer: HTMLElement;
  private view3d: View3d;
  private onLoadFrameCallback: (result: FrameLoadResult) => void;
  private params: RenderCanvasStateParams | null;

  private canvasResolution: Vector2;

  private tempCanvas: HTMLCanvasElement;

  private loader: WorkerLoader | RawArrayLoader | TiffLoader | null = null;
  private volume: Volume | null = null;
  /** A Promise for the load of the initial Volume object. */
  private initializingVolumePromise: Promise<Volume> | null = null;
  /** A Promise for the load of the volume data for a single frame. */
  private volumeFrameLoadPromise: Promise<FrameLoadResult> | null = null;

  private pendingFrame: number;
  private currentFrame: number;

  constructor() {
    this.params = null;
    this.view3d = new View3d();
    this.view3d.loaderContext = loaderContext;
    this.canvasResolution = new Vector2(10, 10);
    this.setResolution(10, 10);
    this.view3d.setShowAxis(true);
    this.view3d.setVolumeRenderMode(RENDERMODE_RAYMARCH);
    this.initLights();

    this.tempCanvas = document.createElement("canvas");
    this.tempCanvas.style.width = "10px";
    this.tempCanvas.style.height = "10px";
    this.pendingFrame = -1;
    this.currentFrame = -1;

    this.onLoadFrameCallback = () => {};
  }

  private initLights(): void {
    const lights = [new Light(SKY_LIGHT), new Light(AREA_LIGHT)];
    lights[0].mColorTop = new Vector3(0.3, 0.3, 0.3);
    lights[0].mColorMiddle = new Vector3(0.3, 0.3, 0.3);
    lights[0].mColorBottom = new Vector3(0.3, 0.3, 0.3);
    lights[1].mTheta = (14 * Math.PI) / 180.0;
    lights[1].mPhi = (54 * Math.PI) / 180.0;
    lights[1].mColor = new Vector3(0.3, 0.3, 0.3);
    this.view3d.updateLights(lights);
  }

<<<<<<< HEAD
  get domElement(): HTMLCanvasElement {
=======
  get domElement(): HTMLElement {
    return this.view3d.getDOMElement();
  }

  get canvas(): HTMLCanvasElement {
>>>>>>> 939f441e
    return this.view3d.getCanvasDOMElement();
  }

  get resolution(): Vector2 {
    return this.canvasResolution.clone();
  }

  get scaleInfo(): CanvasScaleInfo {
    return {
      type: CanvasType.CANVAS_3D,
    };
  }

  setResolution(width: number, height: number): void {
    this.view3d.resize(null, width, height);
    this.canvasResolution.set(width, height);
  }

  private configureColorizeFeature(volume: Volume, channelIndex: number): void {
    if (!this.params) {
      return;
    }
    const dataset = this.params.dataset;
    const featureKey = this.params.featureKey;
    if (dataset !== null && featureKey !== null) {
      const featureData = dataset.getFeatureData(featureKey);
      if (featureData) {
        const isCategorical = dataset.isFeatureCategorical(featureKey);
        const ramp = isCategorical ? this.params.categoricalPaletteRamp : this.params.colorRamp;
        const range = isCategorical ? [0, MAX_FEATURE_CATEGORIES - 1] : this.params.colorRampRange;
        const feature: ColorizeFeature = {
          idsToFeatureValue: featureData.tex,
          featureValueToColor: ramp.texture,
          inRangeIds: packDataTexture(Array.from(this.params.inRangeLUT), FeatureDataType.U8),
          outlierData: packDataTexture(Array.from(dataset.outliers ?? []), FeatureDataType.U8),
          featureMin: range[0],
          featureMax: range[1],
          outlineColor: this.params.outlineColor,
          outlierColor: this.params.outlierDrawSettings.color,
          outOfRangeColor: this.params.outOfRangeDrawSettings.color,
          outlierDrawMode: this.params.outlierDrawSettings.mode,
          outOfRangeDrawMode: this.params.outOfRangeDrawSettings.mode,
          hideOutOfRange: this.params.outOfRangeDrawSettings.mode === DrawMode.HIDE,
          timeToIdOffset: dataset.frameToIdOffset ?? new Uint32Array([0]),
        };
        this.view3d.setChannelColorizeFeature(volume, channelIndex, feature);
      }
    }
  }

  public setParams(params: RenderCanvasStateParams): Promise<void> {
    if (this.params === params) {
      return Promise.resolve();
    }
    const prevParams = this.params;
    this.params = params;

    // Update color ramp
    if (
      hasPropertyChanged(params, prevParams, [
        "colorRamp",
        "colorRampRange",
        "categoricalPaletteRamp",
        "dataset",
        "featureKey",
        "inRangeLUT",
        "outOfRangeDrawSettings",
        "outlierDrawSettings",
        "outlineColor",
        "outlierDrawSettings",
        "outOfRangeDrawSettings",
      ])
    ) {
      if (this.volume) {
        // Update color ramp for all channels
        for (let i = 0; i < this.volume.numChannels; i++) {
          this.configureColorizeFeature(this.volume, i);
        }
      }
    }

    if (hasPropertyChanged(params, prevParams, ["dataset"])) {
      if (params.dataset !== null && params.dataset.has3dFrames() && params.dataset.frames3dSrc) {
        if (this.volume) {
          this.view3d.removeAllVolumes();
          this.volume.cleanup();
          this.volume = null;
        }
        this.initializingVolumePromise = this.loadNewVolume(params.dataset.frames3dSrc);
        this.initializingVolumePromise.then(() => {
          this.setFrame(params.pendingFrame);
        });
      }
    }

    this.render(false);

    // Eventually volume change is handled here?
    return Promise.resolve();
  }

  private async loadNewVolume(path: string | string[]): Promise<Volume> {
    if (!this.params) {
      throw new Error("Cannot load volume without parameters.");
    }
    await loaderContext.onOpen();

    this.loader = await loaderContext.createLoader(path);
    const loadSpec = new LoadSpec();
    loadSpec.time = this.params.pendingFrame;
    const volume = await this.loader.createVolume(loadSpec, (v: Volume, channelIndex: number) => {
      const currentVol = v;

      this.view3d.onVolumeData(currentVol, [channelIndex]);

      this.configureColorizeFeature(currentVol, channelIndex);

      this.view3d.updateActiveChannels(currentVol);
      this.view3d.updateLuts(currentVol);
      this.view3d.redraw();
    });
    this.view3d.addVolume(volume);

    const segChannel = this.params.dataset?.segmentationChannel ?? 0;
    this.view3d.setVolumeChannelEnabled(volume, segChannel, true);
    this.view3d.setVolumeChannelOptions(volume, segChannel, {
      isosurfaceEnabled: false,
      isosurfaceOpacity: 1.0,
      enabled: true,
      color: [1, 1, 1],
      emissiveColor: [0, 0, 0],
    });
    this.view3d.enablePicking(volume, true, segChannel);

    this.view3d.updateDensity(volume, 0.5);
    this.view3d.updateExposure(0.6);
    this.view3d.setVolumeRotation(volume, [0, 0, 0]);
    this.view3d.setVolumeTranslation(volume, [0, 0, 0]);
    this.view3d.setVolumeScale(volume, [1, 1, 1]);
    this.view3d.setShowBoundingBox(volume, true);
    this.view3d.setBoundingBoxColor(volume, [0.5, 0.5, 0.5]);
    this.view3d.resetCamera();

    // TODO: Look at gamma/levels setting? Vole-app looks good at levels
    // 0,75,255
    // this.view3d.setGamma(volume, 0, 75, 255);

    this.volume = volume;

    await this.loader.loadVolumeData(volume);
    return volume;
  }

  setFrame(requestedFrame: number): Promise<FrameLoadResult | null> {
    if (!this.params?.dataset?.isValidFrameIndex(requestedFrame)) {
      return Promise.resolve(null);
    }
    if (requestedFrame === this.currentFrame) {
      this.pendingFrame = -1;
      return Promise.resolve({
        frame: this.currentFrame,
        frameError: false,
        backdropKey: null,
        backdropError: false,
      });
    }
    if (requestedFrame === this.pendingFrame && this.volumeFrameLoadPromise) {
      return this.volumeFrameLoadPromise;
    }
    if (!this.volume && !this.initializingVolumePromise) {
      return Promise.resolve(null);
    }

    const loadVolumeFrame = async (): Promise<FrameLoadResult> => {
      if (!this.volume || !this.loader) {
        await this.initializingVolumePromise;
        if (!this.volume) {
          throw new Error("No volume was loaded");
        }
      }
      await this.view3d.setTime(this.volume, requestedFrame);

      this.render(true);
      this.currentFrame = requestedFrame;
      this.pendingFrame = -1;
      const result: FrameLoadResult = {
        frame: requestedFrame,
        frameError: false,
        backdropKey: null,
        backdropError: false,
      };
      this.onLoadFrameCallback(result);
      return result;
    };
    this.pendingFrame = requestedFrame;
<<<<<<< HEAD
    this.pendingVolumePromise = loadVolumeFrame();
    return this.pendingVolumePromise;
=======
    this.volumeFrameLoadPromise = loadVolumeFrame();
    return this.volumeFrameLoadPromise as Promise<FrameLoadResult>;
>>>>>>> 939f441e
  }

  public setOnFrameLoadCallback(callback: (result: FrameLoadResult) => void): void {
    this.onLoadFrameCallback = callback;
  }

  private syncSelectedId(): void {
    if (!this.volume || !this.params || !this.params.dataset) {
      return;
    }
<<<<<<< HEAD
    const id = this.params.track ? this.params.track.getIdAtTime(this.currentFrame) + 1 : -1;
    this.view3d.setSelectedID(this.volume, 0, id);
=======
    const id = this.params.track ? this.params.track.getIdAtTime(this.currentFrame) : -1;
    this.view3d.setSelectedID(this.volume, this.params.dataset.segmentationChannel ?? 0, id + 1);
>>>>>>> 939f441e
  }

  render(synchronous = false): void {
    this.syncSelectedId();
    this.view3d.redraw(synchronous);
  }

  dispose(): void {
    this.view3d.removeAllVolumes();
  }

  getIdAtPixel(x: number, y: number): number {
    const dataset = this.params?.dataset;
    // TODO: Currently `View3d.hitTest` reports the per-frame IDs, not global IDs.
    // Ideally, vole-core should handle this based on the frame ID offset array that's passed into it
    // during colorizer setup.
    if (this.volume?.isLoaded() && dataset) {
      const frameLocalId = this.view3d.hitTest(x, y);
      const offset = dataset.frameToIdOffset ? dataset.frameToIdOffset[this.currentFrame] : 0;
      const id = frameLocalId <= 0 ? 0 : frameLocalId + offset;
      return id - 1;
    }
    return -1;
  }
}<|MERGE_RESOLUTION|>--- conflicted
+++ resolved
@@ -76,15 +76,11 @@
     this.view3d.updateLights(lights);
   }
 
-<<<<<<< HEAD
-  get domElement(): HTMLCanvasElement {
-=======
   get domElement(): HTMLElement {
     return this.view3d.getDOMElement();
   }
 
   get canvas(): HTMLCanvasElement {
->>>>>>> 939f441e
     return this.view3d.getCanvasDOMElement();
   }
 
@@ -280,13 +276,8 @@
       return result;
     };
     this.pendingFrame = requestedFrame;
-<<<<<<< HEAD
-    this.pendingVolumePromise = loadVolumeFrame();
-    return this.pendingVolumePromise;
-=======
     this.volumeFrameLoadPromise = loadVolumeFrame();
     return this.volumeFrameLoadPromise as Promise<FrameLoadResult>;
->>>>>>> 939f441e
   }
 
   public setOnFrameLoadCallback(callback: (result: FrameLoadResult) => void): void {
@@ -297,13 +288,8 @@
     if (!this.volume || !this.params || !this.params.dataset) {
       return;
     }
-<<<<<<< HEAD
-    const id = this.params.track ? this.params.track.getIdAtTime(this.currentFrame) + 1 : -1;
-    this.view3d.setSelectedID(this.volume, 0, id);
-=======
     const id = this.params.track ? this.params.track.getIdAtTime(this.currentFrame) : -1;
     this.view3d.setSelectedID(this.volume, this.params.dataset.segmentationChannel ?? 0, id + 1);
->>>>>>> 939f441e
   }
 
   render(synchronous = false): void {
