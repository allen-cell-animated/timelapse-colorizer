import {
  AREA_LIGHT,
  ColorizeFeature,
  Light,
  LoadSpec,
  RawArrayLoader,
  RENDERMODE_RAYMARCH,
  SKY_LIGHT,
  TiffLoader,
  View3d,
  Volume,
  VolumeLoaderContext,
  WorkerLoader,
} from "@aics/vole-core";
import { Vector2, Vector3 } from "three";

import { MAX_FEATURE_CATEGORIES } from "../constants";
import { CanvasScaleInfo, CanvasType, DrawMode, FeatureDataType, FrameLoadResult, PixelIdInfo } from "./types";
import { getGlobalIdFromSegId, hasPropertyChanged } from "./utils/data_utils";
import { packDataTexture } from "./utils/texture_utils";

import { IRenderCanvas, RenderCanvasStateParams } from "./IRenderCanvas";

const CACHE_MAX_SIZE = 1_000_000_000;
const CONCURRENCY_LIMIT = 8;
const PREFETCH_CONCURRENCY_LIMIT = 3;
const loaderContext = new VolumeLoaderContext(CACHE_MAX_SIZE, CONCURRENCY_LIMIT, PREFETCH_CONCURRENCY_LIMIT);

export class ColorizeCanvas3D implements IRenderCanvas {
  // private viewContainer: HTMLElement;
  private view3d: View3d;
  private onLoadFrameCallback: (result: FrameLoadResult) => void;
  private params: RenderCanvasStateParams | null;

  private canvasResolution: Vector2;

  private tempCanvas: HTMLCanvasElement;

  private loader: WorkerLoader | RawArrayLoader | TiffLoader | null = null;
  private volume: Volume | null = null;
  /** A Promise for the load of the initial Volume object. */
  private initializingVolumePromise: Promise<Volume> | null = null;
  /** A Promise for the load of the volume data for a single frame. */
  private volumeFrameLoadPromise: Promise<FrameLoadResult> | null = null;

  private pendingFrame: number;
  private currentFrame: number;

  constructor() {
    this.params = null;
    this.view3d = new View3d();
    this.view3d.loaderContext = loaderContext;
    this.canvasResolution = new Vector2(10, 10);
    this.setResolution(10, 10);
    this.view3d.setShowAxis(true);
    this.view3d.setVolumeRenderMode(RENDERMODE_RAYMARCH);
    this.initLights();

    this.tempCanvas = document.createElement("canvas");
    this.tempCanvas.style.width = "10px";
    this.tempCanvas.style.height = "10px";
    this.pendingFrame = -1;
    this.currentFrame = -1;

    this.onLoadFrameCallback = () => {};
  }

  private initLights(): void {
    const lights = [new Light(SKY_LIGHT), new Light(AREA_LIGHT)];
    lights[0].mColorTop = new Vector3(0.3, 0.3, 0.3);
    lights[0].mColorMiddle = new Vector3(0.3, 0.3, 0.3);
    lights[0].mColorBottom = new Vector3(0.3, 0.3, 0.3);
    lights[1].mTheta = (14 * Math.PI) / 180.0;
    lights[1].mPhi = (54 * Math.PI) / 180.0;
    lights[1].mColor = new Vector3(0.3, 0.3, 0.3);
    this.view3d.updateLights(lights);
  }

  get domElement(): HTMLElement {
    return this.view3d.getDOMElement();
  }

  get canvas(): HTMLCanvasElement {
    return this.view3d.getCanvasDOMElement();
  }

  get resolution(): Vector2 {
    return this.canvasResolution.clone();
  }

  get scaleInfo(): CanvasScaleInfo {
    return {
      type: CanvasType.CANVAS_3D,
    };
  }

  setResolution(width: number, height: number): void {
    this.view3d.resize(null, width, height);
    this.canvasResolution.set(width, height);
  }

  private configureColorizeFeature(volume: Volume, channelIndex: number): void {
    if (!this.params) {
      return;
    }
    const dataset = this.params.dataset;
    const featureKey = this.params.featureKey;
    if (dataset !== null && featureKey !== null) {
      const featureData = dataset.getFeatureData(featureKey);
      if (featureData) {
        const isCategorical = dataset.isFeatureCategorical(featureKey);
        const ramp = isCategorical ? this.params.categoricalPaletteRamp : this.params.colorRamp;
        const range = isCategorical ? [0, MAX_FEATURE_CATEGORIES - 1] : this.params.colorRampRange;
        const feature: ColorizeFeature = {
          idsToFeatureValue: featureData.tex,
          featureValueToColor: ramp.texture,
          inRangeIds: packDataTexture(Array.from(this.params.inRangeLUT), FeatureDataType.U8),
          outlierData: packDataTexture(Array.from(dataset.outliers ?? []), FeatureDataType.U8),
          featureMin: range[0],
          featureMax: range[1],
          outlineColor: this.params.outlineColor,
          outlierColor: this.params.outlierDrawSettings.color,
          outOfRangeColor: this.params.outOfRangeDrawSettings.color,
          outlierDrawMode: this.params.outlierDrawSettings.mode,
          outOfRangeDrawMode: this.params.outOfRangeDrawSettings.mode,
          hideOutOfRange: this.params.outOfRangeDrawSettings.mode === DrawMode.HIDE,
          frameToGlobalIdLookup: dataset.frameToGlobalIdLookup ?? new Map(),
        };
        this.view3d.setChannelColorizeFeature(volume, channelIndex, feature);
      }
    }
  }

  public setParams(params: RenderCanvasStateParams): Promise<void> {
    if (this.params === params) {
      return Promise.resolve();
    }
    const prevParams = this.params;
    this.params = params;

    // Update color ramp
    if (
      hasPropertyChanged(params, prevParams, [
        "colorRamp",
        "colorRampRange",
        "categoricalPaletteRamp",
        "dataset",
        "featureKey",
        "inRangeLUT",
        "outOfRangeDrawSettings",
        "outlierDrawSettings",
        "outlineColor",
        "outlierDrawSettings",
        "outOfRangeDrawSettings",
      ])
    ) {
      if (this.volume) {
        // Update color ramp for all channels
        for (let i = 0; i < this.volume.numChannels; i++) {
          this.configureColorizeFeature(this.volume, i);
        }
      }
    }

    if (hasPropertyChanged(params, prevParams, ["dataset"])) {
      if (params.dataset !== null && params.dataset.has3dFrames() && params.dataset.frames3d) {
        if (this.volume) {
          this.view3d.removeAllVolumes();
          this.volume.cleanup();
          this.volume = null;
        }
        this.initializingVolumePromise = this.loadNewVolume(params.dataset.frames3d.source);
        this.initializingVolumePromise.then(() => {
          this.setFrame(params.pendingFrame);
        });
      }
    }

    this.render(false);

    // Eventually volume change is handled here?
    return Promise.resolve();
  }

  private async loadNewVolume(path: string | string[]): Promise<Volume> {
    if (!this.params) {
      throw new Error("Cannot load volume without parameters.");
    }
    await loaderContext.onOpen();

    console.log("Loading volume from path:", path);
    this.loader = await loaderContext.createLoader(path);
    const loadSpec = new LoadSpec();
    loadSpec.time = this.params.pendingFrame;
    const volume = await this.loader.createVolume(loadSpec, (v: Volume, channelIndex: number) => {
      const currentVol = v;

      this.view3d.onVolumeData(currentVol, [channelIndex]);

      this.configureColorizeFeature(currentVol, channelIndex);

      this.view3d.updateActiveChannels(currentVol);
      this.view3d.updateLuts(currentVol);
      this.view3d.redraw();
    });
    this.view3d.addVolume(volume);

    const segChannel = this.params.dataset?.frames3d?.segmentationChannel ?? 0;
    this.view3d.setVolumeChannelEnabled(volume, segChannel, true);
    this.view3d.setVolumeChannelOptions(volume, segChannel, {
      isosurfaceEnabled: false,
      isosurfaceOpacity: 1.0,
      enabled: true,
      color: [1, 1, 1],
      emissiveColor: [0, 0, 0],
    });
    this.view3d.enablePicking(volume, true, segChannel);

    this.view3d.updateDensity(volume, 0.5);
    this.view3d.updateExposure(0.6);
    this.view3d.setVolumeRotation(volume, [0, 0, 0]);
    this.view3d.setVolumeTranslation(volume, [0, 0, 0]);
    this.view3d.setVolumeScale(volume, [1, 1, 1]);
    this.view3d.setShowBoundingBox(volume, true);
    this.view3d.setBoundingBoxColor(volume, [0.5, 0.5, 0.5]);
    this.view3d.resetCamera();

    // TODO: Look at gamma/levels setting? Vole-app looks good at levels
    // 0,75,255
    // this.view3d.setGamma(volume, 0, 75, 255);

    this.volume = volume;

    await this.loader.loadVolumeData(volume);
    return volume;
  }

  setFrame(requestedFrame: number): Promise<FrameLoadResult | null> {
    if (!this.params?.dataset?.isValidFrameIndex(requestedFrame)) {
      return Promise.resolve(null);
    }
    if (requestedFrame === this.currentFrame) {
      this.pendingFrame = -1;
      return Promise.resolve({
        frame: this.currentFrame,
        frameError: false,
        backdropKey: null,
        backdropError: false,
      });
    }
    if (requestedFrame === this.pendingFrame && this.volumeFrameLoadPromise) {
      return this.volumeFrameLoadPromise;
    }
    if (!this.volume && !this.initializingVolumePromise) {
      return Promise.resolve(null);
    }

    const loadVolumeFrame = async (): Promise<FrameLoadResult> => {
      if (!this.volume || !this.loader) {
        await this.initializingVolumePromise;
        if (!this.volume) {
          throw new Error("No volume was loaded");
        }
      }
      await this.view3d.setTime(this.volume, requestedFrame);

      this.render(true);
      this.currentFrame = requestedFrame;
      this.pendingFrame = -1;
      const result: FrameLoadResult = {
        frame: requestedFrame,
        frameError: false,
        backdropKey: null,
        backdropError: false,
      };
      this.onLoadFrameCallback(result);
      return result;
    };
    this.pendingFrame = requestedFrame;
    this.volumeFrameLoadPromise = loadVolumeFrame();
    return this.volumeFrameLoadPromise as Promise<FrameLoadResult>;
  }

  public setOnFrameLoadCallback(callback: (result: FrameLoadResult) => void): void {
    this.onLoadFrameCallback = callback;
  }

  private syncSelectedId(): void {
    if (!this.volume || !this.params || !this.params.dataset) {
      return;
    }
    const id = this.params.track ? this.params.track.getIdAtTime(this.currentFrame) : -1;
<<<<<<< HEAD
    this.view3d.setSelectedID(this.volume, this.params.dataset.segmentationChannel ?? 0, id);
=======
    this.view3d.setSelectedID(this.volume, this.params.dataset.frames3d?.segmentationChannel ?? 0, id + 1);
>>>>>>> e38a6196
  }

  render(synchronous = false): void {
    this.syncSelectedId();
    this.view3d.redraw(synchronous);
  }

  dispose(): void {
    this.view3d.removeAllVolumes();
  }

  getIdAtPixel(x: number, y: number): PixelIdInfo | null {
    const dataset = this.params?.dataset;
    if (this.volume?.isLoaded() && dataset) {
      const segId = this.view3d.hitTest(x, y);
      if (segId === -1) {
        // Background hit
        return null;
      }
      const globalId = getGlobalIdFromSegId(dataset.frameToGlobalIdLookup, this.currentFrame, segId);
      return { segId, globalId };
    }
    return null;
  }
}<|MERGE_RESOLUTION|>--- conflicted
+++ resolved
@@ -290,11 +290,7 @@
       return;
     }
     const id = this.params.track ? this.params.track.getIdAtTime(this.currentFrame) : -1;
-<<<<<<< HEAD
-    this.view3d.setSelectedID(this.volume, this.params.dataset.segmentationChannel ?? 0, id);
-=======
     this.view3d.setSelectedID(this.volume, this.params.dataset.frames3d?.segmentationChannel ?? 0, id + 1);
->>>>>>> e38a6196
   }
 
   render(synchronous = false): void {
