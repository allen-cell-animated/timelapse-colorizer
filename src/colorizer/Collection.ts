import { DEFAULT_COLLECTION_FILENAME, DEFAULT_DATASET_FILENAME } from "../constants";
import { FilePathResolver, IPathResolver, UrlPathResolver } from "./path_resolvers";
import { LoadErrorMessage, LoadTroubleshooting, ReportWarningCallback } from "./types";
import { AnalyticsEvent, triggerAnalyticsEvent } from "./utils/analytics";
import {
  CollectionEntry,
  CollectionFile,
  CollectionFileMetadata,
  updateCollectionVersion,
} from "./utils/collection_utils";
import { formatAsBulletList, uncapitalizeFirstLetter } from "./utils/data_utils";
import {
  DEFAULT_FETCH_TIMEOUT_MS,
  fetchManifestJson,
  fetchWithTimeout,
  formatPath,
  isJson,
  isUrl,
} from "./utils/url_utils";

import Dataset from "./Dataset";
import { IArrayLoader, ITextureImageLoader } from "./loaders/ILoader";

export type CollectionData = Map<string, CollectionEntry>;

export type DatasetLoadResult =
  | {
      loaded: false;
      dataset: null;
      errorMessage?: string;
    }
  | {
      loaded: true;
      dataset: Dataset;
    };

export const enum CollectionSourceType {
  URL = "url",
  ZIP_FILE = "zip",
}

/**
 * Optional configuration for the Collection, including options for how paths should be
 * resolved and metadata about the collection source.
 */
export type CollectionConfig = {
  /**
   * Source path of the collection file, if one was used to load this
<<<<<<< HEAD
   * Collection. This can be a URL or a file path. `null` if there was no source
   * collection file, and the collection was an auto-generated wrapper around a
   * dataset.
=======
   * Collection. This can be a URL or a file path. `null` (default) if there was
   * no source collection file, and the collection was an auto-generated wrapper
   * around a dataset.
>>>>>>> 4cb5c525
   *
   * When loaded from a local collection file, this should be `collection.json`.
   */
  sourcePath?: string | null;
  /** The type of Collection source. This can be an uploaded ZIP file or a URL. */
  sourceType?: CollectionSourceType;
  pathResolver?: IPathResolver;
};

const makeDefaultCollectionConfig = (): Required<CollectionConfig> => ({
  sourcePath: null,
  sourceType: CollectionSourceType.URL,
  pathResolver: new UrlPathResolver(),
});

export type CollectionLoadOptions = {
  pathResolver?: IPathResolver;
  fetchMethod?: typeof fetchWithTimeout;
  reportWarning?: ReportWarningCallback;
};

export type DatasetLoadOptions = {
  manifestLoader?: typeof fetchManifestJson;
  onLoadProgress?: (complete: number, total: number) => void;
  arrayLoader?: IArrayLoader;
  frameLoader?: ITextureImageLoader;
  reportWarning?: ReportWarningCallback;
};

/**
 * Collections describe a group of datasets, designated with a string name and a path.
 * The class is a wrapper around a simple map, with convenience functions for getting dataset
 * information and paths.
 */
export default class Collection {
  private pathResolver: IPathResolver;
  private entries: CollectionData;
  public metadata: Partial<CollectionFileMetadata>;
  /**
   * The path this Collection was loaded from. `null` if this Collection is a placeholder object,
   * such as when generating dummy Collections for single datasets.
   */
  public readonly sourcePath: string | null;
  public readonly sourceType: CollectionSourceType;

  /**
   * Constructs a new Collection from a CollectionData map.
   * @param entries A map from string keys to CollectionEntry objects. The
   * `path` of all entries MUST be the absolute path to the manifest JSON file
   * of the dataset.
   * @param config Optional configuration for the Collection, including path
   * resolution and metadata about the collection source. By default, the source
   * will be assumed to be from a URL.
   * @param metadata Optional metadata, as loaded from a collection JSON
   * manifest.
   * @throws an error if any `path` in `entries` is not a valid path to a JSON
   * resource.
   */
  constructor(
    entries: CollectionData,
    config: Partial<CollectionConfig> = {},
    metadata: Partial<CollectionFileMetadata> = {}
  ) {
    this.entries = entries;

    const defaultConfig = makeDefaultCollectionConfig();
    this.pathResolver = config.pathResolver ?? defaultConfig.pathResolver;
    this.sourcePath = config.sourcePath
      ? this.pathResolver.resolve("", Collection.formatAbsoluteCollectionPath(config.sourcePath))
      : defaultConfig.sourcePath;
    this.sourceType = config.sourceType ?? defaultConfig.sourceType;

    this.metadata = metadata;
    console.log("Collection metadata: ", this.metadata);

    // Check that all entry paths are JSONs.
    this.entries.forEach((value, key) => {
      if (!isJson(value.path)) {
        throw new Error(
          `Expected dataset '${key}' to have an absolute JSON path; collection was provided path '${value.path}'.`
        );
      }
      if (this.sourceType === CollectionSourceType.URL) {
        if (!isUrl(value.path)) {
          throw new Error(
            `Expected dataset '${key}' to have a URL path; collection was provided path '${value.path}'.`
          );
        }
      }
    });
  }

  /**
   * Gets the absolute path of a dataset JSON.
   * @param datasetKey string key of the dataset.
   * @throws an error if the dataset key is not in this dataset.
   * @returns the absolute URL path to the manifest file of the dataset.
   */
  public getAbsoluteDatasetPath(datasetKey: string): string {
    if (this.hasDataset(datasetKey)) {
      return this.entries.get(datasetKey)!.path;
    }
    throw new Error(`Collection does not contain dataset ${datasetKey}. Could not get path.`);
  }

  /**
   * Gets the name of the dataset.
   * @param datasetKey string key of the dataset.
   * @throws an error if the dataset key is not in this dataset.
   * @returns the string name of the dataset.
   */
  public getDatasetName(datasetKey: string): string {
    if (this.hasDataset(datasetKey)) {
      return this.entries.get(datasetKey)!.name;
    }
    throw new Error(`Collection does not contain dataset ${datasetKey}. Could not get name.`);
  }

  public hasDataset(datasetKey: string): boolean {
    return this.entries.has(datasetKey);
  }

  /**
   * Gets the valid keys for datasets in this collection.
   * @returns an array of strings, where each string is a key of a dataset in the collection.
   */
  public getDatasetKeys(): string[] {
    return Array.from(this.entries.keys());
  }

  /**
   * Gets the key of the first dataset in the collection.
   * @param collectionData the loaded collection data to get data from.
   * @throws an error if the collection data is size 0.
   * @returns the string key of the first entry in the `collectionData` map.
   */
  public getDefaultDatasetKey(): string {
    if (this.entries.size === 0) {
      throw new Error("Cannot get default dataset for a collection with size 0.");
    }
    return Array.from(this.entries.keys())[0];
  }

  /**
   * Attempts to load and return the dataset specified by the key.
   * @param datasetKey string key of the dataset.
   * @param options Optional configuration, containing any of the following properties:
   *  - `onLoadProgress` optional callback for loading progress.
   *  - `arrayLoader` optional array loader to use for loading the dataset.
   *  - `reportWarning` optional callback for reporting warning messages during loading (potential errors
   * that are non-blocking).
   * @returns A promise of a `DatasetLoadResult`.
   * - On a success, returns an object with a Dataset `dataset` and the `loaded` flag set to true.
   * - On a failure, returns an object with a null `dataset` and `loaded` set to false, as well as
   * an optional string `errorMessage`.
   *
   * See `DatasetLoadResult` for more details.
   */
  public async tryLoadDataset(datasetKey: string, options: DatasetLoadOptions = {}): Promise<DatasetLoadResult> {
    console.time("loadDataset");

    if (!this.hasDataset(datasetKey)) {
      return { loaded: false, dataset: null, errorMessage: `Error: Collection does not have key ${datasetKey}.` };
    }
    const path = this.getAbsoluteDatasetPath(datasetKey);
    console.log(`Fetching dataset from path '${path}'`);

    let totalLoadItems = 0;
    let completedLoadItems = 0;
    const onLoadStart = (): void => {
      totalLoadItems++;
    };
    const onLoadComplete = (): void => {
      completedLoadItems++;
      options.onLoadProgress?.(completedLoadItems, totalLoadItems);
    };

    try {
      const dataset = new Dataset(path, {
        frameLoader: options.frameLoader,
        arrayLoader: options.arrayLoader,
        pathResolver: this.pathResolver,
      });
      await dataset.open({
        onLoadStart,
        onLoadComplete,
        reportWarning: options.reportWarning,
        manifestLoader: options.manifestLoader,
      });
      console.timeEnd("loadDataset");
      return { loaded: true, dataset: dataset };
    } catch (e) {
      console.timeEnd("loadDataset");
      console.error(e);
      if (e instanceof Error) {
        return {
          loaded: false,
          dataset: null,
          errorMessage: e.message,
        };
      } else {
        return { loaded: false, dataset: null };
      }
    }
  }

  public dispose(): void {
    this.entries.clear();
    this.pathResolver.cleanup();
  }

  // ===================================================================================
  // Helper Methods

  private static joinPath(path: string, file: string): string {
    if (path === "") {
      return file;
    }
    return path + "/" + file;
  }

  private static formatDatasetPath(datasetPath: string): string {
    datasetPath = formatPath(datasetPath);
    // TODO: Conditionally check this based on the type of collection source (file vs. url)
    // if (!isUrl(datasetPath)) {
    //   throw new Error(`Cannot fetch dataset '${datasetPath}' because it is not a URL.`);
    // }
    return isJson(datasetPath) ? datasetPath : Collection.joinPath(datasetPath, DEFAULT_DATASET_FILENAME);
  }

  /**
   * Formats a URL of a collections path as an absolute path to a possible JSON collection file.
   * @param collectionUrl the URL to format.
   * @returns A formatted string path to a possible JSON file, with no trailing slashes or whitespace padding.
   * If the input `collectionUrl` did not specify a JSON file, appends the default collection filename
   * (`DEFAULT_COLLECTION_FILENAME`).
   */
  public static formatAbsoluteCollectionPath(collectionUrl: string): string {
    collectionUrl = formatPath(collectionUrl);
    return isJson(collectionUrl) ? collectionUrl : Collection.joinPath(collectionUrl, DEFAULT_COLLECTION_FILENAME);
  }

  /**
   * Formats a URL of a dataset path as an absolute path to a possible JSON manifest file.
   * @param collectionUrl the URL of the collections resource.
   * @param datasetPath path of the dataset. Can be a relative path or a URL.
   * @returns a formatted string path to a possible JSON manifest file, with no trailing slashes or whitespace padding.
   * Includes the default dataset filename (`DEFAULT_DATASET_FILENAME`) if no specific file is described.
   * - If datasetPath describes a URL, returns the URL path.
   * - If datasetPath describes a relative path, returns the absolute URL path using the collectionUrl's base directory.
   */
  public static formatAbsoluteDatasetPath(collectionUrl: string, datasetPath: string): string {
    datasetPath = formatPath(datasetPath);

    // Dataset path is a URL, so we just apply formatting and the default filename if needed.
    if (isUrl(datasetPath)) {
      return Collection.formatDatasetPath(datasetPath);
    }

    // Dataset is a relative path; strip out the filename from the collection path to get just the directory URL
    collectionUrl = Collection.formatAbsoluteCollectionPath(collectionUrl);
    const collectionDirectory = formatPath(collectionUrl.substring(0, collectionUrl.lastIndexOf("/")));
    return this.formatDatasetPath(Collection.joinPath(collectionDirectory, datasetPath));
  }

  /**
   * Returns a URL to the collection or dataset.
   */
  public getUrl(): string | null {
    if (this.sourceType === CollectionSourceType.ZIP_FILE) {
      return null;
    }
    if (this.sourcePath === null) {
      return this.entries.get(this.getDefaultDatasetKey())!.path;
    }
    return this.sourcePath;
  }

  // ===================================================================================
  // Static Loader Methods

  private static checkForDuplicateDatasetNames(
    datasets: CollectionEntry[],
    reportWarning?: ReportWarningCallback
  ): void {
    const collectionData: Map<string, CollectionEntry> = new Map();
    const duplicateDatasetNames = new Set<string>();

    for (const entry of datasets) {
      if (collectionData.has(entry.name)) {
        duplicateDatasetNames.add(entry.name);
        console.warn(`Duplicate dataset name ${entry.name} found in collection JSON; skipping.`);
      }
      collectionData.set(entry.name, entry);
    }

    if (duplicateDatasetNames.size > 0) {
      reportWarning?.("Duplicate dataset names were found in the collection.", [
        "The following dataset(s) had duplicate names and were skipped when loading the collection:",
        ...formatAsBulletList(Array.from(duplicateDatasetNames), 5),
        "If you are the dataset author, please ensure that every dataset has a unique name in the collection.",
      ]);
    }
  }

  /**
   * Asynchronously loads a Collection object from the provided URL.
   * @param collectionParam The URL of the resource. This can either be a direct
   * path to collection JSON file or the path of a directory containing
   * `collection.json`.
   * @param options Optional configuration, containing any of the following
   * properties:
   * - `fetchMethod` optional override for the fetch method, used to retrieve
   *   the URL.
   * - `reportWarning` optional callback for reporting warning messages during
   *   loading.
   * @param config Optional configuration for the Collection constructor.
   * @throws Error if the JSON could not be retrieved or is an unrecognized
   * format.
   * @returns A new Collection object containing the retrieved data.
   */
  public static async loadCollection(
    collectionParam: string,
    options: CollectionLoadOptions = {},
    config: CollectionConfig = {}
  ): Promise<Collection> {
    const absoluteCollectionUrl = Collection.formatAbsoluteCollectionPath(collectionParam);
    const pathResolver = options.pathResolver || new UrlPathResolver();

    let response;
    const collectionPath = pathResolver.resolve("", absoluteCollectionUrl);
    if (collectionPath === null) {
      if (config?.sourceType === CollectionSourceType.ZIP_FILE) {
        throw new Error("No 'collection.json' was found. " + LoadTroubleshooting.CHECK_ZIP_FORMAT_COLLECTION);
      } else {
        throw new Error(
          `Could not resolve path '${absoluteCollectionUrl}' to a URL. This is likely a bug; please report the issue from the Help menu.`
        );
      }
    }
    try {
      const fetchMethod = options.fetchMethod ?? fetchWithTimeout;
      response = await fetchMethod(collectionPath, DEFAULT_FETCH_TIMEOUT_MS);
    } catch (e) {
      throw new Error(LoadErrorMessage.UNREACHABLE_COLLECTION + " " + LoadTroubleshooting.CHECK_NETWORK);
    }
    if (!response.ok) {
      throw new Error(
        `Received a ${response.status} (${response.statusText}) code from the server while retrieving` +
          ` collections JSON from url '${absoluteCollectionUrl}'. ${LoadTroubleshooting.CHECK_FILE_EXISTS}`
      );
    }

    let collection: CollectionFile;
    try {
      const json = await response.json();
      collection = updateCollectionVersion(json);
    } catch (e) {
      throw new Error(LoadErrorMessage.COLLECTION_JSON_PARSE_FAILED + e);
    }

    // Convert JSON array into map
    if (!collection.datasets || collection.datasets.length === 0) {
      throw new Error(LoadErrorMessage.COLLECTION_HAS_NO_DATASETS);
    }
    const collectionData: Map<string, CollectionEntry> = new Map();
    for (const entry of collection.datasets) {
      collectionData.set(entry.name, entry);
    }
    Collection.checkForDuplicateDatasetNames(collection.datasets, options.reportWarning);

    triggerAnalyticsEvent(AnalyticsEvent.COLLECTION_LOAD, {
      collectionWriterVersion: collection.metadata?.writerVersion || "N/A",
    });

    // Convert paths to absolute paths
    collectionData.forEach((entry, key) => {
      const newEntry = entry;
      newEntry.path = this.formatAbsoluteDatasetPath(absoluteCollectionUrl, entry.path);
      collectionData.set(key, newEntry);
    });

    return new Collection(
      collectionData,
      {
        ...config,
        sourcePath: absoluteCollectionUrl,
      },
      collection.metadata
    );
  }

  /**
   * Generates a dummy collection for a single URL collection.
   * @param datasetUrl The URL of the dataset.
   * @param config the configuration object that will be passed to the Collection constructor.
   * @returns a new Collection, where the only dataset is that of the provided `datasetUrl`.
   * The `sourcePath` field of the Collection will also be set to `null`.
   */
  public static makeCollectionFromSingleDataset(datasetUrl: string, config: CollectionConfig = {}): Collection {
    // Add the default filename if the url is not a .JSON path.
    if (!isJson(datasetUrl)) {
      datasetUrl = Collection.joinPath(formatPath(datasetUrl), DEFAULT_DATASET_FILENAME);
    }
    const collectionData: CollectionData = new Map([[datasetUrl, { path: datasetUrl, name: datasetUrl }]]);

    return new Collection(collectionData, { ...config, sourcePath: null });
  }

  /**
   * Merges and formats error messages from a failed collection and dataset load.
   */
  private static formatLoadingError(
    path: string,
    type: CollectionSourceType,
    collectionLoadError: Error,
    datasetLoadError: Error
  ): Error {
    const typeName = type === CollectionSourceType.ZIP_FILE ? "ZIP file" : "URL";
    if (path.endsWith(DEFAULT_COLLECTION_FILENAME)) {
      // Assume that this was a collection because the URL ended with "collection.json."
      return collectionLoadError;
    } else if (path.endsWith(DEFAULT_DATASET_FILENAME)) {
      // Assume that this was a dataset because the URL ended with "dataset.json."
      return datasetLoadError;
    } else if (
      collectionLoadError.message.startsWith(LoadErrorMessage.UNREACHABLE_COLLECTION) &&
      datasetLoadError.message.includes(LoadErrorMessage.UNREACHABLE_MANIFEST)
    ) {
      // Handle TypeError from failed fetch, likely due to server being unreachable.
      return new Error(LoadErrorMessage.BOTH_UNREACHABLE + " " + LoadTroubleshooting.CHECK_NETWORK);
    } else if (
      // Merge 404 errors from both collection and dataset fetches
      collectionLoadError.message.includes("404 (Not Found)") &&
      datasetLoadError.message.includes("404 (Not Found)")
    ) {
      return new Error(LoadErrorMessage.BOTH_404);
    } else if (
      collectionLoadError.message.includes(LoadTroubleshooting.CHECK_ZIP_FORMAT_COLLECTION) &&
      datasetLoadError.message.includes(LoadTroubleshooting.CHECK_ZIP_FORMAT_MANIFEST)
    ) {
      return new Error(LoadErrorMessage.ZIP_BOTH_UNREACHABLE + " " + LoadTroubleshooting.CHECK_ZIP_FORMAT);
    } else {
      // Format and return a message containing both errors.
      console.error(
        `${
          type === CollectionSourceType.URL ? `URL '${path}'` : `ZIP file`
        } could not be loaded as a collection or dataset.`
      );
      const collectionMessage =
        uncapitalizeFirstLetter(collectionLoadError?.message) ||
        "(no error message provided; this is likely a bug and should be reported)";
      const datasetMessage =
        uncapitalizeFirstLetter(datasetLoadError?.message) ||
        "(no error message provided; this is likely a bug and should be reported)";

      return new Error(
        `Could not load the provided ${typeName} as either a collection or a dataset.
        \n- If this is a collection, ${collectionMessage}
        \n- If this is a dataset, ${datasetMessage}`
      );
    }
  }

  /**
   * Attempts to load a collection or dataset from the given file or directory,
   * with preference for collections.
   * @throws an error if the path could not be read as a collection or dataset.
   */
  private static async loadFromAmbiguousResource(
    path: string,
    options: CollectionLoadOptions = {},
    config: CollectionConfig = {}
  ): Promise<Collection> {
    let result: Collection | null = null;
    let collectionLoadError: Error | null = null;
    let datasetLoadError: Error | null = null;

    // Try loading as a collection
    try {
      result = await Collection.loadCollection(path, options, config);
    } catch (e) {
      collectionLoadError = e as Error;
      console.warn(e);
      console.log("Resource could not be parsed as a collection; attempting to make a single-dataset collection.");
    }

    // Could not load as a collection, attempt to load as a dataset.
    if (!result) {
      try {
        const collection = Collection.makeCollectionFromSingleDataset(path, config);
        // Attempt to load the default dataset immediately to surface any loading errors.
        const loadResult = await collection.tryLoadDataset(collection.getDefaultDatasetKey());
        if (!loadResult.loaded) {
          throw new Error(loadResult.errorMessage);
        }
        return collection;
      } catch (e) {
        datasetLoadError = e as Error;
      }
    }

    if (!result) {
      throw Collection.formatLoadingError(
        path,
        config?.sourceType ?? CollectionSourceType.URL,
        collectionLoadError!,
        datasetLoadError!
      );
    }

    return result;
  }

  /**
   * Attempt to load an ambiguous URL as either a collection or dataset, and return a new
   * Collection representing its contents (either the loaded collection or a dummy collection
   * containing just the dataset).
   * @param path the URL resource to attempt to load.
   * @param options optional configuration object containing any of the following properties:
   *  - `fetchMethod` optional override for the fetch method.
   *  - `reportWarning` optional callback for reporting warning messages during loading.
   * @throws an error if `url` is not a URL.
   * @returns a Promise of a new Collection object, either loaded from a collection JSON file or
   * generated as a wrapper around a single dataset.
   */
  public static async loadFromAmbiguousUrl(
    url: string,
    options: Omit<CollectionLoadOptions, "pathResolver"> = {}
  ): Promise<Collection> {
    url = formatPath(url);
    if (!isUrl(url)) {
      throw new Error(`Provided URLs '${url}' is not a URL and cannot be loaded.`);
    }
    const urlResolver = new UrlPathResolver();
    const loadOptions = {
      ...options,
      pathResolver: urlResolver,
    };
    const config = {
      sourceType: CollectionSourceType.URL,
      pathResolver: urlResolver,
    };
    return Collection.loadFromAmbiguousResource(url, loadOptions, config);
  }

  /**
   * Attempts to load a collection from a directory structure.
   * @param fileName The name of the file that was loaded.
   * @param fileMap A map of relative paths to a File object.
   * @param options Optional configuration object containing the following
   * properties:
   *   - `reportWarning`: A callback function for reporting warnings about
   *     malformed data.
   * @returns A Promise of a new Collection object, either loaded from a
   * collection JSON file or generated as a wrapper around a single dataset.
   */
  public static async loadFromAmbiguousFile(
    _fileName: string,
    fileMap: Record<string, File>,
    options: Omit<CollectionLoadOptions, "pathResolver"> = {}
  ): Promise<Collection> {
    const filePathResolver = new FilePathResolver(fileMap);
    let collection: Collection;
    try {
      const loadOptions = {
        ...options,
        pathResolver: filePathResolver,
      };
      const config = {
        sourceType: CollectionSourceType.ZIP_FILE,
        pathResolver: filePathResolver,
      };
      collection = await Collection.loadFromAmbiguousResource("", loadOptions, config);
    } catch (e) {
      filePathResolver.cleanup();
      throw e;
    }
    // TODO: Mark collection as being from a local file and save the file name.
    return collection;
  }
}<|MERGE_RESOLUTION|>--- conflicted
+++ resolved
@@ -46,15 +46,9 @@
 export type CollectionConfig = {
   /**
    * Source path of the collection file, if one was used to load this
-<<<<<<< HEAD
-   * Collection. This can be a URL or a file path. `null` if there was no source
-   * collection file, and the collection was an auto-generated wrapper around a
-   * dataset.
-=======
    * Collection. This can be a URL or a file path. `null` (default) if there was
    * no source collection file, and the collection was an auto-generated wrapper
    * around a dataset.
->>>>>>> 4cb5c525
    *
    * When loaded from a local collection file, this should be `collection.json`.
    */
