import { DEFAULT_COLLECTION_FILENAME, DEFAULT_DATASET_FILENAME } from "../constants";
<<<<<<< HEAD
import { LoadErrorMessage, ReportWarningCallback } from "./types";
=======
import { LoadErrorMessage, LoadTroubleshooting, ReportWarningCallback } from "./types";
>>>>>>> d66490cd
import { AnalyticsEvent, triggerAnalyticsEvent } from "./utils/analytics";
import {
  CollectionEntry,
  CollectionFile,
  CollectionFileMetadata,
  updateCollectionVersion,
} from "./utils/collection_utils";
import { formatAsBulletList, uncapitalizeFirstLetter } from "./utils/data_utils";
import { DEFAULT_FETCH_TIMEOUT_MS, fetchWithTimeout, formatPath, isJson, isUrl } from "./utils/url_utils";

import Dataset from "./Dataset";
import { IArrayLoader } from "./loaders/ILoader";

export type CollectionData = Map<string, CollectionEntry>;

export type DatasetLoadResult =
  | {
      loaded: false;
      dataset: null;
      errorMessage?: string;
    }
  | {
      loaded: true;
      dataset: Dataset;
    };

/**
 * Collections describe a group of datasets, designated with a string name and a path.
 * The class is a wrapper around a simple map, with convenience functions for getting dataset
 * information and paths.
 */
export default class Collection {
  private entries: CollectionData;
  public metadata: Partial<CollectionFileMetadata>;
  /**
   * The URL this Collection was loaded from. `null` if this Collection is a placeholder object,
   * such as when generating dummy Collections for single datasets.
   */
  public readonly url: string | null;

  /**
   * Constructs a new Collection from a CollectionData map.
   * @param entries A map from string keys to CollectionEntry objects. The `path` of all
   * entries MUST be the absolute path to the manifest JSON file of the dataset.
   * @param url the optional string url representing the source of the Collection. `null` by default.
   * @throws an error if a `path` is not a URL to a JSON resource.
   */
  constructor(entries: CollectionData, url: string | null = null, metadata: Partial<CollectionFileMetadata> = {}) {
    this.entries = entries;
    this.url = url ? Collection.formatAbsoluteCollectionPath(url) : url;
    this.metadata = metadata;
    console.log("Collection metadata: ", this.metadata);

    // Check that all entry paths are JSON urls.
    this.entries.forEach((value, key) => {
      if (!isJson(value.path)) {
        throw new Error(
          `Expected dataset '${key}' to have an absolute JSON path; collection was provided path '${value.path}'.`
        );
      }
      if (!isUrl(value.path)) {
        throw new Error(`Expected dataset '${key}' to have a URL path; collection was provided path '${value.path}'.`);
      }
    });
  }

  /**
   * Gets the absolute path of a dataset JSON.
   * @param datasetKey string key of the dataset.
   * @throws an error if the dataset key is not in this dataset.
   * @returns the absolute URL path to the manifest file of the dataset.
   */
  public getAbsoluteDatasetPath(datasetKey: string): string {
    if (this.hasDataset(datasetKey)) {
      return this.entries.get(datasetKey)!.path;
    }
    throw new Error(`Collection does not contain dataset ${datasetKey}. Could not get path.`);
  }

  /**
   * Gets the name of the dataset.
   * @param datasetKey string key of the dataset.
   * @throws an error if the dataset key is not in this dataset.
   * @returns the string name of the dataset.
   */
  public getDatasetName(datasetKey: string): string {
    if (this.hasDataset(datasetKey)) {
      return this.entries.get(datasetKey)!.name;
    }
    throw new Error(`Collection does not contain dataset ${datasetKey}. Could not get name.`);
  }

  public hasDataset(datasetKey: string): boolean {
    return this.entries.has(datasetKey);
  }

  /**
   * Gets the valid keys for datasets in this collection.
   * @returns an array of strings, where each string is a key of a dataset in the collection.
   */
  public getDatasetKeys(): string[] {
    return Array.from(this.entries.keys());
  }

  /**
   * Gets the key of the first dataset in the collection.
   * @param collectionData the loaded collection data to get data from.
   * @throws an error if the collection data is size 0.
   * @returns the string key of the first entry in the `collectionData` map.
   */
  public getDefaultDatasetKey(): string {
    if (this.entries.size === 0) {
      throw new Error("Cannot get default dataset for a collection with size 0.");
    }
    return Array.from(this.entries.keys())[0];
  }

  /**
   * Attempts to load and return the dataset specified by the key.
   * @param datasetKey string key of the dataset.
   * @param options Optional configuration, containing any of the following properties:
   *  - `onLoadProgress` optional callback for loading progress.
   *  - `arrayLoader` optional array loader to use for loading the dataset.
   *  - `reportWarning` optional callback for reporting warning messages during loading (potential errors
   * that are non-blocking).
   * @returns A promise of a `DatasetLoadResult`.
   * - On a success, returns an object with a Dataset `dataset` and the `loaded` flag set to true.
   * - On a failure, returns an object with a null `dataset` and `loaded` set to false, as well as
   * an optional string `errorMessage`.
   *
   * See `DatasetLoadResult` for more details.
   */
  public async tryLoadDataset(
    datasetKey: string,
    options: Partial<{
      onLoadProgress?: (complete: number, total: number) => void;
      arrayLoader?: IArrayLoader;
      reportWarning?: ReportWarningCallback;
    }> = {}
  ): Promise<DatasetLoadResult> {
    console.time("loadDataset");

    if (!this.hasDataset(datasetKey)) {
      return { loaded: false, dataset: null, errorMessage: `Error: Collection does not have key ${datasetKey}.` };
    }
    const path = this.getAbsoluteDatasetPath(datasetKey);
    console.log(`Fetching dataset from path '${path}'`);

    let totalLoadItems = 0;
    let completedLoadItems = 0;
    const onLoadStart = (): void => {
      totalLoadItems++;
    };
    const onLoadComplete = (): void => {
      completedLoadItems++;
      options.onLoadProgress?.(completedLoadItems, totalLoadItems);
    };

    // TODO: Override fetch method
    try {
      const dataset = new Dataset(path, undefined, options.arrayLoader);
      await dataset.open({ onLoadStart, onLoadComplete, reportWarning: options.reportWarning });
      console.timeEnd("loadDataset");
      return { loaded: true, dataset: dataset };
    } catch (e) {
      console.timeEnd("loadDataset");
      console.error(e);
      if (e instanceof Error) {
        return {
          loaded: false,
          dataset: null,
          errorMessage: e.message,
        };
      } else {
        return { loaded: false, dataset: null };
      }
    }
  }

  // ===================================================================================
  // Helper Methods

  private static formatDatasetPath(datasetPath: string): string {
    datasetPath = formatPath(datasetPath);
    if (!isUrl(datasetPath)) {
      throw new Error(`Cannot fetch dataset '${datasetPath}' because it is not a URL.`);
    }
    return isJson(datasetPath) ? datasetPath : datasetPath + "/" + DEFAULT_DATASET_FILENAME;
  }

  /**
   * Formats a URL of a collections path as an absolute path to a possible JSON collection file.
   * @param collectionUrl the URL to format.
   * @returns A formatted string path to a possible JSON file, with no trailing slashes or whitespace padding.
   * If the input `collectionUrl` did not specify a JSON file, appends the default collection filename
   * (`DEFAULT_COLLECTION_FILENAME`).
   */
  public static formatAbsoluteCollectionPath(collectionUrl: string): string {
    collectionUrl = formatPath(collectionUrl);
    return isJson(collectionUrl) ? collectionUrl : collectionUrl + "/" + DEFAULT_COLLECTION_FILENAME;
  }

  /**
   * Formats a URL of a dataset path as an absolute path to a possible JSON manifest file.
   * @param collectionUrl the URL of the collections resource.
   * @param datasetPath path of the dataset. Can be a relative path or a URL.
   * @returns a formatted string path to a possible JSON manifest file, with no trailing slashes or whitespace padding.
   * Includes the default dataset filename (`DEFAULT_DATASET_FILENAME`) if no specific file is described.
   * - If datasetPath describes a URL, returns the URL path.
   * - If datasetPath describes a relative path, returns the absolute URL path using the collectionUrl's base directory.
   */
  public static formatAbsoluteDatasetPath(collectionUrl: string, datasetPath: string): string {
    datasetPath = formatPath(datasetPath);

    // Dataset path is a URL, so we just apply formatting and the default filename if needed.
    if (isUrl(datasetPath)) {
      return Collection.formatDatasetPath(datasetPath);
    }

    // Dataset is a relative path; strip out the filename from the collection path to get just the directory URL
    collectionUrl = Collection.formatAbsoluteCollectionPath(collectionUrl);
    const collectionDirectory = formatPath(collectionUrl.substring(0, collectionUrl.lastIndexOf("/")));
    return this.formatDatasetPath(collectionDirectory + "/" + datasetPath);
  }

  // TODO: Refactor how dummy collections store URLs? The URL should always be a valid resource maybe?
  /**
   * Returns a URL to the collection or dataset.
   */
  public getUrl(): string {
    if (this.url === null) {
      return this.entries.get(this.getDefaultDatasetKey())!.path;
    }
    return this.url;
  }

  // ===================================================================================
  // Static Loader Methods

  private static checkForDuplicateDatasetNames(
    datasets: CollectionEntry[],
    reportWarning?: ReportWarningCallback
  ): void {
    const collectionData: Map<string, CollectionEntry> = new Map();
    const duplicateDatasetNames = new Set<string>();

    for (const entry of datasets) {
      if (collectionData.has(entry.name)) {
        duplicateDatasetNames.add(entry.name);
        console.warn(`Duplicate dataset name ${entry.name} found in collection JSON; skipping.`);
      }
      collectionData.set(entry.name, entry);
    }

    if (duplicateDatasetNames.size > 0) {
      reportWarning?.("Duplicate dataset names were found in the collection.", [
        "The following dataset(s) had duplicate names and were skipped when loading the collection:",
        ...formatAsBulletList(Array.from(duplicateDatasetNames), 5),
        "If you are the dataset author, please ensure that every dataset has a unique name in the collection.",
      ]);
    }
  }

  /**
   * Asynchronously loads a Collection object from the provided URL.
   * @param collectionParam The URL of the resource. This can either be a direct path to
   * collection JSON file or the path of a directory containing `collection.json`.
   * @param options Optional configuration, containing any of the following properties:
   * - `fetchMethod` optional override for the fetch method, used to retrieve the URL.
   * - `reportWarning` optional callback for reporting warning messages during loading.
   * @throws Error if the JSON could not be retrieved or is an unrecognized format.
   * @returns A new Collection object containing the retrieved data.
   */
  public static async loadCollection(
    collectionParam: string,
    options: Partial<{ fetchMethod: typeof fetchWithTimeout; reportWarning: ReportWarningCallback }> = {}
  ): Promise<Collection> {
    const absoluteCollectionUrl = Collection.formatAbsoluteCollectionPath(collectionParam);

    let response;
    try {
      const fetchMethod = options.fetchMethod ?? fetchWithTimeout;
      response = await fetchMethod(absoluteCollectionUrl, DEFAULT_FETCH_TIMEOUT_MS);
    } catch (e) {
<<<<<<< HEAD
      throw new Error(
        LoadErrorMessage.UNREACHABLE_COLLECTION +
          " This may be due to a network issue, the server being unreachable, or a misconfigured URL." +
          " Please check your network access."
      );
    }
    if (!response.ok) {
      console.error(`Failed to fetch collections JSON from url '${absoluteCollectionUrl}':`, response);
      throw new Error(
        `Received a ${response.status} (${response.statusText}) code from the server while retrieving collections JSON from url '${absoluteCollectionUrl}'.`
=======
      throw new Error(LoadErrorMessage.UNREACHABLE_COLLECTION + " " + LoadTroubleshooting.CHECK_NETWORK);
    }
    if (!response.ok) {
      throw new Error(
        `Received a ${response.status} (${response.statusText}) code from the server while retrieving` +
          ` collections JSON from url '${absoluteCollectionUrl}'. ${LoadTroubleshooting.CHECK_FILE_EXISTS}`
>>>>>>> d66490cd
      );
    }

    let collection: CollectionFile;
    try {
      const json = await response.json();
      collection = updateCollectionVersion(json);
    } catch (e) {
<<<<<<< HEAD
      throw new Error(
        `Parsing failed for the collections JSON file with the following error. Please check that the JSON syntax is correct: ${e}`
      );
=======
      throw new Error(LoadErrorMessage.COLLECTION_JSON_PARSE_FAILED + e);
>>>>>>> d66490cd
    }

    // Convert JSON array into map
    if (!collection.datasets || collection.datasets.length === 0) {
<<<<<<< HEAD
      throw new Error(
        "Collection JSON was loaded but no datasets were found. At least one dataset must be defined in the collection."
      );
=======
      throw new Error(LoadErrorMessage.COLLECTION_HAS_NO_DATASETS);
>>>>>>> d66490cd
    }
    const collectionData: Map<string, CollectionEntry> = new Map();
    const duplicateDatasetNames = new Set<string>();
    for (const entry of collection.datasets) {
      if (collectionData.has(entry.name)) {
        duplicateDatasetNames.add(entry.name);
        console.warn(`Duplicate dataset name ${entry.name} found in collection JSON; skipping.`);
      }
      collectionData.set(entry.name, entry);
    }
    Collection.checkForDuplicateDatasetNames(collection.datasets, options.reportWarning);

    if (duplicateDatasetNames.size > 0) {
      options.reportWarning?.("Duplicate dataset names were found in the collection.", [
        "The following dataset(s) had duplicate names and were skipped when loading the collection:",
        ...formatAsBulletList(Array.from(duplicateDatasetNames), 5),
        "If you are the dataset author, please ensure that every dataset has a unique name in the collection.",
      ]);
    }

    triggerAnalyticsEvent(AnalyticsEvent.COLLECTION_LOAD, {
      collectionWriterVersion: collection.metadata?.writerVersion || "N/A",
    });

    // Convert paths to absolute paths
    collectionData.forEach((entry, key) => {
      const newEntry = entry;
      newEntry.path = this.formatAbsoluteDatasetPath(absoluteCollectionUrl, entry.path);
      collectionData.set(key, newEntry);
    });

    return new Collection(collectionData, absoluteCollectionUrl, collection.metadata);
  }

  /**
   * Generates a dummy collection for a single URL collection.
   * @param datasetUrl The URL of the dataset.
   * @returns a new Collection, where the only dataset is that of the provided `datasetUrl`.
   * The `url` field of the Collection will also be set to `null`.
   */
  public static makeCollectionFromSingleDataset(datasetUrl: string): Collection {
    // Add the default filename if the url is not a .JSON path.
    if (!isJson(datasetUrl)) {
      datasetUrl = formatPath(datasetUrl) + "/" + DEFAULT_DATASET_FILENAME;
    }
    const collectionData: CollectionData = new Map([[datasetUrl, { path: datasetUrl, name: datasetUrl }]]);

    return new Collection(collectionData, null);
  }

  /**
   * Merges and formats error messages from a failed collection and dataset load.
   */
  private static formatLoadingError(url: string, collectionLoadError: Error, datasetLoadError: Error): Error {
    if (url.endsWith(DEFAULT_COLLECTION_FILENAME)) {
      // Assume that this was a collection because the URL ended with "collection.json."
      return collectionLoadError;
    } else if (url.endsWith(DEFAULT_DATASET_FILENAME)) {
      // Assume that this was a dataset because the URL ended with "dataset.json."
      return datasetLoadError;
    } else if (
      collectionLoadError.message.startsWith(LoadErrorMessage.UNREACHABLE_COLLECTION) &&
      datasetLoadError.message.includes(LoadErrorMessage.UNREACHABLE_MANIFEST)
    ) {
      // Handle TypeError from failed fetch, likely due to server being unreachable.
      return new Error(LoadErrorMessage.BOTH_UNREACHABLE + " " + LoadTroubleshooting.CHECK_NETWORK);
    } else if (
      // Merge 404 errors from both collection and dataset fetches
      collectionLoadError.message.includes("404 (Not Found)") &&
      datasetLoadError.message.includes("404 (Not Found)")
    ) {
      return new Error(LoadErrorMessage.BOTH_404);
    } else {
      // Format and return a message containing both errors.
      console.error(`URL '${url}' could not be loaded as a collection or dataset.`);
      const collectionMessage =
        uncapitalizeFirstLetter(collectionLoadError?.message) ||
        "(no error message provided; this is likely a bug and should be reported)";
      const datasetMessage =
        uncapitalizeFirstLetter(datasetLoadError?.message) ||
        "(no error message provided; this is likely a bug and should be reported)";

      return new Error(
        `Could not load the provided URL as either a collection or a dataset.
        \n- If this is a collection, ${collectionMessage}
        \n- If this is a dataset, ${datasetMessage}`
      );
    }
  }

  /**
   * Attempt to load an ambiguous URL as either a collection or dataset, and return a new
   * Collection representing its contents (either the loaded collection or a dummy collection
   * containing just the dataset).
   * @param url the URL resource to attempt to load.
   * @param options optional configuration object containing any of the following properties:
   *  - `fetchMethod` optional override for the fetch method.
   *  - `reportWarning` optional callback for reporting warning messages during loading.
   * @throws an error if `url` is not a URL.
   * @returns a Promise of a new Collection object, either loaded from a collection JSON file or
   * generated as a wrapper around a single dataset.
   */
  public static async loadFromAmbiguousUrl(
    url: string,
    options: Partial<{ fetchMethod: typeof fetchWithTimeout; reportWarning: ReportWarningCallback }> = {}
  ): Promise<Collection> {
    // TODO: Also handle Nucmorph URLs that are pasted in? If website base URL matches, redirect?

    if (!isUrl(url)) {
      throw new Error(`Provided resource '${url}' is not a URL and cannot be loaded.`);
    }

<<<<<<< HEAD
    let collectionLoadError: Error | null = null;
    let datasetLoadError: Error | null = null;
    try {
      return await Collection.loadCollection(url, options);
=======
    let result: Collection | null = null;
    let collectionLoadError: Error | null = null;
    let datasetLoadError: Error | null = null;

    // Try loading as a collection
    try {
      result = await Collection.loadCollection(url, options);
>>>>>>> d66490cd
    } catch (e) {
      collectionLoadError = e as Error;
      console.warn(e);
      console.log("URL resource could not be parsed as a collection; attempting to make a single-database collection.");
    }

    // Could not load as a collection, attempt to load as a dataset.
<<<<<<< HEAD
    try {
      const collection = Collection.makeCollectionFromSingleDataset(url);
      // Attempt to load the default dataset immediately to surface any loading errors.
      const loadResult = await collection.tryLoadDataset(collection.getDefaultDatasetKey());
      if (!loadResult.loaded) {
        throw new Error(loadResult.errorMessage);
      }
      return collection;
    } catch (e) {
      datasetLoadError = e as Error;
    }

    // Assumption: if both loads failed and the file matches one of the default filenames,
    // show only the relevant load error.
    if (url.endsWith(DEFAULT_COLLECTION_FILENAME)) {
      throw collectionLoadError;
    } else if (url.endsWith(DEFAULT_DATASET_FILENAME)) {
      throw datasetLoadError;
    }

    // Handle TypeError from failed fetch -> likely due to server being unreachable.
    if (
      collectionLoadError.message.startsWith(LoadErrorMessage.UNREACHABLE_COLLECTION) &&
      datasetLoadError.message.includes(LoadErrorMessage.UNREACHABLE_MANIFEST)
    ) {
      throw new Error(
        "Could not access either a collection or a dataset JSON at the provided URL." +
          " This may be due to a network issue, the server being unreachable, or a misconfigured URL." +
          " Please check your network access."
      );
    }

    // Handle 404 errors from both collection and dataset fetches
    if (
      collectionLoadError.message.includes("404 (Not Found)") &&
      datasetLoadError.message.includes("404 (Not Found)")
    ) {
      throw new Error(
        "Could not load the provided URL as either a collection or a dataset. Server returned a 404 (Not Found) code."
      );
    }

    // Could not load as a dataset either; surface the errors.
    console.error(`URL '${url}' could not be loaded as a collection or dataset.`);
    const collectionMessage =
      uncapitalizeFirstLetter(collectionLoadError?.message) ||
      "(no error message provided; this is likely a bug and should be reported)";
    const datasetMessage =
      uncapitalizeFirstLetter(datasetLoadError?.message) ||
      "(no error message provided; this is likely a bug and should be reported)";

    throw new Error(
      `Could not load the provided URL as either a collection or a dataset.
      \n- If this is a collection, ${collectionMessage}
      \n- If this is a dataset, ${datasetMessage}`
    );
=======
    if (!result) {
      try {
        const collection = Collection.makeCollectionFromSingleDataset(url);
        // Attempt to load the default dataset immediately to surface any loading errors.
        const loadResult = await collection.tryLoadDataset(collection.getDefaultDatasetKey());
        if (!loadResult.loaded) {
          throw new Error(loadResult.errorMessage);
        }
        return collection;
      } catch (e) {
        datasetLoadError = e as Error;
      }
    }

    if (!result) {
      throw Collection.formatLoadingError(url, collectionLoadError!, datasetLoadError!);
    }

    return result;
>>>>>>> d66490cd
  }
}<|MERGE_RESOLUTION|>--- conflicted
+++ resolved
@@ -1,9 +1,5 @@
 import { DEFAULT_COLLECTION_FILENAME, DEFAULT_DATASET_FILENAME } from "../constants";
-<<<<<<< HEAD
-import { LoadErrorMessage, ReportWarningCallback } from "./types";
-=======
 import { LoadErrorMessage, LoadTroubleshooting, ReportWarningCallback } from "./types";
->>>>>>> d66490cd
 import { AnalyticsEvent, triggerAnalyticsEvent } from "./utils/analytics";
 import {
   CollectionEntry,
@@ -288,25 +284,12 @@
       const fetchMethod = options.fetchMethod ?? fetchWithTimeout;
       response = await fetchMethod(absoluteCollectionUrl, DEFAULT_FETCH_TIMEOUT_MS);
     } catch (e) {
-<<<<<<< HEAD
-      throw new Error(
-        LoadErrorMessage.UNREACHABLE_COLLECTION +
-          " This may be due to a network issue, the server being unreachable, or a misconfigured URL." +
-          " Please check your network access."
-      );
-    }
-    if (!response.ok) {
-      console.error(`Failed to fetch collections JSON from url '${absoluteCollectionUrl}':`, response);
-      throw new Error(
-        `Received a ${response.status} (${response.statusText}) code from the server while retrieving collections JSON from url '${absoluteCollectionUrl}'.`
-=======
       throw new Error(LoadErrorMessage.UNREACHABLE_COLLECTION + " " + LoadTroubleshooting.CHECK_NETWORK);
     }
     if (!response.ok) {
       throw new Error(
         `Received a ${response.status} (${response.statusText}) code from the server while retrieving` +
           ` collections JSON from url '${absoluteCollectionUrl}'. ${LoadTroubleshooting.CHECK_FILE_EXISTS}`
->>>>>>> d66490cd
       );
     }
 
@@ -315,32 +298,16 @@
       const json = await response.json();
       collection = updateCollectionVersion(json);
     } catch (e) {
-<<<<<<< HEAD
-      throw new Error(
-        `Parsing failed for the collections JSON file with the following error. Please check that the JSON syntax is correct: ${e}`
-      );
-=======
       throw new Error(LoadErrorMessage.COLLECTION_JSON_PARSE_FAILED + e);
->>>>>>> d66490cd
     }
 
     // Convert JSON array into map
     if (!collection.datasets || collection.datasets.length === 0) {
-<<<<<<< HEAD
-      throw new Error(
-        "Collection JSON was loaded but no datasets were found. At least one dataset must be defined in the collection."
-      );
-=======
       throw new Error(LoadErrorMessage.COLLECTION_HAS_NO_DATASETS);
->>>>>>> d66490cd
     }
     const collectionData: Map<string, CollectionEntry> = new Map();
     const duplicateDatasetNames = new Set<string>();
     for (const entry of collection.datasets) {
-      if (collectionData.has(entry.name)) {
-        duplicateDatasetNames.add(entry.name);
-        console.warn(`Duplicate dataset name ${entry.name} found in collection JSON; skipping.`);
-      }
       collectionData.set(entry.name, entry);
     }
     Collection.checkForDuplicateDatasetNames(collection.datasets, options.reportWarning);
@@ -445,12 +412,6 @@
       throw new Error(`Provided resource '${url}' is not a URL and cannot be loaded.`);
     }
 
-<<<<<<< HEAD
-    let collectionLoadError: Error | null = null;
-    let datasetLoadError: Error | null = null;
-    try {
-      return await Collection.loadCollection(url, options);
-=======
     let result: Collection | null = null;
     let collectionLoadError: Error | null = null;
     let datasetLoadError: Error | null = null;
@@ -458,7 +419,6 @@
     // Try loading as a collection
     try {
       result = await Collection.loadCollection(url, options);
->>>>>>> d66490cd
     } catch (e) {
       collectionLoadError = e as Error;
       console.warn(e);
@@ -466,64 +426,6 @@
     }
 
     // Could not load as a collection, attempt to load as a dataset.
-<<<<<<< HEAD
-    try {
-      const collection = Collection.makeCollectionFromSingleDataset(url);
-      // Attempt to load the default dataset immediately to surface any loading errors.
-      const loadResult = await collection.tryLoadDataset(collection.getDefaultDatasetKey());
-      if (!loadResult.loaded) {
-        throw new Error(loadResult.errorMessage);
-      }
-      return collection;
-    } catch (e) {
-      datasetLoadError = e as Error;
-    }
-
-    // Assumption: if both loads failed and the file matches one of the default filenames,
-    // show only the relevant load error.
-    if (url.endsWith(DEFAULT_COLLECTION_FILENAME)) {
-      throw collectionLoadError;
-    } else if (url.endsWith(DEFAULT_DATASET_FILENAME)) {
-      throw datasetLoadError;
-    }
-
-    // Handle TypeError from failed fetch -> likely due to server being unreachable.
-    if (
-      collectionLoadError.message.startsWith(LoadErrorMessage.UNREACHABLE_COLLECTION) &&
-      datasetLoadError.message.includes(LoadErrorMessage.UNREACHABLE_MANIFEST)
-    ) {
-      throw new Error(
-        "Could not access either a collection or a dataset JSON at the provided URL." +
-          " This may be due to a network issue, the server being unreachable, or a misconfigured URL." +
-          " Please check your network access."
-      );
-    }
-
-    // Handle 404 errors from both collection and dataset fetches
-    if (
-      collectionLoadError.message.includes("404 (Not Found)") &&
-      datasetLoadError.message.includes("404 (Not Found)")
-    ) {
-      throw new Error(
-        "Could not load the provided URL as either a collection or a dataset. Server returned a 404 (Not Found) code."
-      );
-    }
-
-    // Could not load as a dataset either; surface the errors.
-    console.error(`URL '${url}' could not be loaded as a collection or dataset.`);
-    const collectionMessage =
-      uncapitalizeFirstLetter(collectionLoadError?.message) ||
-      "(no error message provided; this is likely a bug and should be reported)";
-    const datasetMessage =
-      uncapitalizeFirstLetter(datasetLoadError?.message) ||
-      "(no error message provided; this is likely a bug and should be reported)";
-
-    throw new Error(
-      `Could not load the provided URL as either a collection or a dataset.
-      \n- If this is a collection, ${collectionMessage}
-      \n- If this is a dataset, ${datasetMessage}`
-    );
-=======
     if (!result) {
       try {
         const collection = Collection.makeCollectionFromSingleDataset(url);
@@ -543,6 +445,5 @@
     }
 
     return result;
->>>>>>> d66490cd
   }
 }