import { DEFAULT_COLLECTION_FILENAME, DEFAULT_DATASET_FILENAME } from "../constants";
import { LoadErrorMessage, LoadTroubleshooting, ReportWarningCallback } from "./types";
import { AnalyticsEvent, triggerAnalyticsEvent } from "./utils/analytics";
import {
  CollectionEntry,
  CollectionFile,
  CollectionFileMetadata,
  updateCollectionVersion,
} from "./utils/collection_utils";
<<<<<<< HEAD
import { DEFAULT_FETCH_TIMEOUT_MS, fetchWithTimeout, formatPath, isBlob, isJson, isUrl } from "./utils/url_utils";

import Dataset from "./Dataset";
import { FilePathResolver, IPathResolver, UrlPathResolver } from "./loaders/FileSystemResolver";
=======
import { formatAsBulletList, uncapitalizeFirstLetter } from "./utils/data_utils";
import {
  DEFAULT_FETCH_TIMEOUT_MS,
  fetchManifestJson,
  fetchWithTimeout,
  formatPath,
  isJson,
  isUrl,
} from "./utils/url_utils";

import Dataset from "./Dataset";
import { IArrayLoader, ITextureImageLoader } from "./loaders/ILoader";
>>>>>>> fd39099a

export type CollectionData = Map<string, CollectionEntry>;

export type DatasetLoadResult =
  | {
      loaded: false;
      dataset: null;
      errorMessage?: string;
    }
  | {
      loaded: true;
      dataset: Dataset;
    };

export type CollectionLoadOptions = {
  fetchMethod?: typeof fetchWithTimeout;
  reportWarning?: ReportWarningCallback;
};

export type DatasetLoadOptions = {
  manifestLoader?: typeof fetchManifestJson;
  onLoadProgress?: (complete: number, total: number) => void;
  arrayLoader?: IArrayLoader;
  frameLoader?: ITextureImageLoader;
  reportWarning?: ReportWarningCallback;
};

/**
 * Collections describe a group of datasets, designated with a string name and a path.
 * The class is a wrapper around a simple map, with convenience functions for getting dataset
 * information and paths.
 */
export default class Collection {
  private pathResolver: IPathResolver;
  private entries: CollectionData;
  public metadata: Partial<CollectionFileMetadata>;
  /**
   * The URL this Collection was loaded from. `null` if this Collection is a placeholder object,
   * such as when generating dummy Collections for single datasets.
   */
  public readonly url: string | null;

  /**
   * Constructs a new Collection from a CollectionData map.
   * @param entries A map from string keys to CollectionEntry objects. The `path` of all
   * entries MUST be the absolute path to the manifest JSON file of the dataset.
   * @param url the optional string url representing the source of the Collection. `null` by default.
   * @throws an error if a `path` is not a URL to a JSON resource.
   */
  constructor(
    entries: CollectionData,
    url: string | null = null,
    metadata: Partial<CollectionFileMetadata> = {},
    pathResolver?: IPathResolver
  ) {
    this.pathResolver = pathResolver || new UrlPathResolver();

    this.entries = entries;
    this.url = url ? Collection.formatAbsoluteCollectionPath(url) : url;
    this.metadata = metadata;
    console.log("Collection metadata: ", this.metadata);

    // Check that all entry paths are JSON urls.
    this.entries.forEach((value, key) => {
<<<<<<< HEAD
      // if (!isJson(value.path)) {
      //   throw new Error(
      //     `Expected dataset '${key}' to have an absolute JSON path; Collection was provided path '${value.path}'.`
      //   );
      // }
      // if (!isUrl(value.path)) {
      //   throw new Error(`Expected dataset '${key}' to have a URL path; Collection was provided path '${value.path}'.`);
      // }
=======
      if (!isJson(value.path)) {
        throw new Error(
          `Expected dataset '${key}' to have an absolute JSON path; collection was provided path '${value.path}'.`
        );
      }
      if (!isUrl(value.path)) {
        throw new Error(`Expected dataset '${key}' to have a URL path; collection was provided path '${value.path}'.`);
      }
>>>>>>> fd39099a
    });
  }

  /**
   * Gets the absolute path of a dataset JSON.
   * @param datasetKey string key of the dataset.
   * @throws an error if the dataset key is not in this dataset.
   * @returns the absolute URL path to the manifest file of the dataset.
   */
  public getAbsoluteDatasetPath(datasetKey: string): string {
    if (this.hasDataset(datasetKey)) {
      return this.entries.get(datasetKey)!.path;
    }
    throw new Error(`Collection does not contain dataset ${datasetKey}. Could not get path.`);
  }

  /**
   * Gets the name of the dataset.
   * @param datasetKey string key of the dataset.
   * @throws an error if the dataset key is not in this dataset.
   * @returns the string name of the dataset.
   */
  public getDatasetName(datasetKey: string): string {
    if (this.hasDataset(datasetKey)) {
      return this.entries.get(datasetKey)!.name;
    }
    throw new Error(`Collection does not contain dataset ${datasetKey}. Could not get name.`);
  }

  public hasDataset(datasetKey: string): boolean {
    return this.entries.has(datasetKey);
  }

  /**
   * Gets the valid keys for datasets in this collection.
   * @returns an array of strings, where each string is a key of a dataset in the collection.
   */
  public getDatasetKeys(): string[] {
    return Array.from(this.entries.keys());
  }

  /**
   * Gets the key of the first dataset in the collection.
   * @param collectionData the loaded collection data to get data from.
   * @throws an error if the collection data is size 0.
   * @returns the string key of the first entry in the `collectionData` map.
   */
  public getDefaultDatasetKey(): string {
    if (this.entries.size === 0) {
      throw new Error("Cannot get default dataset for a collection with size 0.");
    }
    return Array.from(this.entries.keys())[0];
  }

  /**
   * Attempts to load and return the dataset specified by the key.
   * @param datasetKey string key of the dataset.
   * @param options Optional configuration, containing any of the following properties:
   *  - `onLoadProgress` optional callback for loading progress.
   *  - `arrayLoader` optional array loader to use for loading the dataset.
   *  - `reportWarning` optional callback for reporting warning messages during loading (potential errors
   * that are non-blocking).
   * @returns A promise of a `DatasetLoadResult`.
   * - On a success, returns an object with a Dataset `dataset` and the `loaded` flag set to true.
   * - On a failure, returns an object with a null `dataset` and `loaded` set to false, as well as
   * an optional string `errorMessage`.
   *
   * See `DatasetLoadResult` for more details.
   */
  public async tryLoadDataset(datasetKey: string, options: DatasetLoadOptions = {}): Promise<DatasetLoadResult> {
    console.time("loadDataset");

    if (!this.hasDataset(datasetKey)) {
      return { loaded: false, dataset: null, errorMessage: `Error: Collection does not have key ${datasetKey}.` };
    }
    const path = this.getAbsoluteDatasetPath(datasetKey);
    console.log(`Fetching dataset from path '${path}'`);

    let totalLoadItems = 0;
    let completedLoadItems = 0;
    const onLoadStart = (): void => {
      totalLoadItems++;
    };
    const onLoadComplete = (): void => {
      completedLoadItems++;
      options.onLoadProgress?.(completedLoadItems, totalLoadItems);
    };

    try {
<<<<<<< HEAD
      const dataset = new Dataset(path, { pathResolver: this.pathResolver });
      await dataset.open();
=======
      const dataset = new Dataset(path, options.frameLoader, options.arrayLoader);
      await dataset.open({
        onLoadStart,
        onLoadComplete,
        reportWarning: options.reportWarning,
        manifestLoader: options.manifestLoader,
      });
>>>>>>> fd39099a
      console.timeEnd("loadDataset");
      return { loaded: true, dataset: dataset };
    } catch (e) {
      console.timeEnd("loadDataset");
      console.error(e);
      if (e instanceof Error) {
        return {
          loaded: false,
          dataset: null,
          errorMessage: e.message,
        };
      } else {
        return { loaded: false, dataset: null };
      }
    }
  }

  // ===================================================================================
  // Helper Methods

  private static formatDatasetPath(datasetPath: string): string {
    datasetPath = formatPath(datasetPath);
    // if (!isUrl(datasetPath)) {
    //   throw new Error(`Cannot fetch dataset '${datasetPath}' because it is not a URL.`);
    // }
    return isJson(datasetPath) ? datasetPath : datasetPath + "/" + DEFAULT_DATASET_FILENAME;
  }

  /**
   * Formats a URL of a collections path as an absolute path to a possible JSON collection file.
   * @param collectionUrl the URL to format.
   * @returns A formatted string path to a possible JSON file, with no trailing slashes or whitespace padding.
   * If the input `collectionUrl` did not specify a JSON file, appends the default collection filename
   * (`DEFAULT_COLLECTION_FILENAME`).
   */
  public static formatAbsoluteCollectionPath(collectionUrl: string): string {
    collectionUrl = formatPath(collectionUrl);
    return isJson(collectionUrl) ? collectionUrl : collectionUrl + "/" + DEFAULT_COLLECTION_FILENAME;
  }

  /**
   * Formats a URL of a dataset path as an absolute path to a possible JSON manifest file.
   * @param collectionUrl the URL of the collections resource.
   * @param datasetPath path of the dataset. Can be a relative path or a URL.
   * @returns a formatted string path to a possible JSON manifest file, with no trailing slashes or whitespace padding.
   * Includes the default dataset filename (`DEFAULT_DATASET_FILENAME`) if no specific file is described.
   * - If datasetPath describes a URL, returns the URL path.
   * - If datasetPath describes a relative path, returns the absolute URL path using the collectionUrl's base directory.
   */
  public static formatAbsoluteDatasetPath(collectionUrl: string, datasetPath: string): string {
    datasetPath = formatPath(datasetPath);

    // Dataset path is a URL, so we just apply formatting and the default filename if needed.
    if (isUrl(datasetPath)) {
      return Collection.formatDatasetPath(datasetPath);
    }

    // Dataset is a relative path; strip out the filename from the collection path to get just the directory URL
    collectionUrl = Collection.formatAbsoluteCollectionPath(collectionUrl);
    const collectionDirectory = formatPath(collectionUrl.substring(0, collectionUrl.lastIndexOf("/")));
    return this.formatDatasetPath(collectionDirectory + "/" + datasetPath);
  }

  // TODO: Refactor how dummy collections store URLs? The URL should always be a valid resource maybe?
  /**
   * Returns a URL to the collection or dataset.
   */
  public getUrl(): string {
    if (this.url === null) {
      return this.entries.get(this.getDefaultDatasetKey())!.path;
    }
    return this.url;
  }

  // ===================================================================================
  // Static Loader Methods

  private static checkForDuplicateDatasetNames(
    datasets: CollectionEntry[],
    reportWarning?: ReportWarningCallback
  ): void {
    const collectionData: Map<string, CollectionEntry> = new Map();
    const duplicateDatasetNames = new Set<string>();

    for (const entry of datasets) {
      if (collectionData.has(entry.name)) {
        duplicateDatasetNames.add(entry.name);
        console.warn(`Duplicate dataset name ${entry.name} found in collection JSON; skipping.`);
      }
      collectionData.set(entry.name, entry);
    }

    if (duplicateDatasetNames.size > 0) {
      reportWarning?.("Duplicate dataset names were found in the collection.", [
        "The following dataset(s) had duplicate names and were skipped when loading the collection:",
        ...formatAsBulletList(Array.from(duplicateDatasetNames), 5),
        "If you are the dataset author, please ensure that every dataset has a unique name in the collection.",
      ]);
    }
  }

  /**
   * Asynchronously loads a Collection object from the provided URL.
   * @param collectionParam The URL of the resource. This can either be a direct path to
   * collection JSON file or the path of a directory containing `collection.json`.
   * @param options Optional configuration, containing any of the following properties:
   * - `fetchMethod` optional override for the fetch method, used to retrieve the URL.
   * - `reportWarning` optional callback for reporting warning messages during loading.
   * @throws Error if the JSON could not be retrieved or is an unrecognized format.
   * @returns A new Collection object containing the retrieved data.
   */
  public static async loadCollection(
    collectionParam: string,
<<<<<<< HEAD
    pathResolver: IPathResolver = new UrlPathResolver(),
    fetchMethod = fetchWithTimeout
=======
    options: CollectionLoadOptions = {}
>>>>>>> fd39099a
  ): Promise<Collection> {
    const absoluteCollectionUrl = Collection.formatAbsoluteCollectionPath(collectionParam);

    let response;
    try {
<<<<<<< HEAD
      response = await fetchMethod(pathResolver.resolve("", absoluteCollectionUrl)!, DEFAULT_FETCH_TIMEOUT_MS);
=======
      const fetchMethod = options.fetchMethod ?? fetchWithTimeout;
      response = await fetchMethod(absoluteCollectionUrl, DEFAULT_FETCH_TIMEOUT_MS);
>>>>>>> fd39099a
    } catch (e) {
      throw new Error(LoadErrorMessage.UNREACHABLE_COLLECTION + " " + LoadTroubleshooting.CHECK_NETWORK);
    }
    if (!response.ok) {
      throw new Error(
        `Received a ${response.status} (${response.statusText}) code from the server while retrieving` +
          ` collections JSON from url '${absoluteCollectionUrl}'. ${LoadTroubleshooting.CHECK_FILE_EXISTS}`
      );
    }

    let collection: CollectionFile;
    try {
      const json = await response.json();
      collection = updateCollectionVersion(json);
    } catch (e) {
      throw new Error(LoadErrorMessage.COLLECTION_JSON_PARSE_FAILED + e);
    }

    // Convert JSON array into map
    if (!collection.datasets || collection.datasets.length === 0) {
      throw new Error(LoadErrorMessage.COLLECTION_HAS_NO_DATASETS);
    }
    const collectionData: Map<string, CollectionEntry> = new Map();
    for (const entry of collection.datasets) {
      const newEntry = entry;
      newEntry.path = this.formatAbsoluteDatasetPath(absoluteCollectionUrl, entry.path);
      collectionData.set(entry.name, newEntry);
    }
    Collection.checkForDuplicateDatasetNames(collection.datasets, options.reportWarning);

    triggerAnalyticsEvent(AnalyticsEvent.COLLECTION_LOAD, {
      collectionWriterVersion: collection.metadata?.writerVersion || "N/A",
    });

    return new Collection(collectionData, absoluteCollectionUrl, collection.metadata, pathResolver);
  }

  /**
   * Generates a dummy collection for a single URL collection.
   * @param datasetUrl The URL of the dataset.
   * @returns a new Collection, where the only dataset is that of the provided `datasetUrl`.
   * The `url` field of the Collection will also be set to `null`.
   */
  public static makeCollectionFromSingleDataset(
    datasetUrl: string,
    pathResolver: IPathResolver = new UrlPathResolver()
  ): Collection {
    // Add the default filename if the url is not a .JSON path.
    if (!isJson(datasetUrl)) {
      datasetUrl = formatPath(formatPath(datasetUrl) + "/" + DEFAULT_DATASET_FILENAME);
    }
    const collectionData: CollectionData = new Map([[datasetUrl, { path: datasetUrl, name: datasetUrl }]]);

<<<<<<< HEAD
    // TODO: Should the dummy collection copy the dataset's metadata?
    return new Collection(collectionData, null, {}, pathResolver);
=======
    return new Collection(collectionData, null);
>>>>>>> fd39099a
  }

  /**
   * Merges and formats error messages from a failed collection and dataset load.
   */
  private static formatLoadingError(url: string, collectionLoadError: Error, datasetLoadError: Error): Error {
    if (url.endsWith(DEFAULT_COLLECTION_FILENAME)) {
      // Assume that this was a collection because the URL ended with "collection.json."
      return collectionLoadError;
    } else if (url.endsWith(DEFAULT_DATASET_FILENAME)) {
      // Assume that this was a dataset because the URL ended with "dataset.json."
      return datasetLoadError;
    } else if (
      collectionLoadError.message.startsWith(LoadErrorMessage.UNREACHABLE_COLLECTION) &&
      datasetLoadError.message.includes(LoadErrorMessage.UNREACHABLE_MANIFEST)
    ) {
      // Handle TypeError from failed fetch, likely due to server being unreachable.
      return new Error(LoadErrorMessage.BOTH_UNREACHABLE + " " + LoadTroubleshooting.CHECK_NETWORK);
    } else if (
      // Merge 404 errors from both collection and dataset fetches
      collectionLoadError.message.includes("404 (Not Found)") &&
      datasetLoadError.message.includes("404 (Not Found)")
    ) {
      return new Error(LoadErrorMessage.BOTH_404);
    } else {
      // Format and return a message containing both errors.
      console.error(`URL '${url}' could not be loaded as a collection or dataset.`);
      const collectionMessage =
        uncapitalizeFirstLetter(collectionLoadError?.message) ||
        "(no error message provided; this is likely a bug and should be reported)";
      const datasetMessage =
        uncapitalizeFirstLetter(datasetLoadError?.message) ||
        "(no error message provided; this is likely a bug and should be reported)";

      return new Error(
        `Could not load the provided URL as either a collection or a dataset.
        \n- If this is a collection, ${collectionMessage}
        \n- If this is a dataset, ${datasetMessage}`
      );
    }
  }

  /**
   * Attempt to load an ambiguous URL as either a collection or dataset, and return a new
   * Collection representing its contents (either the loaded collection or a dummy collection
   * containing just the dataset).
   * @param url the URL resource to attempt to load.
   * @param options optional configuration object containing any of the following properties:
   *  - `fetchMethod` optional override for the fetch method.
   *  - `reportWarning` optional callback for reporting warning messages during loading.
   * @throws an error if `url` is not a URL.
   * @returns a Promise of a new Collection object, either loaded from a collection JSON file or
   * generated as a wrapper around a single dataset.
   */
  public static async loadFromAmbiguousUrl(
    url: string,
<<<<<<< HEAD
    pathResolver: IPathResolver = new UrlPathResolver(),
    fetchMethod = fetchWithTimeout
=======
    options: Partial<{ fetchMethod: typeof fetchWithTimeout; reportWarning: ReportWarningCallback }> = {}
>>>>>>> fd39099a
  ): Promise<Collection> {
    // TODO: Also handle Nucmorph URLs that are pasted in? If website base URL matches, redirect?

    if (!isUrl(url)) {
      throw new Error(`Provided resource '${url}' is not a URL and cannot be loaded.`);
    }

    let result: Collection | null = null;
    let collectionLoadError: Error | null = null;
    let datasetLoadError: Error | null = null;

    // Try loading as a collection
    try {
<<<<<<< HEAD
      return await Collection.loadCollection(url, pathResolver, fetchMethod);
=======
      result = await Collection.loadCollection(url, options);
>>>>>>> fd39099a
    } catch (e) {
      collectionLoadError = e as Error;
      console.warn(e);
      console.log("URL resource could not be parsed as a collection; attempting to make a single-database collection.");
    }

    // Could not load as a collection, attempt to load as a dataset.
    if (!result) {
      try {
        const collection = Collection.makeCollectionFromSingleDataset(url);
        // Attempt to load the default dataset immediately to surface any loading errors.
        const loadResult = await collection.tryLoadDataset(collection.getDefaultDatasetKey());
        if (!loadResult.loaded) {
          throw new Error(loadResult.errorMessage);
        }
        return collection;
      } catch (e) {
        datasetLoadError = e as Error;
      }
    }

    if (!result) {
      throw Collection.formatLoadingError(url, collectionLoadError!, datasetLoadError!);
    }

    return result;
  }

  //
  public static async loadCollectionFromFile(folderName: string, fileMap: Record<string, File>): Promise<Collection> {
    const collectionFilePath = DEFAULT_COLLECTION_FILENAME;
    const filePathResolver = new FilePathResolver(fileMap);

    try {
      return await Collection.loadCollection(collectionFilePath, filePathResolver);
    } catch (e) {
      console.error(e);
    }

    return await Collection.makeCollectionFromSingleDataset("", filePathResolver);
  }
}<|MERGE_RESOLUTION|>--- conflicted
+++ resolved
@@ -7,12 +7,6 @@
   CollectionFileMetadata,
   updateCollectionVersion,
 } from "./utils/collection_utils";
-<<<<<<< HEAD
-import { DEFAULT_FETCH_TIMEOUT_MS, fetchWithTimeout, formatPath, isBlob, isJson, isUrl } from "./utils/url_utils";
-
-import Dataset from "./Dataset";
-import { FilePathResolver, IPathResolver, UrlPathResolver } from "./loaders/FileSystemResolver";
-=======
 import { formatAsBulletList, uncapitalizeFirstLetter } from "./utils/data_utils";
 import {
   DEFAULT_FETCH_TIMEOUT_MS,
@@ -24,8 +18,8 @@
 } from "./utils/url_utils";
 
 import Dataset from "./Dataset";
+import { FilePathResolver, IPathResolver, UrlPathResolver } from "./loaders/FileSystemResolver";
 import { IArrayLoader, ITextureImageLoader } from "./loaders/ILoader";
->>>>>>> fd39099a
 
 export type CollectionData = Map<string, CollectionEntry>;
 
@@ -41,6 +35,7 @@
     };
 
 export type CollectionLoadOptions = {
+  pathResolver?: IPathResolver;
   fetchMethod?: typeof fetchWithTimeout;
   reportWarning?: ReportWarningCallback;
 };
@@ -90,7 +85,6 @@
 
     // Check that all entry paths are JSON urls.
     this.entries.forEach((value, key) => {
-<<<<<<< HEAD
       // if (!isJson(value.path)) {
       //   throw new Error(
       //     `Expected dataset '${key}' to have an absolute JSON path; Collection was provided path '${value.path}'.`
@@ -99,16 +93,6 @@
       // if (!isUrl(value.path)) {
       //   throw new Error(`Expected dataset '${key}' to have a URL path; Collection was provided path '${value.path}'.`);
       // }
-=======
-      if (!isJson(value.path)) {
-        throw new Error(
-          `Expected dataset '${key}' to have an absolute JSON path; collection was provided path '${value.path}'.`
-        );
-      }
-      if (!isUrl(value.path)) {
-        throw new Error(`Expected dataset '${key}' to have a URL path; collection was provided path '${value.path}'.`);
-      }
->>>>>>> fd39099a
     });
   }
 
@@ -198,18 +182,17 @@
     };
 
     try {
-<<<<<<< HEAD
-      const dataset = new Dataset(path, { pathResolver: this.pathResolver });
-      await dataset.open();
-=======
-      const dataset = new Dataset(path, options.frameLoader, options.arrayLoader);
+      const dataset = new Dataset(path, {
+        pathResolver: this.pathResolver,
+        frameLoader: options.frameLoader,
+        arrayLoader: options.arrayLoader,
+      });
       await dataset.open({
         onLoadStart,
         onLoadComplete,
         reportWarning: options.reportWarning,
         manifestLoader: options.manifestLoader,
       });
->>>>>>> fd39099a
       console.timeEnd("loadDataset");
       return { loaded: true, dataset: dataset };
     } catch (e) {
@@ -323,23 +306,15 @@
    */
   public static async loadCollection(
     collectionParam: string,
-<<<<<<< HEAD
-    pathResolver: IPathResolver = new UrlPathResolver(),
-    fetchMethod = fetchWithTimeout
-=======
     options: CollectionLoadOptions = {}
->>>>>>> fd39099a
   ): Promise<Collection> {
     const absoluteCollectionUrl = Collection.formatAbsoluteCollectionPath(collectionParam);
+    const fetchMethod = options.fetchMethod ?? fetchWithTimeout;
+    const pathResolver = options.pathResolver ?? new UrlPathResolver();
 
     let response;
     try {
-<<<<<<< HEAD
       response = await fetchMethod(pathResolver.resolve("", absoluteCollectionUrl)!, DEFAULT_FETCH_TIMEOUT_MS);
-=======
-      const fetchMethod = options.fetchMethod ?? fetchWithTimeout;
-      response = await fetchMethod(absoluteCollectionUrl, DEFAULT_FETCH_TIMEOUT_MS);
->>>>>>> fd39099a
     } catch (e) {
       throw new Error(LoadErrorMessage.UNREACHABLE_COLLECTION + " " + LoadTroubleshooting.CHECK_NETWORK);
     }
@@ -393,12 +368,8 @@
     }
     const collectionData: CollectionData = new Map([[datasetUrl, { path: datasetUrl, name: datasetUrl }]]);
 
-<<<<<<< HEAD
     // TODO: Should the dummy collection copy the dataset's metadata?
     return new Collection(collectionData, null, {}, pathResolver);
-=======
-    return new Collection(collectionData, null);
->>>>>>> fd39099a
   }
 
   /**
@@ -453,15 +424,7 @@
    * @returns a Promise of a new Collection object, either loaded from a collection JSON file or
    * generated as a wrapper around a single dataset.
    */
-  public static async loadFromAmbiguousUrl(
-    url: string,
-<<<<<<< HEAD
-    pathResolver: IPathResolver = new UrlPathResolver(),
-    fetchMethod = fetchWithTimeout
-=======
-    options: Partial<{ fetchMethod: typeof fetchWithTimeout; reportWarning: ReportWarningCallback }> = {}
->>>>>>> fd39099a
-  ): Promise<Collection> {
+  public static async loadFromAmbiguousUrl(url: string, options: CollectionLoadOptions = {}): Promise<Collection> {
     // TODO: Also handle Nucmorph URLs that are pasted in? If website base URL matches, redirect?
 
     if (!isUrl(url)) {
@@ -474,11 +437,7 @@
 
     // Try loading as a collection
     try {
-<<<<<<< HEAD
-      return await Collection.loadCollection(url, pathResolver, fetchMethod);
-=======
       result = await Collection.loadCollection(url, options);
->>>>>>> fd39099a
     } catch (e) {
       collectionLoadError = e as Error;
       console.warn(e);
@@ -513,7 +472,7 @@
     const filePathResolver = new FilePathResolver(fileMap);
 
     try {
-      return await Collection.loadCollection(collectionFilePath, filePathResolver);
+      return await Collection.loadCollection(collectionFilePath, { pathResolver: filePathResolver });
     } catch (e) {
       console.error(e);
     }
