import type { Color } from "three";

<<<<<<< HEAD
/** Subset of IRenderCanvasParams */
export type TrackPathParams = Pick<
  RenderCanvasStateParams,
  | "dataset"
  | "track"
  | "featureKey"
  | "colorRamp"
  | "colorRampRange"
  | "categoricalPaletteRamp"
  | "inRangeLUT"
  | "outOfRangeDrawSettings"
  | "outlierDrawSettings"
  | "trackPathColorMode"
  | "outlineColor"
  | "trackPathColor"
  | "trackPathWidthPx"
  | "showTrackPath"
  | "showTrackPathBreaks"
  | "trackPathPastSteps"
  | "trackPathFutureSteps"
  | "showAllTrackPathPastSteps"
  | "showAllTrackPathFutureSteps"
>;
=======
import type ColorRamp from "src/colorizer/ColorRamp";
import type Dataset from "src/colorizer/Dataset";
import type Track from "src/colorizer/Track";
import type { DrawSettings, TrackPathColorMode } from "src/colorizer/types";

/** Subset of RenderCanvasParams */
export type TrackPathParams = {
  dataset: Dataset | null;
  track: Track | null;
  featureKey: string | null;
  colorRamp: ColorRamp;
  colorRampRange: [number, number];
  categoricalPaletteRamp: ColorRamp;
  outlierDrawSettings: DrawSettings;
  outlineColor: Color;
  outOfRangeDrawSettings: DrawSettings;
  inRangeLUT: Uint8Array;
  // Track-specific settings
  showTrackPath: boolean;
  showTrackPathBreaks: boolean;
  trackPathColor: Color;
  trackPathWidthPx: number;
  trackPathColorMode: TrackPathColorMode;
};
>>>>>>> aaf23101
<|MERGE_RESOLUTION|>--- conflicted
+++ resolved
@@ -1,30 +1,5 @@
 import type { Color } from "three";
 
-<<<<<<< HEAD
-/** Subset of IRenderCanvasParams */
-export type TrackPathParams = Pick<
-  RenderCanvasStateParams,
-  | "dataset"
-  | "track"
-  | "featureKey"
-  | "colorRamp"
-  | "colorRampRange"
-  | "categoricalPaletteRamp"
-  | "inRangeLUT"
-  | "outOfRangeDrawSettings"
-  | "outlierDrawSettings"
-  | "trackPathColorMode"
-  | "outlineColor"
-  | "trackPathColor"
-  | "trackPathWidthPx"
-  | "showTrackPath"
-  | "showTrackPathBreaks"
-  | "trackPathPastSteps"
-  | "trackPathFutureSteps"
-  | "showAllTrackPathPastSteps"
-  | "showAllTrackPathFutureSteps"
->;
-=======
 import type ColorRamp from "src/colorizer/ColorRamp";
 import type Dataset from "src/colorizer/Dataset";
 import type Track from "src/colorizer/Track";
@@ -48,5 +23,8 @@
   trackPathColor: Color;
   trackPathWidthPx: number;
   trackPathColorMode: TrackPathColorMode;
-};
->>>>>>> aaf23101
+  trackPathPastSteps: number;
+  trackPathFutureSteps: number;
+  showAllTrackPathPastSteps: boolean;
+  showAllTrackPathFutureSteps: boolean;
+};