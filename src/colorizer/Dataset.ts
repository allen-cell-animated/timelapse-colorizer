import { RGBAFormat, RGBAIntegerFormat, Texture, Vector2 } from "three";

import { MAX_FEATURE_CATEGORIES } from "../constants";
import { FeatureArrayType, FeatureDataType } from "./types";
import { AnalyticsEvent, triggerAnalyticsEvent } from "./utils/analytics";
import { getKeyFromName } from "./utils/data_utils";
import { AnyManifestFile, ManifestFile, ManifestFileMetadata, updateManifestVersion } from "./utils/dataset_utils";
import * as urlUtils from "./utils/url_utils";

import DataCache from "./DataCache";
import { IArrayLoader, IFrameLoader } from "./loaders/ILoader";
import ImageFrameLoader from "./loaders/ImageFrameLoader";
import JsonArrayLoader from "./loaders/JsonArrayLoader";
import Track from "./Track";

export enum FeatureType {
  CONTINUOUS = "continuous",
  DISCRETE = "discrete",
  CATEGORICAL = "categorical",
}

/**
 * Feature info loaded from the manifest file.
 * Does not include min/max or other data that needs to be fetched
 * from the feature JSON file.
 */
type FeatureInfo = {
  name: string;
  key: string;
  path: string;
  unit: string;
} & (
  | {
      type: FeatureType.CATEGORICAL;
      categories: string[];
    }
  | {
      type: FeatureType.CONTINUOUS | FeatureType.DISCRETE;
      categories: null;
    }
);

/**
 * Full feature data, loaded from a JSON file, with additional
 * manifest-provided metadata.
 */
export type FeatureData = FeatureInfo & {
  data: Float32Array;
  tex: Texture;
  min: number;
  max: number;
};

/** Feature data that can be stored in a DataCache. */
type FeatureCacheValue = { data: FeatureData; dispose: () => void };
type BackdropData = {
  name: string;
  frames: string[];
};

const defaultMetadata: ManifestFileMetadata = {
  frameDims: {
    width: 0,
    height: 0,
    units: "",
  },
  frameDurationSeconds: 0,
  startTimeSeconds: 0,
};

<<<<<<< HEAD
const MAX_CACHED_FRAMES = 60;
const MAX_CACHE_FEATURES = 100;
=======
const MAX_CACHED_FRAME_BYTES = 1_000_000_000; // 1 GB
>>>>>>> 86d090b4

export default class Dataset {
  private frameLoader: IFrameLoader;
  private frameFiles: string[];
  private frames: DataCache<Texture> | null;
  private frameDimensions: Vector2 | null;

  private backdropLoader: IFrameLoader;
  private backdropData: Map<string, BackdropData>;
  // TODO: Implement caching for overlays-- extend FrameCache to allow multiple frames per index -> string name?
  // private backdrops: Map<string, FrameCache | null>;

  private arrayLoader: IArrayLoader;
  /** Ordered map from feature keys to feature info. */
  private featureInfo: Map<string, FeatureInfo>;
  private featureCache: DataCache<FeatureCacheValue>;

  private outlierFile?: string;
  public outliers?: Uint8Array | null;

  private tracksFile?: string;
  private timesFile?: string;
  public trackIds?: Uint32Array | null;
  public times?: Uint32Array | null;

  public centroidsFile?: string;
  public centroids?: Uint16Array | null;

  public boundsFile?: string;
  public bounds?: Uint16Array | null;

  public metadata: ManifestFileMetadata;

  public baseUrl: string;
  public manifestUrl: string;
  private hasOpened: boolean;

  public objectCount: number;

  /**
   * Constructs a new Dataset using the provided manifest path.
   * @param manifestUrl Must be a path to a .json manifest file.
   * @param frameLoader Optional.
   * @param arrayLoader Optional.
   */
  constructor(manifestUrl: string, frameLoader?: IFrameLoader, arrayLoader?: IArrayLoader) {
    this.manifestUrl = manifestUrl;

    this.baseUrl = urlUtils.formatPath(manifestUrl.substring(0, manifestUrl.lastIndexOf("/")));
    this.hasOpened = false;

    this.frameLoader = frameLoader || new ImageFrameLoader(RGBAIntegerFormat);
    this.frameFiles = [];
    this.frames = null;
    this.frameDimensions = null;
    this.featureCache = new DataCache(MAX_CACHE_FEATURES);

    this.backdropLoader = frameLoader || new ImageFrameLoader(RGBAFormat);
    this.backdropData = new Map();

    this.arrayLoader = arrayLoader || new JsonArrayLoader();
    this.featureInfo = new Map();
    this.metadata = defaultMetadata;
    this.objectCount = -1;
  }

  private resolveUrl = (url: string): string => `${this.baseUrl}/${url}`;

  private async fetchJson(url: string): Promise<AnyManifestFile> {
    const response = await urlUtils.fetchWithTimeout(url, urlUtils.DEFAULT_FETCH_TIMEOUT_MS);
    return await response.json();
  }

  private parseFeatureType(inputType: string | undefined, defaultType = FeatureType.CONTINUOUS): FeatureType {
    const isFeatureType = (inputType: string): inputType is FeatureType => {
      return Object.values(FeatureType).includes(inputType as FeatureType);
    };

    inputType = inputType?.toLowerCase() || "";
    return isFeatureType(inputType) ? inputType : defaultType;
  }

  /**
   * Parses the feature metadata from the manifest file into a FeatureInfo object and
   * validates its properties.
   * @param metadata The feature metadata from the manifest file.
   * @returns A FeatureInfo object with the parsed metadata.
   * @throws An error if the feature metadata is invalid (e.g., type is categorical but no categories are provided.)
   */
  private parseManifestFeatureData(metadata: ManifestFile["features"][number]): FeatureInfo {
    const name = metadata.name;
    const key = metadata.key || getKeyFromName(name);
    const featureType = this.parseFeatureType(metadata.type);
    const featureCategories = metadata?.categories || null;

    const featureInfo = {
      name,
      key,
      path: metadata.data,
      unit: metadata.unit || "",
    };

    // Validate feature type
    if (featureType === FeatureType.CATEGORICAL) {
      if (!featureCategories) {
        throw new Error(`Feature ${name} is categorical but no categories were provided.`);
      }
      if (featureCategories.length > MAX_FEATURE_CATEGORIES) {
        throw new Error(
          `Feature ${name} has too many categories (${featureCategories.length} > max ${MAX_FEATURE_CATEGORIES}).`
        );
      }
      return {
        ...featureInfo,
        type: FeatureType.CATEGORICAL,
        categories: featureCategories,
      };
    }
    return {
      ...featureInfo,
      type: featureType,
      categories: null,
    };
  }

  /**
   * Loads a feature from the dataset, fetching its data from the provided url.
   * @returns A promise of an array tuple containing the feature key and its FeatureData.
   */
  private async loadFeature(info: FeatureInfo): Promise<FeatureData> {
    const url = this.resolveUrl(info.path);
    const source = await this.arrayLoader.load(url);

    return {
      ...info,
      tex: source.getTexture(FeatureDataType.F32),
      data: source.getBuffer(FeatureDataType.F32),
      min: source.getMin(),
      max: source.getMax(),
    };
  }

  public hasFeatureKey(key: string): boolean {
    return this.featureKeys.includes(key);
  }

  /**
   * Returns the feature key if a feature with a matching key or name exists in the
   * dataset.
   * @param keyOrName String key or name of the feature to find.
   * @returns The feature key if found, otherwise undefined.
   */
  public findFeatureByKeyOrName(keyOrName: string): string | undefined {
    if (this.hasFeatureKey(keyOrName)) {
      return keyOrName;
    } else {
      return this.findFeatureKeyFromName(keyOrName);
    }
  }

  /**
   * Attempts to find a matching feature key for a feature name.
   * @returns The feature key if found, otherwise undefined.
   */
  public findFeatureKeyFromName(name: string): string | undefined {
    return Array.from(this.featureInfo.values()).find((f) => f.name === name)?.key;
  }

  /**
   * Attempts to get the feature data from this dataset for the given feature key.
   * Returns `undefined` if feature is not in the dataset.
   */
  public async getFeatureData(key: string): Promise<FeatureData | undefined> {
    const info = this.featureInfo.get(key);
    if (!info) {
      return undefined;
    }
    // Attempt to load the feature data if it hasn't been loaded yet.
    const featureData = this.featureCache.get(key);
    if (featureData) {
      return featureData.data;
    } else {
      const data = await this.loadFeature(info);
      this.featureCache.insert(key, { data, dispose: () => data.tex.dispose() });
      return data;
    }
  }

  /**
   * Marks the set of features that are currently in-use. This prevents internal caching from
   * removing or cleaning them up preemptively.
   * @param keys Set of feature keys that will be reserved. If a key is currently reserved but
   * is not in the set, it will be no longer be reserved and is subject to normal cache eviction.
   */
  public setReservedFeatureKeys(keys: Set<string>): void {
    this.featureCache.setReservedKeys(keys);
  }

  public getFeatureName(key: string): string | undefined {
    return this.featureInfo.get(key)?.name;
  }

  /**
   * Gets the feature's units if it exists; otherwise returns an empty string.
   */
  public getFeatureUnits(key: string): string {
    return this.featureInfo.get(key)?.unit || "";
  }

  public getFeatureNameWithUnits(key: string): string {
    const name = this.getFeatureName(key);
    if (!name) {
      return "N/A";
    }
    const units = this.getFeatureUnits(key);
    if (units) {
      return `${name} (${units})`;
    } else {
      return name;
    }
  }

  /**
   * Returns the FeatureType of the given feature, if it exists.
   * @param key Feature key to retrieve
   * @throws An error if the feature does not exist.
   * @returns The FeatureType of the given feature (categorical, continuous, or discrete)
   */
  public getFeatureType(key: string): FeatureType {
    const featureData = this.featureInfo.get(key);
    if (featureData === undefined) {
      throw new Error("Feature '" + key + "' does not exist in dataset.");
    }
    return featureData.type;
  }

  /**
   * Returns the array of string categories for the given feature, if it exists and is categorical.
   * @param key Feature key to retrieve.
   * @returns The array of string categories for the given feature, or null if the feature is not categorical.
   */
  public getFeatureCategories(key: string): string[] | null {
    const featureInfo = this.featureInfo.get(key);
    if (featureInfo === undefined) {
      throw new Error("Feature '" + key + "' does not exist in dataset.");
    }
    if (featureInfo.type === FeatureType.CATEGORICAL) {
      return featureInfo.categories;
    }
    return null;
  }

  /** Returns whether the given feature represents categorical data. */
  public isFeatureCategorical(key: string): boolean {
    const featureInfo = this.featureInfo.get(key);
    return featureInfo !== undefined && featureInfo.type === FeatureType.CATEGORICAL;
  }

  public isFeatureDataCategorical(data: FeatureData | null): boolean {
    return data !== null && data.type === FeatureType.CATEGORICAL;
  }

  /**
   * Fetches and loads a data file as an array and returns its data as a TypedArray using the provided dataType.
   * @param dataType The expected format of the data.
   * @param fileUrl String url of the file to be loaded.
   * @throws An error if `fileUrl` is not undefined and the data cannot be loaded from the file.
   * @returns Promise of a TypedArray loaded from the file. If `fileUrl` is undefined, returns null.
   */
  private async loadToBuffer<T extends FeatureDataType>(
    dataType: T,
    fileUrl?: string
  ): Promise<FeatureArrayType[T] | null> {
    if (!fileUrl) {
      return null;
    }
    try {
      const url = this.resolveUrl(fileUrl);
      const source = await this.arrayLoader.load(url);
      return source.getBuffer(dataType);
    } catch (e) {
      return null;
    }
  }

  public get numberOfFrames(): number {
    return this.frameFiles.length || 0;
  }

  public get featureKeys(): string[] {
    return Array.from(this.featureInfo.keys());
  }

  public get numObjects(): number {
    return this.objectCount;
  }

  /** Loads a single frame from the dataset */
  public async loadFrame(index: number): Promise<Texture | undefined> {
    if (index < 0 || index >= this.frameFiles.length) {
      return undefined;
    }

    const cachedFrame = this.frames?.get(index);
    if (cachedFrame) {
      this.frameDimensions = new Vector2(cachedFrame.image.width, cachedFrame.image.height);
      return cachedFrame;
    }

    // Allow for undefined or null frame files in the manifest
    if (this.frameFiles[index] === undefined || this.frameFiles[index] === null) {
      return undefined;
    }

    const fullUrl = this.resolveUrl(this.frameFiles[index]);
    const loadedFrame = await this.frameLoader.load(fullUrl);
    this.frameDimensions = new Vector2(loadedFrame.image.width, loadedFrame.image.height);
    const frameSizeBytes = loadedFrame.image.width * loadedFrame.image.height * 4;
    console.log("frame size (bytes):", frameSizeBytes);
    // Note that, due to image compression, images may take up much less space in memory than their raw size.
    this.frames?.insert(index, loadedFrame, frameSizeBytes);
    return loadedFrame;
  }

  public hasBackdrop(key: string): boolean {
    return this.backdropData.has(key);
  }

  /**
   * Returns a map from backdrop keys to data.
   */
  public getBackdropData(): Map<string, BackdropData> {
    return new Map(this.backdropData);
  }

  public async loadBackdrop(key: string, index: number): Promise<Texture | undefined> {
    // TODO: Implement caching
    const frames = this.backdropData.get(key)?.frames;
    // TODO: Wrapping or clamping?
    if (!frames || index < 0 || index >= frames.length) {
      return undefined;
    }

    // Allow for undefined or null backdrop frames in the manifest
    if (this.frameFiles[index] === undefined || this.frameFiles[index] === null) {
      return undefined;
    }

    const fullUrl = this.resolveUrl(frames[index]);
    const loadedFrame = await this.backdropLoader.load(fullUrl);
    return loadedFrame;
  }

  /**
   * Gets the resolution of the last loaded frame.
   * If no frame has been loaded yet, returns (1,1)
   */
  public get frameResolution(): Vector2 {
    return this.frameDimensions || new Vector2(1, 1);
  }

  /**
   * Returns the value of a promise if it was resolved, or logs a warning and returns null if it was rejected.
   */
  private getPromiseValue<T>(promise: PromiseSettledResult<T>, failureWarning?: string): T | null {
    if (promise.status === "rejected") {
      if (failureWarning) {
        console.warn(failureWarning, promise.reason);
      }
      return null;
    }
    return promise.value;
  }

  /** Loads the dataset manifest and features. */
  public async open(manifestLoader = this.fetchJson): Promise<void> {
    if (this.hasOpened) {
      return;
    }
    this.hasOpened = true;

    const startTime = new Date();

    const manifest = updateManifestVersion(await manifestLoader(this.manifestUrl));
    this.frameFiles = manifest.frames;
    this.outlierFile = manifest.outliers;
    this.metadata = { ...defaultMetadata, ...manifest.metadata };
    console.log("Dataset metadata:", this.metadata);

    this.tracksFile = manifest.tracks;
    this.timesFile = manifest.times;
    this.centroidsFile = manifest.centroids;

    if (manifest.backdrops) {
      for (const { name, key, frames } of manifest.backdrops) {
        this.backdropData.set(key, { name, frames });
        if (frames.length !== this.frameFiles.length || 0) {
          // TODO: Show error message in the UI when this happens.
          throw new Error(
            `Number of frames (${this.frameFiles.length}) does not match number of images (${frames.length}) for backdrop '${key}'.`
          );
        }
      }
    }

<<<<<<< HEAD
    this.frames = new DataCache(MAX_CACHED_FRAMES);
    this.featureInfo = new Map(
      manifest.features.map((data) => {
        const info = this.parseManifestFeatureData(data);
        return [info.key, info];
      })
=======
    this.frames = new DataCache(MAX_CACHED_FRAME_BYTES);

    // Load feature data
    const featuresPromises: Promise<[string, FeatureData]>[] = Array.from(manifest.features).map((data) =>
      this.loadFeature(data)
>>>>>>> 86d090b4
    );

    if (this.featureInfo.size === 0) {
      throw new Error("No features found in dataset. Is the dataset manifest file valid?");
    }

    const result = await Promise.allSettled([
      this.loadToBuffer(FeatureDataType.U8, this.outlierFile),
      this.loadToBuffer(FeatureDataType.U32, this.tracksFile),
      this.loadToBuffer(FeatureDataType.U32, this.timesFile),
      this.loadToBuffer(FeatureDataType.U16, this.centroidsFile),
      this.loadToBuffer(FeatureDataType.U16, this.boundsFile),
      this.loadFrame(0),
      this.loadFeature(Array.from(this.featureInfo.values())[0]),
    ]);
    const [outliers, tracks, times, centroids, bounds, _loadedFrame, loadedFeature] = result;

    // TODO: Add reporting pathway for Dataset.load?
    this.outliers = this.getPromiseValue(outliers, "Failed to load outliers: ");
    this.trackIds = this.getPromiseValue(tracks, "Failed to load tracks: ");
    this.times = this.getPromiseValue(times, "Failed to load times: ");
    this.centroids = this.getPromiseValue(centroids, "Failed to load centroids: ");
    this.bounds = this.getPromiseValue(bounds, "Failed to load bounds: ");

    if (times.status === "rejected") {
      throw new Error("Time data could not be loaded. Is the dataset manifest file valid?");
    }

    // TODO: What happens if the feature fails to load? Should that be a permanent error state?
    const featureData = this.getPromiseValue(loadedFeature, "Failed to load feature data: ");

    // Attempt to get the number of objects from any of the loaded data
    if (times.status === "fulfilled" && times.value) {
      this.objectCount = times.value.length;
    } else if (featureData) {
      this.objectCount = featureData.data.length;
    }

    // Analytics reporting
    triggerAnalyticsEvent(AnalyticsEvent.DATASET_LOAD, {
      datasetWriterVersion: this.metadata.writerVersion || "N/A",
      datasetTotalObjects: this.objectCount,
      datasetFeatureCount: this.featureInfo.size,
      datasetFrameCount: this.numberOfFrames,
      datasetLoadTimeMs: new Date().getTime() - startTime.getTime(),
    });

    // TODO: Dynamically fetch features
    // TODO: Pre-process feature data to handle outlier values by interpolating between known good values (#21)
  }

  /** Frees the GPU resources held by this dataset */
  public dispose(): void {
    this.featureCache.dispose();
    this.frames?.dispose();
  }

  /** get frame index of a given cell id */
  public getTime(index: number): number {
    return this.times?.[index] || 0;
  }

  /** get track id of a given cell id */
  public getTrackId(index: number): number {
    return this.trackIds?.[index] || 0;
  }

  private getIdsOfTrack(trackId: number): number[] {
    return this.trackIds?.reduce((arr: number[], elem: number, ind: number) => {
      if (elem === trackId) arr.push(ind);
      return arr;
    }, []) as number[];
  }

  public buildTrack(trackId: number): Track {
    // trackIds contains a track id for every cell id in order.
    // get all cell ids for given track
    const ids = this.trackIds ? this.getIdsOfTrack(trackId) : [];
    // ids now contains all cell ids that have trackId.
    // get all the times for those cells, in the same order
    const times = this.times ? ids.map((i) => (this.times ? this.times[i] : 0)) : [];

    let centroids: number[] = [];
    if (this.centroids) {
      centroids = ids.reduce((result, i) => {
        result.push(this.centroids![2 * i], this.centroids![2 * i + 1]);
        return result;
      }, [] as number[]);
    }

    let bounds: number[] = [];
    if (this.bounds) {
      bounds = ids.reduce((result, i) => {
        result.push(this.bounds![4 * i], this.bounds![4 * i + 1], this.bounds![4 * i + 2], this.bounds![4 * i + 3]);
        return result;
      }, [] as number[]);
    }

    return new Track(trackId, times, ids, centroids, bounds);
  }

  /*
   * Get the times and values of a track for a given feature
   * this data is suitable to hand to d3 or plotly as two arrays of domain and range values
   */
  public buildTrackFeaturePlot(track: Track, featureData: FeatureData): { domain: number[]; range: number[] } {
    const range = track.ids.map((i) => featureData.data[i]);
    const domain = track.times;
    return { domain, range };
  }
}<|MERGE_RESOLUTION|>--- conflicted
+++ resolved
@@ -68,12 +68,8 @@
   startTimeSeconds: 0,
 };
 
-<<<<<<< HEAD
-const MAX_CACHED_FRAMES = 60;
 const MAX_CACHE_FEATURES = 100;
-=======
 const MAX_CACHED_FRAME_BYTES = 1_000_000_000; // 1 GB
->>>>>>> 86d090b4
 
 export default class Dataset {
   private frameLoader: IFrameLoader;
@@ -479,20 +475,12 @@
       }
     }
 
-<<<<<<< HEAD
-    this.frames = new DataCache(MAX_CACHED_FRAMES);
+    this.frames = new DataCache(MAX_CACHED_FRAME_BYTES);
     this.featureInfo = new Map(
       manifest.features.map((data) => {
         const info = this.parseManifestFeatureData(data);
         return [info.key, info];
       })
-=======
-    this.frames = new DataCache(MAX_CACHED_FRAME_BYTES);
-
-    // Load feature data
-    const featuresPromises: Promise<[string, FeatureData]>[] = Array.from(manifest.features).map((data) =>
-      this.loadFeature(data)
->>>>>>> 86d090b4
     );
 
     if (this.featureInfo.size === 0) {
