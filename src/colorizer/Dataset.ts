--- conflicted
+++ resolved
@@ -552,11 +552,7 @@
     }, []) as number[];
   }
 
-<<<<<<< HEAD
-  public buildTrack(trackId: number): Track {
-=======
   public getTrack(trackId: number): Track {
->>>>>>> 201004d1
     const cachedTrack = this.cachedTracks.get(trackId);
     if (cachedTrack) {
       return cachedTrack;
