import { DataTexture, RGBAFormat, RGBAIntegerFormat, Texture, Vector2 } from "three";

<<<<<<< HEAD
import { MAX_FEATURE_CATEGORIES } from "./constants";
=======
import { MAX_FEATURE_CATEGORIES } from "src/constants";

>>>>>>> 387e2264
import DataCache from "./DataCache";
import { IArrayLoader, ITextureImageLoader } from "./loaders/ILoader";
import ImageFrameLoader from "./loaders/ImageFrameLoader";
import UrlArrayLoader from "./loaders/UrlArrayLoader";
import { IPathResolver, UrlPathResolver } from "./path_resolvers";
import Track from "./Track";
import {
  FeatureArrayType,
  FeatureDataType,
  GlobalIdLookupInfo,
  LoadErrorMessage,
  LoadTroubleshooting,
  ReportWarningCallback,
} from "./types";
import { AnalyticsEvent, triggerAnalyticsEvent } from "./utils/analytics";
import { buildFrameToGlobalIdLookup, formatAsBulletList, getKeyFromName } from "./utils/data_utils";
import { ManifestFile, ManifestFileMetadata, updateManifestVersion } from "./utils/dataset_utils";
import { padCentroidsTo3d } from "./utils/math_utils";
import { packDataTexture } from "./utils/texture_utils";
import * as urlUtils from "./utils/url_utils";

export const TRACK_FEATURE_KEY = "_track_";
export const TIME_FEATURE_KEY = "_time_";

export enum FeatureType {
  CONTINUOUS = "continuous",
  DISCRETE = "discrete",
  CATEGORICAL = "categorical",
}

export type FeatureData = {
  name: string;
  key: string;
  data: Float32Array | Uint32Array;
  tex: DataTexture;
  min: number;
  max: number;
  unit: string;
  type: FeatureType;
  categories: string[] | null;
  description: string | null;
};

type BackdropData = {
  name: string;
  frames: string[];
};

type Backdrop3dData = {
  source: string;
  name: string;
  description?: string;
  channelIndex: number;
  min?: number;
  max?: number;
};

export type Frames3dData = {
  /** Source for 3D data, resolved to http/https URLs. Expected to be a path to an OME-Zarr array.*/
  source: string;
  /** Index of the segmentation channel in the source data. */
  segmentationChannel: number;
  totalFrames: number;
  backdrops?: Backdrop3dData[];
};

const defaultMetadata: ManifestFileMetadata = {
  frameDims: {
    width: 0,
    height: 0,
    units: "",
  },
  frameDurationSeconds: 0,
  startTimeSeconds: 0,
};

const MAX_CACHED_FRAME_BYTES = 500_000_000; // 500 MB
const MAX_CACHED_BACKDROPS_BYTES = 500_000_000; // 500 MB

export default class Dataset {
  private frameLoader: ITextureImageLoader;
  private frameFiles?: string[];
  private frames: DataCache<number, Texture> | null;
  private frameDimensions: Vector2 | null;

  // TODO: validate frames 3D data
  public frames3d?: Frames3dData;

  private segIdsFile?: string;
  /** Lookup from a global index of an object to the raw segmentation ID in the
   * frame/image where it appears. */
  public segIds?: Uint32Array | null;

  /**
   * Maps from a frame number to a lookup table used to get the global ID of a
   * segmentation ID in that frame.
   *
   * For segmentation ID `segId` at time `t`, the global ID is given by:
   *
   * ```
   * const globalIdLut = frameToGlobalIdLookup[t];
   * const globalId = globalIdLut.lut[segId - globalIdLut.minSegId] - 1;
   * ```
   *
   * The global ID is `NaN` or `-1` if there is no global ID that matches that
   * segmentation ID, such as when rows are missing in the dataset.
   *
   * See `GlobalIdLookupInfo` for more details.
   */
  public frameToGlobalIdLookup: Map<number, GlobalIdLookupInfo> | null;

  private backdropLoader: ITextureImageLoader;
  private backdropData: Map<string, BackdropData>;
  private backdropFrames: DataCache<string, Texture> | null;

  private arrayLoader: IArrayLoader;
  private cleanupArrayLoaderOnDispose: boolean;
  // Use map to enforce ordering
  /** Ordered map from feature keys to feature data. */
  private features: Map<string, FeatureData>;

  private outlierFile?: string;
  public outliers?: Uint8Array | null;

  private tracksFile?: string;
  private timesFile?: string;
  public trackIds?: Uint32Array | null;
  public times?: Uint32Array | null;
  private cachedTracks: Map<number, Track | null>;

  public centroidsFile?: string;
  public centroids?: Uint16Array | null;

  public boundsFile?: string;
  public bounds?: Uint16Array | null;

  public metadata: ManifestFileMetadata;

  public baseUrl: string;
  public manifestUrl: string;
  private hasOpened: boolean;
  private pathResolver: IPathResolver;

  /**
   * Constructs a new Dataset using the provided manifest path.
   * @param manifestUrl Must be a path to a .json manifest file.
   * @param frameLoader Optional.
   * @param arrayLoader Optional.
   */
  constructor(
    manifestUrl: string,
    options: { frameLoader?: ITextureImageLoader; arrayLoader?: IArrayLoader; pathResolver?: IPathResolver }
  ) {
    this.manifestUrl = manifestUrl;
    this.pathResolver = options.pathResolver ?? new UrlPathResolver();

    this.baseUrl = urlUtils.formatPath(manifestUrl.substring(0, manifestUrl.lastIndexOf("/")));
    this.hasOpened = false;

    this.frameLoader = options.frameLoader || new ImageFrameLoader(RGBAIntegerFormat);
    this.frameFiles = [];
    this.frames = null;
    this.backdropFrames = null;
    this.frameDimensions = null;

    this.frameToGlobalIdLookup = null;

    this.backdropLoader = options.frameLoader || new ImageFrameLoader(RGBAFormat);
    this.backdropData = new Map();

    this.cleanupArrayLoaderOnDispose = !options.arrayLoader;
    this.arrayLoader = options.arrayLoader || new UrlArrayLoader();
    this.features = new Map();
    this.cachedTracks = new Map();
    this.metadata = defaultMetadata;

    this.getSegmentationId = this.getSegmentationId.bind(this);
  }

  private resolveManifestPath = (url: string): string | null => {
    return this.pathResolver.resolve("", url);
  };

  private resolvePath = (url: string): string | null => {
    return this.pathResolver.resolve(this.baseUrl, url);
  };

  private parseFeatureType(inputType: string | undefined, defaultType = FeatureType.CONTINUOUS): FeatureType {
    const isFeatureType = (inputType: string): inputType is FeatureType => {
      return Object.values(FeatureType).includes(inputType as FeatureType);
    };

    inputType = inputType?.toLowerCase() || "";
    return isFeatureType(inputType) ? inputType : defaultType;
  }

  /**
   * Loads a feature from the dataset, fetching its data from the provided url.
   * @returns A promise of an array tuple containing the feature key and its FeatureData.
   */
  private async loadFeature(metadata: ManifestFile["features"][number]): Promise<[string, FeatureData]> {
    const name = metadata.name;
    const key = metadata.key || getKeyFromName(name);
    const url = this.resolvePath(metadata.data);
    if (!url) {
      throw new Error(`Failed to resolve URL for feature ${name}: '${metadata.data}'`);
    }
    const featureType = this.parseFeatureType(metadata.type);

    const source = await this.arrayLoader.load(
      url,
      FeatureDataType.F32,
      metadata.min ?? undefined,
      metadata.max ?? undefined
    );

    const featureCategories = metadata?.categories;
    // Validation
    if (featureType === FeatureType.CATEGORICAL && !metadata?.categories) {
      throw new Error(`Feature ${name} is categorical but no categories were provided.`);
    }
    if (featureCategories && featureCategories.length > MAX_FEATURE_CATEGORIES) {
      throw new Error(
        `Feature ${name} has too many categories (${featureCategories.length} > max ${MAX_FEATURE_CATEGORIES}).`
      );
    }

    return [
      key,
      {
        name,
        key,
        tex: source.getTexture(),
        data: source.getBuffer(),
        min: source.getMin(),
        max: source.getMax(),
        unit: metadata.unit || "",
        type: featureType,
        categories: featureCategories || null,
        description: metadata.description || null,
      },
    ];
  }

  public hasFeatureKey(key: string): boolean {
    return this.featureKeys.includes(key);
  }

  /**
   * Returns the feature key if a feature with a matching key or name exists in the
   * dataset.
   * @param keyOrName String key or name of the feature to find.
   * @returns The feature key if found, otherwise undefined.
   */
  public findFeatureByKeyOrName(keyOrName: string): string | undefined {
    if (this.hasFeatureKey(keyOrName)) {
      return keyOrName;
    } else {
      return this.findFeatureKeyFromName(keyOrName);
    }
  }

  /**
   * Attempts to find a matching feature key for a feature name.
   * @returns The feature key if found, otherwise undefined.
   */
  public findFeatureKeyFromName(name: string): string | undefined {
    return Array.from(this.features.values()).find((f) => f.name === name)?.key;
  }

  /**
   * Attempts to get the feature data from this dataset for the given feature key.
   * Returns `undefined` if feature is not in the dataset.
   */
  public getFeatureData(key: string): FeatureData | undefined {
    return this.features.get(key);
  }

  public getFeatureName(key: string): string | undefined {
    return this.features.get(key)?.name;
  }

  /**
   * Gets the feature's units if it exists; otherwise returns an empty string.
   */
  public getFeatureUnits(key: string): string {
    return this.getFeatureData(key)?.unit || "";
  }

  public getFeatureNameWithUnits(key: string): string {
    const name = this.getFeatureName(key);
    if (!name) {
      return "N/A";
    }
    const units = this.getFeatureUnits(key);
    if (units) {
      return `${name} (${units})`;
    } else {
      return name;
    }
  }

  /**
   * Returns the FeatureType of the given feature, if it exists.
   * @param key Feature key to retrieve
   * @throws An error if the feature does not exist.
   * @returns The FeatureType of the given feature (categorical, continuous, or discrete)
   */
  public getFeatureType(key: string): FeatureType {
    const featureData = this.getFeatureData(key);
    if (featureData === undefined) {
      throw new Error("Feature '" + key + "' does not exist in dataset.");
    }
    return featureData.type;
  }

  /**
   * Returns the array of string categories for the given feature, if it exists and is categorical.
   * @param key Feature key to retrieve.
   * @returns The array of string categories for the given feature, or null if the feature is not categorical.
   */
  public getFeatureCategories(key: string): string[] | null {
    const featureData = this.getFeatureData(key);
    if (featureData === undefined) {
      throw new Error("Feature '" + key + "' does not exist in dataset.");
    }
    if (featureData.type === FeatureType.CATEGORICAL) {
      return featureData.categories;
    }
    return null;
  }

  /** Returns whether the given feature represents categorical data. */
  public isFeatureCategorical(key: string): boolean {
    const featureData = this.getFeatureData(key);
    return featureData !== undefined && featureData.type === FeatureType.CATEGORICAL;
  }

  public has2dFrames(): boolean {
    return this.frameFiles !== undefined;
  }

  public has3dFrames(): boolean {
    return this.frames3d !== undefined;
  }

  /**
   * Fetches and loads a data file as an array and returns its data as a TypedArray using the provided dataType.
   * @param dataType The expected format of the data.
   * @param fileUrl String url of the file to be loaded.
   * @throws An error if the data cannot be loaded from the file.
   * @returns Promise of a TypedArray loaded from the file. If `fileUrl` is undefined, returns null.
   */
  private async loadToBuffer<T extends FeatureDataType>(
    dataType: T,
    fileUrl?: string
  ): Promise<FeatureArrayType[T] | null> {
    if (!fileUrl) {
      return null;
    }

    const url = this.resolvePath(fileUrl);
    if (!url) {
      throw new Error(`Failed to resolve path: '${fileUrl}'`);
    }
    const source = await this.arrayLoader.load(url, dataType);
    return source.getBuffer();
  }

  public get numberOfFrames(): number {
    return this.getTotalFrames();
  }

  public get featureKeys(): string[] {
    return Array.from(this.features.keys());
  }

  public get numObjects(): number {
    const featureData = this.getFeatureData(this.featureKeys[0]);
    if (!featureData) {
      throw new Error("Dataset.numObjects: The first feature could not be loaded. Is the dataset manifest file valid?");
    }
    return featureData.data.length;
  }

  /** Loads a single frame from the dataset */
  public async loadFrame(index: number): Promise<Texture | undefined> {
    if (index < 0 || this.frameFiles === undefined || index >= this.frameFiles.length) {
      return undefined;
    }

    const cachedFrame = this.frames?.get(index);
    if (cachedFrame) {
      this.frameDimensions = new Vector2(cachedFrame.image.width, cachedFrame.image.height);
      return cachedFrame;
    }

    // Allow for undefined or null frame files in the manifest
    if (this.frameFiles[index] === undefined || this.frameFiles[index] === null) {
      return undefined;
    }

    const fullUrl = this.resolvePath(this.frameFiles[index]);
    if (!fullUrl) {
      throw new Error(`Failed to resolve path for frame ${index}: '${this.frameFiles[index]}'`);
    }
    const loadedFrame = await this.frameLoader.load(fullUrl);
    this.frameDimensions = new Vector2(loadedFrame.image.width, loadedFrame.image.height);
    const frameSizeBytes = loadedFrame.image.width * loadedFrame.image.height * 4;
    // Note that, due to image compression, images may take up much less space in memory than their raw size.
    this.frames?.insert(index, loadedFrame, frameSizeBytes);
    return loadedFrame;
  }

  public getDefaultBackdropKey(): string | null {
    return this.backdropData.keys().next().value ?? null;
  }

  public hasBackdrop(key: string): boolean {
    return this.backdropData.has(key);
  }

  /**
   * Returns a map from backdrop keys to data.
   */
  public getBackdropData(): Map<string, BackdropData> {
    return new Map(this.backdropData);
  }

  public async loadBackdrop(key: string, index: number): Promise<Texture | undefined> {
    // TODO: Implement caching
    const cacheKey = `${key}-${index}`;
    const cachedFrame = this.backdropFrames?.get(cacheKey);
    if (cachedFrame) {
      return cachedFrame;
    }

    const frames = this.backdropData.get(key)?.frames;
    // TODO: Wrapping or clamping?
    if (!frames || index < 0 || index >= frames.length) {
      return undefined;
    }

    const fullUrl = this.resolvePath(frames[index]);
    if (!fullUrl) {
      throw new Error(`Failed to resolve path for backdrop '${key}' at index ${index}: '${frames[index]}'`);
    }
    const loadedFrame = await this.backdropLoader.load(fullUrl);
    this.backdropFrames?.insert(cacheKey, loadedFrame);
    return loadedFrame;
  }

  /**
   * Gets the resolution of the last loaded frame.
   * If no frame has been loaded yet, returns (1,1)
   */
  public get frameResolution(): Vector2 {
    return this.frameDimensions || new Vector2(1, 1);
  }

  /** Adds auto-generated features for time and track to this Dataset. */
  private addTimeAndTrackFeatures(): void {
    if (this.trackIds && !this.features.has(TRACK_FEATURE_KEY)) {
      const trackData = new Float32Array(this.trackIds);
      this.features.set(TRACK_FEATURE_KEY, {
        name: "Track ID",
        key: TRACK_FEATURE_KEY,
        data: this.trackIds,
        tex: packDataTexture(trackData, FeatureDataType.F32),
        min: 0,
        max: this.trackIds.reduce((max, id) => Math.max(max, id), 0),
        unit: "",
        type: FeatureType.DISCRETE,
        categories: null,
        description: "Track ID of the object. This feature was added by the viewer.",
      });
    }

    if (this.times && !this.features.has(TIME_FEATURE_KEY)) {
      const timeData = new Float32Array(this.times);
      this.features.set(TIME_FEATURE_KEY, {
        name: "Time (frames)",
        key: TIME_FEATURE_KEY,
        data: this.times,
        tex: packDataTexture(timeData, FeatureDataType.F32),
        min: 0,
        max: this.times.reduce((max, id) => Math.max(max, id), 0),
        unit: "",
        type: FeatureType.CONTINUOUS,
        categories: null,
        description: "Frame number where the object appears. This feature was added by the viewer.",
      });
    }
  }

  /**
   * Opens the dataset and loads all necessary files from the manifest.
   * @param options Configuration options for the dataset loader.
   * - `manifestLoader` The function used to load the manifest JSON data. If undefined, uses a default fetch method.
   * - `onLoadStart` Called once for each data file (other than the manifest) that starts an async load process.
   * - `onLoadComplete` Called once when each data file finishes loading.
   * - `reportWarning` Called with a string or array of strings to report warnings to the user. These are non-fatal errors.
   * @returns A Promise that resolves when loading completes.
   */
  public async open(
    options: Partial<{
      manifestLoader: typeof urlUtils.fetchManifestJson;
      onLoadStart?: () => void;
      onLoadComplete?: () => void;
      reportWarning?: ReportWarningCallback;
    }> = {}
  ): Promise<void> {
    if (this.hasOpened) {
      return;
    }
    this.hasOpened = true;

    if (!options.manifestLoader) {
      options.manifestLoader = urlUtils.fetchManifestJson;
    }

    const startTime = new Date();

    const resolvedManifestUrl = this.resolveManifestPath(this.manifestUrl);
    if (resolvedManifestUrl === null) {
      // TODO: Currently, only the FilePathResolver (used for ZIP files) can
      // return `null` when resolving paths, which indicates that a file does
      // not exist. If support for loading from other sources (local folders,
      // etc.) is added, Dataset will need to store metadata about the source.
      throw new Error(`No '${this.manifestUrl}' was found. ${LoadTroubleshooting.CHECK_ZIP_FORMAT_MANIFEST}`);
    }
    const manifest = updateManifestVersion(await options.manifestLoader(resolvedManifestUrl));

    this.frameFiles = manifest.frames;
    const frames3dSrc = manifest.frames3d;
    if (frames3dSrc && frames3dSrc.source) {
      const frameSource = this.resolvePath(frames3dSrc.source);
      if (!frameSource) {
        throw new Error(`Failed to resolve path for 3D frame source: '${frames3dSrc.source}'`);
      }
      this.frames3d = {
        source: frameSource,
        segmentationChannel: manifest.frames3d?.segmentationChannel ?? 0,
        totalFrames: manifest.frames3d?.totalFrames ?? 0,
        // TODO: Add validation here
        backdrops: frames3dSrc.backdrops as Backdrop3dData[] | undefined,
      };
    }
    this.outlierFile = manifest.outliers;
    this.metadata = { ...defaultMetadata, ...manifest.metadata };

    this.tracksFile = manifest.tracks;
    this.timesFile = manifest.times;
    this.centroidsFile = manifest.centroids;
    this.boundsFile = manifest.bounds;
    this.segIdsFile = manifest.segIds;

    if (manifest.backdrops && manifest.frames) {
      for (const { name, key, frames } of manifest.backdrops) {
        this.backdropData.set(key, { name, frames });
        if (frames.length !== this.frameFiles?.length || 0) {
          throw new Error(
            `Number of frames (${this.frameFiles?.length}) does not match number of images (${frames.length}) for backdrop '${key}'. ` +
              ` If you are a dataset author, please ensure that the number of frames in the manifest matches the number of images for each backdrop.`
          );
        }
      }
    }

    this.frames = new DataCache(MAX_CACHED_FRAME_BYTES);
    this.backdropFrames = new DataCache(MAX_CACHED_BACKDROPS_BYTES);

    // Wrap an async operation and report progress when it starts + completes
    const reportLoadProgress = async <T>(promise: Promise<T>): Promise<T> => {
      options.onLoadStart?.();
      return promise.then((result) => {
        options.onLoadComplete?.();
        return result;
      });
    };

    // Load feature data
    if (manifest.features.length === 0) {
      throw new Error(LoadErrorMessage.MANIFEST_HAS_NO_FEATURES);
    }
    const featuresPromises: Promise<[string, FeatureData]>[] = Array.from(manifest.features).map((data) =>
      reportLoadProgress(this.loadFeature(data))
    );

    const result = await Promise.allSettled([
      reportLoadProgress(this.loadToBuffer(FeatureDataType.U8, this.outlierFile)),
      reportLoadProgress(this.loadToBuffer(FeatureDataType.U32, this.tracksFile)),
      reportLoadProgress(this.loadToBuffer(FeatureDataType.U32, this.timesFile)),
      reportLoadProgress(this.loadToBuffer(FeatureDataType.U16, this.centroidsFile)),
      reportLoadProgress(this.loadToBuffer(FeatureDataType.U16, this.boundsFile)),
      reportLoadProgress(this.loadToBuffer(FeatureDataType.U32, this.segIdsFile)),
      reportLoadProgress(this.loadFrame(0)),
      ...featuresPromises,
    ]);
    const [outliers, tracks, times, centroids, bounds, frameIdOffsets, _loadedFrame, ...featureResults] = result;

    const unloadableDataFiles: string[] = [];
    function makeLoadFailedCallback(fileType: string, url?: string): (reason: any) => void {
      return (reason: any) => {
        console.warn(`${fileType} data could not be loaded: ${reason}`);
        unloadableDataFiles.push(`${fileType}: '${url || "N/A"}'`);
      };
    }

    this.outliers = urlUtils.getPromiseValue(outliers, makeLoadFailedCallback("Outliers", this.outlierFile));
    this.trackIds = urlUtils.getPromiseValue(tracks, makeLoadFailedCallback("Tracks", this.tracksFile));
    this.times = urlUtils.getPromiseValue(times, makeLoadFailedCallback("Times", this.timesFile));
    this.centroids = urlUtils.getPromiseValue(centroids, makeLoadFailedCallback("Centroids", this.centroidsFile));
    this.bounds = urlUtils.getPromiseValue(bounds, makeLoadFailedCallback("Bounds", this.boundsFile));
    this.segIds = urlUtils.getPromiseValue(frameIdOffsets, makeLoadFailedCallback("Segmentation IDs", this.segIdsFile));

    if (unloadableDataFiles.length > 0) {
      // Report warning of all the files that couldn't be loaded and their associated errors.
      options.reportWarning?.("Some data files failed to load.", [
        "The following data file(s) failed to load, which may cause the viewer to behave unexpectedly:",
        ...unloadableDataFiles.map((fileType) => ` - ${fileType}`),
        LoadTroubleshooting.CHECK_FILE_OR_NETWORK,
      ]);
    }

    // Keep original sorting order of features by inserting in promise order.
    featureResults.forEach((result, index) => {
      const onFeatureLoadFailed = (reason: any): void => console.warn(`Feature ${index}: `, reason);
      const featureValue = urlUtils.getPromiseValue(result, onFeatureLoadFailed);
      if (featureValue) {
        const [key, data] = featureValue;
        this.features.set(key, data);
      }
    });

    if (this.features.size !== manifest.features.length) {
      // Report the names of all features that could not be loaded.
      const loadedFeatureNames = new Set(Array.from(this.features.values()).map((f) => f.name));
      const missingFeatureNames = manifest.features.filter((f) => !loadedFeatureNames.has(f.name)).map((f) => f.name);

      options.reportWarning?.("Some features failed to load.", [
        "The following feature(s) could not be loaded and will not be shown: ",
        ...formatAsBulletList(missingFeatureNames, 5),
        LoadTroubleshooting.CHECK_FILE_OR_NETWORK,
      ]);
    }

    this.addTimeAndTrackFeatures();

    // Construct default array of segmentation IDs if not provided in the manifest.
    if (!this.segIds) {
      // Construct default segIds array (0, 1, 2, ...)
      this.segIds = new Uint32Array(this.numObjects);
      for (let i = 0; i < this.numObjects; i++) {
        this.segIds[i] = i + 1;
      }
    }

    if (this.times) {
      this.frameToGlobalIdLookup = buildFrameToGlobalIdLookup(this.times, this.segIds, this.getTotalFrames());
    }

    // Fixup 2D centroids to 3D
    if (this.centroids) {
      this.centroids = padCentroidsTo3d(this.centroids, this.numObjects);
    }

    // Analytics reporting
    triggerAnalyticsEvent(AnalyticsEvent.DATASET_LOAD, {
      datasetWriterVersion: this.metadata.writerVersion || "N/A",
      datasetTotalObjects: this.numObjects,
      datasetFeatureCount: this.features.size,
      datasetFrameCount: this.numberOfFrames,
      datasetLoadTimeMs: new Date().getTime() - startTime.getTime(),
    });

    // TODO: Pre-process feature data to handle outlier values by interpolating between known good values (#21)
  }

  /** Frees the GPU resources held by this dataset */
  public dispose(): void {
    Object.values(this.features).forEach(({ tex }) => tex.dispose());
    this.frames?.dispose();
    this.backdropFrames?.dispose();
    // Cleanup array loader if it was created in the constructor
    if (this.cleanupArrayLoaderOnDispose) {
      this.arrayLoader.dispose();
    }
    this.cachedTracks.clear();
  }

  /** get frame index of a given cell id */
  public getTime(index: number): number {
    return this.times?.[index] || 0;
  }

  public getTotalFrames(): number {
    if (this.has2dFrames()) {
      return this.frameFiles?.length ?? 0;
    } else {
      return this.frames3d?.totalFrames ?? 0;
    }
  }

  public isValidFrameIndex(index: number): boolean {
    return index >= 0 && index < this.getTotalFrames();
  }

  /** get track id of a given cell id */
  public getTrackId(index: number): number {
    return this.trackIds?.[index] || 0;
  }

  public getSegmentationId(index: number): number {
    return this.segIds?.[index] || 0;
  }

  /**
   * Returns the 3D centroid of a given object id.
   */
  public getCentroid(objectId: number): [number, number, number] | undefined {
    const index = objectId * 3;
    if (this.centroids === undefined || this.centroids === null || index + 2 >= this.centroids.length) {
      return undefined;
    }
    const x = this.centroids[index];
    const y = this.centroids[index + 1];
    const z = this.centroids[index + 2];
    return [x, y, z];
  }

  private getIdsOfTrack(trackId: number): number[] {
    return this.trackIds?.reduce((arr: number[], elem: number, ind: number) => {
      if (elem === trackId) arr.push(ind);
      return arr;
    }, []) as number[];
  }

  public getTrack(trackId: number): Track | null {
    const cachedTrack = this.cachedTracks.get(trackId);
    if (cachedTrack !== undefined) {
      return cachedTrack;
    }

    // trackIds contains a track id for every cell id in order.
    // get all cell ids for given track
    const ids = this.trackIds ? this.getIdsOfTrack(trackId) : [];
    // ids now contains all cell ids that have trackId.
    // get all the times for those cells, in the same order
    const times = this.times ? ids.map((i) => (this.times ? this.times[i] : 0)) : [];

    let centroids: number[] = [];
    const centroidsData = this.centroids;
    if (centroidsData) {
      centroids = ids.reduce((result, i) => {
        result.push(...this.getCentroid(i)!);
        return result;
      }, [] as number[]);
    }

    let bounds: number[] = [];
    if (this.bounds) {
      bounds = ids.reduce((result, i) => {
        result.push(this.bounds![4 * i], this.bounds![4 * i + 1], this.bounds![4 * i + 2], this.bounds![4 * i + 3]);
        return result;
      }, [] as number[]);
    }

    let track = null;
    if (ids.length > 0) {
      track = new Track(trackId, times, ids, centroids, bounds);
    }
    this.cachedTracks.set(trackId, track);
    return track;
  }

  /*
   * Get the times and values of a track for a given feature
   * this data is suitable to hand to d3 or plotly as two arrays of domain and range values
   */
  public buildTrackFeaturePlot(track: Track, featureKey: string): { domain: number[]; range: number[] } {
    const featureData = this.getFeatureData(featureKey);
    if (!featureData) {
      throw new Error("Dataset.buildTrackFeaturePlot: Feature '" + featureKey + "' does not exist in dataset.");
    }
    const range = track.ids.map((i) => featureData.data[i]);
    const domain = track.times;
    return { domain, range };
  }
}<|MERGE_RESOLUTION|>--- conflicted
+++ resolved
@@ -1,11 +1,7 @@
 import { DataTexture, RGBAFormat, RGBAIntegerFormat, Texture, Vector2 } from "three";
 
-<<<<<<< HEAD
-import { MAX_FEATURE_CATEGORIES } from "./constants";
-=======
-import { MAX_FEATURE_CATEGORIES } from "src/constants";
-
->>>>>>> 387e2264
+import { MAX_FEATURE_CATEGORIES } from "src/colorizer/constants";
+
 import DataCache from "./DataCache";
 import { IArrayLoader, ITextureImageLoader } from "./loaders/ILoader";
 import ImageFrameLoader from "./loaders/ImageFrameLoader";
