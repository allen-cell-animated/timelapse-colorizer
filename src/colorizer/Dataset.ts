import { RGBAFormat, RGBAIntegerFormat, Texture, Vector2 } from "three";

import { MAX_FEATURE_CATEGORIES } from "../constants";
<<<<<<< HEAD
import { FeatureArrayType, FeatureDataType, ReportWarningCallback } from "./types";
=======
import {
  FeatureArrayType,
  FeatureDataType,
  LoadErrorMessage,
  LoadTroubleshooting,
  ReportWarningCallback,
} from "./types";
>>>>>>> d66490cd
import { AnalyticsEvent, triggerAnalyticsEvent } from "./utils/analytics";
import { formatAsBulletList, getKeyFromName } from "./utils/data_utils";
import { ManifestFile, ManifestFileMetadata, updateManifestVersion } from "./utils/dataset_utils";
import * as urlUtils from "./utils/url_utils";

import DataCache from "./DataCache";
import { IArrayLoader, ITextureImageLoader } from "./loaders/ILoader";
import ImageFrameLoader from "./loaders/ImageFrameLoader";
import UrlArrayLoader from "./loaders/UrlArrayLoader";
import Track from "./Track";

export enum FeatureType {
  CONTINUOUS = "continuous",
  DISCRETE = "discrete",
  CATEGORICAL = "categorical",
}

export type FeatureData = {
  name: string;
  key: string;
  data: Float32Array;
  tex: Texture;
  min: number;
  max: number;
  unit: string;
  type: FeatureType;
  categories: string[] | null;
  description: string | null;
};

type BackdropData = {
  name: string;
  frames: string[];
};

const defaultMetadata: ManifestFileMetadata = {
  frameDims: {
    width: 0,
    height: 0,
    units: "",
  },
  frameDurationSeconds: 0,
  startTimeSeconds: 0,
};

const MAX_CACHED_FRAME_BYTES = 1_000_000_000; // 1 GB

export default class Dataset {
  private frameLoader: ITextureImageLoader;
  private frameFiles: string[];
  private frames: DataCache<number, Texture> | null;
  private frameDimensions: Vector2 | null;

  private backdropLoader: ITextureImageLoader;
  private backdropData: Map<string, BackdropData>;
  // TODO: Implement caching for overlays-- extend FrameCache to allow multiple frames per index -> string name?
  // private backdrops: Map<string, FrameCache | null>;

  private arrayLoader: IArrayLoader;
  private cleanupArrayLoaderOnDispose: boolean;
  // Use map to enforce ordering
  /** Ordered map from feature keys to feature data. */
  private features: Map<string, FeatureData>;

  private outlierFile?: string;
  public outliers?: Uint8Array | null;

  private tracksFile?: string;
  private timesFile?: string;
  public trackIds?: Uint32Array | null;
  public times?: Uint32Array | null;

  public centroidsFile?: string;
  public centroids?: Uint16Array | null;

  public boundsFile?: string;
  public bounds?: Uint16Array | null;

  public metadata: ManifestFileMetadata;

  public baseUrl: string;
  public manifestUrl: string;
  private hasOpened: boolean;

  /**
   * Constructs a new Dataset using the provided manifest path.
   * @param manifestUrl Must be a path to a .json manifest file.
   * @param frameLoader Optional.
   * @param arrayLoader Optional.
   */
  constructor(manifestUrl: string, frameLoader?: ITextureImageLoader, arrayLoader?: IArrayLoader) {
    this.manifestUrl = manifestUrl;

    this.baseUrl = urlUtils.formatPath(manifestUrl.substring(0, manifestUrl.lastIndexOf("/")));
    this.hasOpened = false;

    this.frameLoader = frameLoader || new ImageFrameLoader(RGBAIntegerFormat);
    this.frameFiles = [];
    this.frames = null;
    this.frameDimensions = null;

    this.backdropLoader = frameLoader || new ImageFrameLoader(RGBAFormat);
    this.backdropData = new Map();

    this.cleanupArrayLoaderOnDispose = !arrayLoader;
    this.arrayLoader = arrayLoader || new UrlArrayLoader();
    this.features = new Map();
    this.metadata = defaultMetadata;
  }

  private resolveUrl = (url: string): string => `${this.baseUrl}/${url}`;

  private parseFeatureType(inputType: string | undefined, defaultType = FeatureType.CONTINUOUS): FeatureType {
    const isFeatureType = (inputType: string): inputType is FeatureType => {
      return Object.values(FeatureType).includes(inputType as FeatureType);
    };

    inputType = inputType?.toLowerCase() || "";
    return isFeatureType(inputType) ? inputType : defaultType;
  }

  /**
   * Loads a feature from the dataset, fetching its data from the provided url.
   * @returns A promise of an array tuple containing the feature key and its FeatureData.
   */
  private async loadFeature(metadata: ManifestFile["features"][number]): Promise<[string, FeatureData]> {
    const name = metadata.name;
    const key = metadata.key || getKeyFromName(name);
    const url = this.resolveUrl(metadata.data);
    const featureType = this.parseFeatureType(metadata.type);

    const source = await this.arrayLoader.load(
      url,
      FeatureDataType.F32,
      metadata.min ?? undefined,
      metadata.max ?? undefined
    );

    const featureCategories = metadata?.categories;
    // Validation
    if (featureType === FeatureType.CATEGORICAL && !metadata?.categories) {
      throw new Error(`Feature ${name} is categorical but no categories were provided.`);
    }
    if (featureCategories && featureCategories.length > MAX_FEATURE_CATEGORIES) {
      throw new Error(
        `Feature ${name} has too many categories (${featureCategories.length} > max ${MAX_FEATURE_CATEGORIES}).`
      );
    }

    return [
      key,
      {
        name,
        key,
        tex: source.getTexture(),
        data: source.getBuffer(),
        min: source.getMin(),
        max: source.getMax(),
        unit: metadata.unit || "",
        type: featureType,
        categories: featureCategories || null,
        description: metadata.description || null,
      },
    ];
  }

  public hasFeatureKey(key: string): boolean {
    return this.featureKeys.includes(key);
  }

  /**
   * Returns the feature key if a feature with a matching key or name exists in the
   * dataset.
   * @param keyOrName String key or name of the feature to find.
   * @returns The feature key if found, otherwise undefined.
   */
  public findFeatureByKeyOrName(keyOrName: string): string | undefined {
    if (this.hasFeatureKey(keyOrName)) {
      return keyOrName;
    } else {
      return this.findFeatureKeyFromName(keyOrName);
    }
  }

  /**
   * Attempts to find a matching feature key for a feature name.
   * @returns The feature key if found, otherwise undefined.
   */
  public findFeatureKeyFromName(name: string): string | undefined {
    return Array.from(this.features.values()).find((f) => f.name === name)?.key;
  }

  /**
   * Attempts to get the feature data from this dataset for the given feature key.
   * Returns `undefined` if feature is not in the dataset.
   */
  public getFeatureData(key: string): FeatureData | undefined {
    return this.features.get(key);
  }

  public getFeatureName(key: string): string | undefined {
    return this.features.get(key)?.name;
  }

  /**
   * Gets the feature's units if it exists; otherwise returns an empty string.
   */
  public getFeatureUnits(key: string): string {
    return this.getFeatureData(key)?.unit || "";
  }

  public getFeatureNameWithUnits(key: string): string {
    const name = this.getFeatureName(key);
    if (!name) {
      return "N/A";
    }
    const units = this.getFeatureUnits(key);
    if (units) {
      return `${name} (${units})`;
    } else {
      return name;
    }
  }

  /**
   * Returns the FeatureType of the given feature, if it exists.
   * @param key Feature key to retrieve
   * @throws An error if the feature does not exist.
   * @returns The FeatureType of the given feature (categorical, continuous, or discrete)
   */
  public getFeatureType(key: string): FeatureType {
    const featureData = this.getFeatureData(key);
    if (featureData === undefined) {
      throw new Error("Feature '" + key + "' does not exist in dataset.");
    }
    return featureData.type;
  }

  /**
   * Returns the array of string categories for the given feature, if it exists and is categorical.
   * @param key Feature key to retrieve.
   * @returns The array of string categories for the given feature, or null if the feature is not categorical.
   */
  public getFeatureCategories(key: string): string[] | null {
    const featureData = this.getFeatureData(key);
    if (featureData === undefined) {
      throw new Error("Feature '" + key + "' does not exist in dataset.");
    }
    if (featureData.type === FeatureType.CATEGORICAL) {
      return featureData.categories;
    }
    return null;
  }

  /** Returns whether the given feature represents categorical data. */
  public isFeatureCategorical(key: string): boolean {
    const featureData = this.getFeatureData(key);
    return featureData !== undefined && featureData.type === FeatureType.CATEGORICAL;
  }

  /**
   * Fetches and loads a data file as an array and returns its data as a TypedArray using the provided dataType.
   * @param dataType The expected format of the data.
   * @param fileUrl String url of the file to be loaded.
   * @throws An error if the data cannot be loaded from the file.
   * @returns Promise of a TypedArray loaded from the file. If `fileUrl` is undefined, returns null.
   */
  private async loadToBuffer<T extends FeatureDataType>(
    dataType: T,
    fileUrl?: string
  ): Promise<FeatureArrayType[T] | null> {
    if (!fileUrl) {
      return null;
    }

    const url = this.resolveUrl(fileUrl);
    const source = await this.arrayLoader.load(url, dataType);
    return source.getBuffer();
  }

  public get numberOfFrames(): number {
    return this.frameFiles.length || 0;
  }

  public get featureKeys(): string[] {
    return Array.from(this.features.keys());
  }

  public get numObjects(): number {
    const featureData = this.getFeatureData(this.featureKeys[0]);
    if (!featureData) {
      throw new Error("Dataset.numObjects: The first feature could not be loaded. Is the dataset manifest file valid?");
    }
    return featureData.data.length;
  }

  /** Loads a single frame from the dataset */
  public async loadFrame(index: number): Promise<Texture | undefined> {
    if (index < 0 || index >= this.frameFiles.length) {
      return undefined;
    }

    const cachedFrame = this.frames?.get(index);
    if (cachedFrame) {
      this.frameDimensions = new Vector2(cachedFrame.image.width, cachedFrame.image.height);
      return cachedFrame;
    }

    // Allow for undefined or null frame files in the manifest
    if (this.frameFiles[index] === undefined || this.frameFiles[index] === null) {
      return undefined;
    }

    const fullUrl = this.resolveUrl(this.frameFiles[index]);
    const loadedFrame = await this.frameLoader.load(fullUrl);
    this.frameDimensions = new Vector2(loadedFrame.image.width, loadedFrame.image.height);
    const frameSizeBytes = loadedFrame.image.width * loadedFrame.image.height * 4;
    // Note that, due to image compression, images may take up much less space in memory than their raw size.
    this.frames?.insert(index, loadedFrame, frameSizeBytes);
    return loadedFrame;
  }

  public hasBackdrop(key: string): boolean {
    return this.backdropData.has(key);
  }

  /**
   * Returns a map from backdrop keys to data.
   */
  public getBackdropData(): Map<string, BackdropData> {
    return new Map(this.backdropData);
  }

  public async loadBackdrop(key: string, index: number): Promise<Texture | undefined> {
    // TODO: Implement caching
    const frames = this.backdropData.get(key)?.frames;
    // TODO: Wrapping or clamping?
    if (!frames || index < 0 || index >= frames.length) {
      return undefined;
    }

    // Allow for undefined or null backdrop frames in the manifest
    if (this.frameFiles[index] === undefined || this.frameFiles[index] === null) {
      return undefined;
    }

    const fullUrl = this.resolveUrl(frames[index]);
    const loadedFrame = await this.backdropLoader.load(fullUrl);
    return loadedFrame;
  }

  /**
   * Gets the resolution of the last loaded frame.
   * If no frame has been loaded yet, returns (1,1)
   */
  public get frameResolution(): Vector2 {
    return this.frameDimensions || new Vector2(1, 1);
  }

  /**
   * Opens the dataset and loads all necessary files from the manifest.
   * @param options Configuration options for the dataset loader.
   * - `manifestLoader` The function used to load the manifest JSON data. If undefined, uses a default fetch method.
   * - `onLoadStart` Called once for each data file (other than the manifest) that starts an async load process.
   * - `onLoadComplete` Called once when each data file finishes loading.
   * - `reportWarning` Called with a string or array of strings to report warnings to the user. These are non-fatal errors.
   * @returns A Promise that resolves when loading completes.
   */
  public async open(
    options: Partial<{
      manifestLoader: typeof urlUtils.fetchManifestJson;
      onLoadStart?: () => void;
      onLoadComplete?: () => void;
      reportWarning?: ReportWarningCallback;
    }> = {}
  ): Promise<void> {
    if (this.hasOpened) {
      return;
    }
    this.hasOpened = true;

    if (!options.manifestLoader) {
      options.manifestLoader = urlUtils.fetchManifestJson;
    }

    const startTime = new Date();

    const manifest = updateManifestVersion(await options.manifestLoader(this.manifestUrl));

    this.frameFiles = manifest.frames;
    this.outlierFile = manifest.outliers;
    this.metadata = { ...defaultMetadata, ...manifest.metadata };

    this.tracksFile = manifest.tracks;
    this.timesFile = manifest.times;
    this.centroidsFile = manifest.centroids;
    this.boundsFile = manifest.bounds;

    if (manifest.backdrops) {
      for (const { name, key, frames } of manifest.backdrops) {
        this.backdropData.set(key, { name, frames });
        if (frames.length !== this.frameFiles.length || 0) {
          throw new Error(
            `Number of frames (${this.frameFiles.length}) does not match number of images (${frames.length}) for backdrop '${key}'. ` +
              ` If you are a dataset author, please ensure that the number of frames in the manifest matches the number of images for each backdrop.`
          );
        }
      }
    }

    this.frames = new DataCache(MAX_CACHED_FRAME_BYTES);

    // Wrap an async operation and report progress when it starts + completes
    const reportLoadProgress = async <T>(promise: Promise<T>): Promise<T> => {
      options.onLoadStart?.();
      return promise.then((result) => {
        options.onLoadComplete?.();
        return result;
      });
    };

    // Load feature data
    if (manifest.features.length === 0) {
<<<<<<< HEAD
      throw new Error(
        "The dataset's manifest JSON was loaded but no features were found. At least one feature must be defined."
      );
=======
      throw new Error(LoadErrorMessage.MANIFEST_HAS_NO_FEATURES);
>>>>>>> d66490cd
    }
    const featuresPromises: Promise<[string, FeatureData]>[] = Array.from(manifest.features).map((data) =>
      reportLoadProgress(this.loadFeature(data))
    );

    const result = await Promise.allSettled([
      reportLoadProgress(this.loadToBuffer(FeatureDataType.U8, this.outlierFile)),
      reportLoadProgress(this.loadToBuffer(FeatureDataType.U32, this.tracksFile)),
      reportLoadProgress(this.loadToBuffer(FeatureDataType.U32, this.timesFile)),
      reportLoadProgress(this.loadToBuffer(FeatureDataType.U16, this.centroidsFile)),
      reportLoadProgress(this.loadToBuffer(FeatureDataType.U16, this.boundsFile)),
      reportLoadProgress(this.loadFrame(0)),
      ...featuresPromises,
    ]);
    const [outliers, tracks, times, centroids, bounds, _loadedFrame, ...featureResults] = result;

    const unloadableDataFiles: string[] = [];
    function makeLoadFailedCallback(fileType: string, url?: string): (reason: any) => void {
      return (reason: any) => {
        console.warn(`${fileType} data could not be loaded: ${reason}`);
        unloadableDataFiles.push(`${fileType}: '${url || "N/A"}'`);
      };
    }

    this.outliers = urlUtils.getPromiseValue(outliers, makeLoadFailedCallback("Outliers", this.outlierFile));
    this.trackIds = urlUtils.getPromiseValue(tracks, makeLoadFailedCallback("Tracks", this.tracksFile));
    this.times = urlUtils.getPromiseValue(times, makeLoadFailedCallback("Times", this.timesFile));
    this.centroids = urlUtils.getPromiseValue(centroids, makeLoadFailedCallback("Centroids", this.centroidsFile));
    this.bounds = urlUtils.getPromiseValue(bounds, makeLoadFailedCallback("Bounds", this.boundsFile));

    if (unloadableDataFiles.length > 0) {
      // Report warning of all the files that couldn't be loaded and their associated errors.
      options.reportWarning?.("Some data files failed to load.", [
        "The following data file(s) failed to load, which may cause the viewer to behave unexpectedly:",
<<<<<<< HEAD
        ...unloadableDataFiles.map((fileType) => `  - ${fileType}`),
        "This may be because of an unsupported format, missing files, or server and network issues. Please see the developer console for more details.",
=======
        ...unloadableDataFiles.map((fileType) => ` - ${fileType}`),
        LoadTroubleshooting.CHECK_FILE_OR_NETWORK,
>>>>>>> d66490cd
      ]);
    }

    // Keep original sorting order of features by inserting in promise order.
    featureResults.forEach((result, index) => {
      const onFeatureLoadFailed = (reason: any): void => console.warn(`Feature ${index}: `, reason);
      const featureValue = urlUtils.getPromiseValue(result, onFeatureLoadFailed);
      if (featureValue) {
        const [key, data] = featureValue;
        this.features.set(key, data);
      }
    });

    if (this.features.size !== manifest.features.length) {
      // Report the names of all features that could not be loaded.
      const loadedFeatureNames = new Set(Array.from(this.features.values()).map((f) => f.name));
      const missingFeatureNames = manifest.features.filter((f) => !loadedFeatureNames.has(f.name)).map((f) => f.name);

      options.reportWarning?.("Some features failed to load.", [
        "The following feature(s) could not be loaded and will not be shown: ",
        ...formatAsBulletList(missingFeatureNames, 5),
<<<<<<< HEAD
        "This may be because of an unsupported format or a missing file.",
=======
        LoadTroubleshooting.CHECK_FILE_OR_NETWORK,
>>>>>>> d66490cd
      ]);
    }

    // Analytics reporting
    triggerAnalyticsEvent(AnalyticsEvent.DATASET_LOAD, {
      datasetWriterVersion: this.metadata.writerVersion || "N/A",
      datasetTotalObjects: this.numObjects,
      datasetFeatureCount: this.features.size,
      datasetFrameCount: this.numberOfFrames,
      datasetLoadTimeMs: new Date().getTime() - startTime.getTime(),
    });

    // TODO: Pre-process feature data to handle outlier values by interpolating between known good values (#21)
  }

  /** Frees the GPU resources held by this dataset */
  public dispose(): void {
    Object.values(this.features).forEach(({ tex }) => tex.dispose());
    this.frames?.dispose();
    // Cleanup array loader if it was created in the constructor
    if (this.cleanupArrayLoaderOnDispose) {
      this.arrayLoader.dispose();
    }
  }

  /** get frame index of a given cell id */
  public getTime(index: number): number {
    return this.times?.[index] || 0;
  }

  /** get track id of a given cell id */
  public getTrackId(index: number): number {
    return this.trackIds?.[index] || 0;
  }

  private getIdsOfTrack(trackId: number): number[] {
    return this.trackIds?.reduce((arr: number[], elem: number, ind: number) => {
      if (elem === trackId) arr.push(ind);
      return arr;
    }, []) as number[];
  }

  public buildTrack(trackId: number): Track {
    // trackIds contains a track id for every cell id in order.
    // get all cell ids for given track
    const ids = this.trackIds ? this.getIdsOfTrack(trackId) : [];
    // ids now contains all cell ids that have trackId.
    // get all the times for those cells, in the same order
    const times = this.times ? ids.map((i) => (this.times ? this.times[i] : 0)) : [];

    let centroids: number[] = [];
    if (this.centroids) {
      centroids = ids.reduce((result, i) => {
        result.push(this.centroids![2 * i], this.centroids![2 * i + 1]);
        return result;
      }, [] as number[]);
    }

    let bounds: number[] = [];
    if (this.bounds) {
      bounds = ids.reduce((result, i) => {
        result.push(this.bounds![4 * i], this.bounds![4 * i + 1], this.bounds![4 * i + 2], this.bounds![4 * i + 3]);
        return result;
      }, [] as number[]);
    }

    return new Track(trackId, times, ids, centroids, bounds);
  }

  /*
   * Get the times and values of a track for a given feature
   * this data is suitable to hand to d3 or plotly as two arrays of domain and range values
   */
  public buildTrackFeaturePlot(track: Track, featureKey: string): { domain: number[]; range: number[] } {
    const featureData = this.getFeatureData(featureKey);
    if (!featureData) {
      throw new Error("Dataset.buildTrackFeaturePlot: Feature '" + featureKey + "' does not exist in dataset.");
    }
    const range = track.ids.map((i) => featureData.data[i]);
    const domain = track.times;
    return { domain, range };
  }
}<|MERGE_RESOLUTION|>--- conflicted
+++ resolved
@@ -1,9 +1,6 @@
 import { RGBAFormat, RGBAIntegerFormat, Texture, Vector2 } from "three";
 
 import { MAX_FEATURE_CATEGORIES } from "../constants";
-<<<<<<< HEAD
-import { FeatureArrayType, FeatureDataType, ReportWarningCallback } from "./types";
-=======
 import {
   FeatureArrayType,
   FeatureDataType,
@@ -11,7 +8,6 @@
   LoadTroubleshooting,
   ReportWarningCallback,
 } from "./types";
->>>>>>> d66490cd
 import { AnalyticsEvent, triggerAnalyticsEvent } from "./utils/analytics";
 import { formatAsBulletList, getKeyFromName } from "./utils/data_utils";
 import { ManifestFile, ManifestFileMetadata, updateManifestVersion } from "./utils/dataset_utils";
@@ -435,13 +431,7 @@
 
     // Load feature data
     if (manifest.features.length === 0) {
-<<<<<<< HEAD
-      throw new Error(
-        "The dataset's manifest JSON was loaded but no features were found. At least one feature must be defined."
-      );
-=======
       throw new Error(LoadErrorMessage.MANIFEST_HAS_NO_FEATURES);
->>>>>>> d66490cd
     }
     const featuresPromises: Promise<[string, FeatureData]>[] = Array.from(manifest.features).map((data) =>
       reportLoadProgress(this.loadFeature(data))
@@ -476,13 +466,8 @@
       // Report warning of all the files that couldn't be loaded and their associated errors.
       options.reportWarning?.("Some data files failed to load.", [
         "The following data file(s) failed to load, which may cause the viewer to behave unexpectedly:",
-<<<<<<< HEAD
-        ...unloadableDataFiles.map((fileType) => `  - ${fileType}`),
-        "This may be because of an unsupported format, missing files, or server and network issues. Please see the developer console for more details.",
-=======
         ...unloadableDataFiles.map((fileType) => ` - ${fileType}`),
         LoadTroubleshooting.CHECK_FILE_OR_NETWORK,
->>>>>>> d66490cd
       ]);
     }
 
@@ -504,11 +489,7 @@
       options.reportWarning?.("Some features failed to load.", [
         "The following feature(s) could not be loaded and will not be shown: ",
         ...formatAsBulletList(missingFeatureNames, 5),
-<<<<<<< HEAD
-        "This may be because of an unsupported format or a missing file.",
-=======
         LoadTroubleshooting.CHECK_FILE_OR_NETWORK,
->>>>>>> d66490cd
       ]);
     }
 
