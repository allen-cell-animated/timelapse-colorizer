import { RGBAFormat, RGBAIntegerFormat, Texture, Vector2 } from "three";

import { MAX_FEATURE_CATEGORIES } from "../constants";
import { FeatureArrayType, FeatureDataType } from "./types";
import { AnalyticsEvent, triggerAnalyticsEvent } from "./utils/analytics";
import { getKeyFromName } from "./utils/data_utils";
import { AnyManifestFile, ManifestFile, ManifestFileMetadata, updateManifestVersion } from "./utils/dataset_utils";
import * as urlUtils from "./utils/url_utils";

import DataCache from "./DataCache";
import { IArrayLoader, IFrameLoader } from "./loaders/ILoader";
import ImageFrameLoader from "./loaders/ImageFrameLoader";
import JsonArrayLoader from "./loaders/JsonArrayLoader";
import Track from "./Track";

export enum FeatureType {
  CONTINUOUS = "continuous",
  DISCRETE = "discrete",
  CATEGORICAL = "categorical",
}

/**
 * Feature info loaded from the manifest file.
 * Does not include min/max or other data that needs to be fetched
 * from the feature JSON file.
 */
type FeatureInfo = {
  name: string;
  key: string;
  path: string;
  unit: string;
} & (
  | {
      type: FeatureType.CATEGORICAL;
      categories: string[];
    }
  | {
      type: FeatureType.CONTINUOUS | FeatureType.DISCRETE;
      categories: null;
    }
);

/**
 * Full feature data, loaded from a JSON file, with additional
 * manifest-provided metadata.
 */
export type FeatureData = FeatureInfo & {
  data: Float32Array;
  tex: Texture;
  min: number;
  max: number;
};

/** Feature data that can be stored in a DataCache. */
type FeatureCacheValue = { data: FeatureData; dispose: () => void };
type BackdropData = {
  name: string;
  frames: string[];
};

const defaultMetadata: ManifestFileMetadata = {
  frameDims: {
    width: 0,
    height: 0,
    units: "",
  },
  frameDurationSeconds: 0,
  startTimeSeconds: 0,
};

<<<<<<< HEAD
const MAX_CACHE_FEATURES = 100;
=======
const MAX_CACHE_FEATURE_BYTES = 1_000_000_000; // 1 GB
>>>>>>> a063de7b
const MAX_CACHED_FRAME_BYTES = 1_000_000_000; // 1 GB

export default class Dataset {
  private frameLoader: IFrameLoader;
  private frameFiles: string[];
  private frames: DataCache<Texture> | null;
  private frameDimensions: Vector2 | null;

  private backdropLoader: IFrameLoader;
  private backdropData: Map<string, BackdropData>;
  // TODO: Implement caching for overlays-- extend FrameCache to allow multiple frames per index -> string name?
  // private backdrops: Map<string, FrameCache | null>;

  private arrayLoader: IArrayLoader;
  /** Ordered map from feature keys to feature info. */
  private featureInfo: Map<string, FeatureInfo>;
  private featureCache: DataCache<FeatureCacheValue>;

  private outlierFile?: string;
  public outliers?: Uint8Array | null;

  private tracksFile?: string;
  private timesFile?: string;
  public trackIds?: Uint32Array | null;
  public times?: Uint32Array | null;

  public centroidsFile?: string;
  public centroids?: Uint16Array | null;

  public boundsFile?: string;
  public bounds?: Uint16Array | null;

  public metadata: ManifestFileMetadata;

  public baseUrl: string;
  public manifestUrl: string;
  private hasOpened: boolean;

  public objectCount: number;

  /**
   * Constructs a new Dataset using the provided manifest path.
   * @param manifestUrl Must be a path to a .json manifest file.
   * @param frameLoader Optional.
   * @param arrayLoader Optional.
   */
  constructor(manifestUrl: string, frameLoader?: IFrameLoader, arrayLoader?: IArrayLoader) {
    this.manifestUrl = manifestUrl;

    this.baseUrl = urlUtils.formatPath(manifestUrl.substring(0, manifestUrl.lastIndexOf("/")));
    this.hasOpened = false;

    this.frameLoader = frameLoader || new ImageFrameLoader(RGBAIntegerFormat);
    this.frameFiles = [];
    this.frames = null;
    this.frameDimensions = null;
<<<<<<< HEAD
    this.featureCache = new DataCache(MAX_CACHE_FEATURES);
=======
    this.featureCache = new DataCache(MAX_CACHE_FEATURE_BYTES);
>>>>>>> a063de7b

    this.backdropLoader = frameLoader || new ImageFrameLoader(RGBAFormat);
    this.backdropData = new Map();

    this.arrayLoader = arrayLoader || new JsonArrayLoader();
    this.featureInfo = new Map();
    this.metadata = defaultMetadata;
    this.objectCount = -1;
  }

  private resolveUrl = (url: string): string => `${this.baseUrl}/${url}`;

  private async fetchJson(url: string): Promise<AnyManifestFile> {
    const response = await urlUtils.fetchWithTimeout(url, urlUtils.DEFAULT_FETCH_TIMEOUT_MS);
    return await response.json();
  }

  private parseFeatureType(inputType: string | undefined, defaultType = FeatureType.CONTINUOUS): FeatureType {
    const isFeatureType = (inputType: string): inputType is FeatureType => {
      return Object.values(FeatureType).includes(inputType as FeatureType);
    };

    inputType = inputType?.toLowerCase() || "";
    return isFeatureType(inputType) ? inputType : defaultType;
  }

  /**
   * Parses the feature metadata from the manifest file into a FeatureInfo object and
   * validates its properties.
   * @param metadata The feature metadata from the manifest file.
   * @returns A FeatureInfo object with the parsed metadata.
   * @throws An error if the feature metadata is invalid (e.g., type is categorical but no categories are provided.)
   */
  private parseManifestFeatureData(metadata: ManifestFile["features"][number]): FeatureInfo {
    const name = metadata.name;
    const key = metadata.key || getKeyFromName(name);
    const featureType = this.parseFeatureType(metadata.type);
    const featureCategories = metadata?.categories || null;

    const featureInfo = {
      name,
      key,
      path: metadata.data,
      unit: metadata.unit || "",
    };

    // Validate feature type
    if (featureType === FeatureType.CATEGORICAL) {
      if (!featureCategories) {
        throw new Error(`Feature ${name} is categorical but no categories were provided.`);
      }
      if (featureCategories.length > MAX_FEATURE_CATEGORIES) {
        throw new Error(
          `Feature ${name} has too many categories (${featureCategories.length} > max ${MAX_FEATURE_CATEGORIES}).`
        );
      }
      return {
        ...featureInfo,
        type: FeatureType.CATEGORICAL,
        categories: featureCategories,
      };
    }
    return {
      ...featureInfo,
      type: featureType,
      categories: null,
    };
  }

  /**
   * Loads a feature from the dataset, fetching its data from the provided url.
   * @returns A promise of an array tuple containing the feature key and its FeatureData.
   */
  private async loadFeature(info: FeatureInfo): Promise<FeatureData> {
    const url = this.resolveUrl(info.path);
    const source = await this.arrayLoader.load(url);

    return {
      ...info,
      tex: source.getTexture(FeatureDataType.F32),
      data: source.getBuffer(FeatureDataType.F32),
      min: source.getMin(),
      max: source.getMax(),
    };
  }

  public hasFeatureKey(key: string): boolean {
    return this.featureKeys.includes(key);
  }

  /**
   * Returns the feature key if a feature with a matching key or name exists in the
   * dataset.
   * @param keyOrName String key or name of the feature to find.
   * @returns The feature key if found, otherwise undefined.
   */
  public findFeatureByKeyOrName(keyOrName: string): string | undefined {
    if (this.hasFeatureKey(keyOrName)) {
      return keyOrName;
    } else {
      return this.findFeatureKeyFromName(keyOrName);
    }
  }

  /**
   * Attempts to find a matching feature key for a feature name.
   * @returns The feature key if found, otherwise undefined.
   */
  public findFeatureKeyFromName(name: string): string | undefined {
    return Array.from(this.featureInfo.values()).find((f) => f.name === name)?.key;
  }

  /**
   * Attempts to get the feature data from this dataset for the given feature key.
   * Returns `undefined` if feature is not in the dataset.
   */
  public async getFeatureData(key: string): Promise<FeatureData | undefined> {
    const info = this.featureInfo.get(key);
    if (!info) {
      return undefined;
    }
    // Attempt to load the feature data if it hasn't been loaded yet.
    const featureData = this.featureCache.get(key);
    if (featureData) {
      return featureData.data;
    } else {
      const data = await this.loadFeature(info);
<<<<<<< HEAD
      this.featureCache.insert(key, { data, dispose: () => data.tex.dispose() });
=======
      const size = data.data.length * 4; // data.data is a Float32Array
      this.featureCache.insert(key, { data, dispose: () => data.tex.dispose() }, size);
>>>>>>> a063de7b
      return data;
    }
  }

  /**
   * Marks the set of features that are currently in-use. This prevents internal caching from
   * removing or cleaning them up preemptively.
   * @param keys Set of feature keys that will be reserved. If a key is currently reserved but
   * is not in the set, it will be no longer be reserved and is subject to normal cache eviction.
   */
  public setReservedFeatureKeys(keys: Set<string>): void {
    this.featureCache.setReservedKeys(keys);
  }

  public getFeatureName(key: string): string | undefined {
    return this.featureInfo.get(key)?.name;
  }

  /**
   * Gets the feature's units if it exists; otherwise returns an empty string.
   */
  public getFeatureUnits(key: string): string {
    return this.featureInfo.get(key)?.unit || "";
  }

  public getFeatureNameWithUnits(key: string): string {
    const name = this.getFeatureName(key);
    if (!name) {
      return "N/A";
    }
    const units = this.getFeatureUnits(key);
    if (units) {
      return `${name} (${units})`;
    } else {
      return name;
    }
  }

  /**
   * Returns the FeatureType of the given feature, if it exists.
   * @param key Feature key to retrieve
   * @throws An error if the feature does not exist.
   * @returns The FeatureType of the given feature (categorical, continuous, or discrete)
   */
  public getFeatureType(key: string): FeatureType {
    const featureData = this.featureInfo.get(key);
    if (featureData === undefined) {
      throw new Error("Feature '" + key + "' does not exist in dataset.");
    }
    return featureData.type;
  }

  /**
   * Returns the array of string categories for the given feature, if it exists and is categorical.
   * @param key Feature key to retrieve.
   * @returns The array of string categories for the given feature, or null if the feature is not categorical.
   */
  public getFeatureCategories(key: string): string[] | null {
    const featureInfo = this.featureInfo.get(key);
    if (featureInfo === undefined) {
      throw new Error("Feature '" + key + "' does not exist in dataset.");
    }
    if (featureInfo.type === FeatureType.CATEGORICAL) {
      return featureInfo.categories;
    }
    return null;
  }

  /** Returns whether the given feature represents categorical data. */
  public isFeatureCategorical(key: string): boolean {
    const featureInfo = this.featureInfo.get(key);
    return featureInfo !== undefined && featureInfo.type === FeatureType.CATEGORICAL;
  }

  public isFeatureDataCategorical(data: FeatureData | null): boolean {
    return data !== null && data.type === FeatureType.CATEGORICAL;
  }

  /**
   * Fetches and loads a data file as an array and returns its data as a TypedArray using the provided dataType.
   * @param dataType The expected format of the data.
   * @param fileUrl String url of the file to be loaded.
   * @throws An error if `fileUrl` is not undefined and the data cannot be loaded from the file.
   * @returns Promise of a TypedArray loaded from the file. If `fileUrl` is undefined, returns null.
   */
  private async loadToBuffer<T extends FeatureDataType>(
    dataType: T,
    fileUrl?: string
  ): Promise<FeatureArrayType[T] | null> {
    if (!fileUrl) {
      return null;
    }
    try {
      const url = this.resolveUrl(fileUrl);
      const source = await this.arrayLoader.load(url);
      return source.getBuffer(dataType);
    } catch (e) {
      return null;
    }
  }

  public get numberOfFrames(): number {
    return this.frameFiles.length || 0;
  }

  public get featureKeys(): string[] {
    return Array.from(this.featureInfo.keys());
  }

  public get numObjects(): number {
    return this.objectCount;
  }

  /** Loads a single frame from the dataset */
  public async loadFrame(index: number): Promise<Texture | undefined> {
    if (index < 0 || index >= this.frameFiles.length) {
      return undefined;
    }

    const cachedFrame = this.frames?.get(index);
    if (cachedFrame) {
      this.frameDimensions = new Vector2(cachedFrame.image.width, cachedFrame.image.height);
      return cachedFrame;
    }

    // Allow for undefined or null frame files in the manifest
    if (this.frameFiles[index] === undefined || this.frameFiles[index] === null) {
      return undefined;
    }

    const fullUrl = this.resolveUrl(this.frameFiles[index]);
    const loadedFrame = await this.frameLoader.load(fullUrl);
    this.frameDimensions = new Vector2(loadedFrame.image.width, loadedFrame.image.height);
    const frameSizeBytes = loadedFrame.image.width * loadedFrame.image.height * 4;
    // Note that, due to image compression, images may take up much less space in memory than their raw size.
    this.frames?.insert(index, loadedFrame, frameSizeBytes);
    return loadedFrame;
  }

  public hasBackdrop(key: string): boolean {
    return this.backdropData.has(key);
  }

  /**
   * Returns a map from backdrop keys to data.
   */
  public getBackdropData(): Map<string, BackdropData> {
    return new Map(this.backdropData);
  }

  public async loadBackdrop(key: string, index: number): Promise<Texture | undefined> {
    // TODO: Implement caching
    const frames = this.backdropData.get(key)?.frames;
    // TODO: Wrapping or clamping?
    if (!frames || index < 0 || index >= frames.length) {
      return undefined;
    }

    // Allow for undefined or null backdrop frames in the manifest
    if (this.frameFiles[index] === undefined || this.frameFiles[index] === null) {
      return undefined;
    }

    const fullUrl = this.resolveUrl(frames[index]);
    const loadedFrame = await this.backdropLoader.load(fullUrl);
    return loadedFrame;
  }

  /**
   * Gets the resolution of the last loaded frame.
   * If no frame has been loaded yet, returns (1,1)
   */
  public get frameResolution(): Vector2 {
    return this.frameDimensions || new Vector2(1, 1);
  }

  /**
   * Returns the value of a promise if it was resolved, or logs a warning and returns null if it was rejected.
   */
  private getPromiseValue<T>(promise: PromiseSettledResult<T>, failureWarning?: string): T | null {
    if (promise.status === "rejected") {
      if (failureWarning) {
        console.warn(failureWarning, promise.reason);
      }
      return null;
    }
    return promise.value;
  }

  /** Loads the dataset manifest and features. */
  public async open(manifestLoader = this.fetchJson): Promise<void> {
    if (this.hasOpened) {
      return;
    }
    this.hasOpened = true;

    const startTime = new Date();

    const manifest = updateManifestVersion(await manifestLoader(this.manifestUrl));
    this.frameFiles = manifest.frames;
    this.outlierFile = manifest.outliers;
    this.metadata = { ...defaultMetadata, ...manifest.metadata };
    console.log("Dataset metadata:", this.metadata);

    this.tracksFile = manifest.tracks;
    this.timesFile = manifest.times;
    this.centroidsFile = manifest.centroids;

    if (manifest.backdrops) {
      for (const { name, key, frames } of manifest.backdrops) {
        this.backdropData.set(key, { name, frames });
        if (frames.length !== this.frameFiles.length || 0) {
          // TODO: Show error message in the UI when this happens.
          throw new Error(
            `Number of frames (${this.frameFiles.length}) does not match number of images (${frames.length}) for backdrop '${key}'.`
          );
        }
      }
    }

    this.frames = new DataCache(MAX_CACHED_FRAME_BYTES);
    this.featureInfo = new Map(
      manifest.features.map((data) => {
        const info = this.parseManifestFeatureData(data);
        return [info.key, info];
      })
    );

    if (this.featureInfo.size === 0) {
      throw new Error("No features found in dataset. Is the dataset manifest file valid?");
    }

    const result = await Promise.allSettled([
      this.loadToBuffer(FeatureDataType.U8, this.outlierFile),
      this.loadToBuffer(FeatureDataType.U32, this.tracksFile),
      this.loadToBuffer(FeatureDataType.U32, this.timesFile),
      this.loadToBuffer(FeatureDataType.U16, this.centroidsFile),
      this.loadToBuffer(FeatureDataType.U16, this.boundsFile),
      this.loadFrame(0),
      this.loadFeature(Array.from(this.featureInfo.values())[0]),
    ]);
    const [outliers, tracks, times, centroids, bounds, _loadedFrame, loadedFeature] = result;

    // TODO: Add reporting pathway for Dataset.load?
    this.outliers = this.getPromiseValue(outliers, "Failed to load outliers: ");
    this.trackIds = this.getPromiseValue(tracks, "Failed to load tracks: ");
    this.times = this.getPromiseValue(times, "Failed to load times: ");
    this.centroids = this.getPromiseValue(centroids, "Failed to load centroids: ");
    this.bounds = this.getPromiseValue(bounds, "Failed to load bounds: ");

    if (times.status === "rejected") {
      throw new Error("Time data could not be loaded. Is the dataset manifest file valid?");
    }

    // TODO: What happens if the feature fails to load? Should that be a permanent error state?
    const featureData = this.getPromiseValue(loadedFeature, "Failed to load feature data: ");

    // Attempt to get the number of objects from any of the loaded data
    if (times.status === "fulfilled" && times.value) {
      this.objectCount = times.value.length;
    } else if (featureData) {
      this.objectCount = featureData.data.length;
    }

    // Analytics reporting
    triggerAnalyticsEvent(AnalyticsEvent.DATASET_LOAD, {
      datasetWriterVersion: this.metadata.writerVersion || "N/A",
      datasetTotalObjects: this.objectCount,
      datasetFeatureCount: this.featureInfo.size,
      datasetFrameCount: this.numberOfFrames,
      datasetLoadTimeMs: new Date().getTime() - startTime.getTime(),
    });

    // TODO: Dynamically fetch features
    // TODO: Pre-process feature data to handle outlier values by interpolating between known good values (#21)
  }

  /** Frees the GPU resources held by this dataset */
  public dispose(): void {
    this.featureCache.dispose();
    this.frames?.dispose();
  }

  /** get frame index of a given cell id */
  public getTime(index: number): number {
    return this.times?.[index] || 0;
  }

  /** get track id of a given cell id */
  public getTrackId(index: number): number {
    return this.trackIds?.[index] || 0;
  }

  private getIdsOfTrack(trackId: number): number[] {
    return this.trackIds?.reduce((arr: number[], elem: number, ind: number) => {
      if (elem === trackId) arr.push(ind);
      return arr;
    }, []) as number[];
  }

  public buildTrack(trackId: number): Track {
    // trackIds contains a track id for every cell id in order.
    // get all cell ids for given track
    const ids = this.trackIds ? this.getIdsOfTrack(trackId) : [];
    // ids now contains all cell ids that have trackId.
    // get all the times for those cells, in the same order
    const times = this.times ? ids.map((i) => (this.times ? this.times[i] : 0)) : [];

    let centroids: number[] = [];
    if (this.centroids) {
      centroids = ids.reduce((result, i) => {
        result.push(this.centroids![2 * i], this.centroids![2 * i + 1]);
        return result;
      }, [] as number[]);
    }

    let bounds: number[] = [];
    if (this.bounds) {
      bounds = ids.reduce((result, i) => {
        result.push(this.bounds![4 * i], this.bounds![4 * i + 1], this.bounds![4 * i + 2], this.bounds![4 * i + 3]);
        return result;
      }, [] as number[]);
    }

    return new Track(trackId, times, ids, centroids, bounds);
  }

  /*
   * Get the times and values of a track for a given feature
   * this data is suitable to hand to d3 or plotly as two arrays of domain and range values
   */
  public buildTrackFeaturePlot(track: Track, featureData: FeatureData): { domain: number[]; range: number[] } {
    const range = track.ids.map((i) => featureData.data[i]);
    const domain = track.times;
    return { domain, range };
  }
}<|MERGE_RESOLUTION|>--- conflicted
+++ resolved
@@ -68,11 +68,7 @@
   startTimeSeconds: 0,
 };
 
-<<<<<<< HEAD
-const MAX_CACHE_FEATURES = 100;
-=======
 const MAX_CACHE_FEATURE_BYTES = 1_000_000_000; // 1 GB
->>>>>>> a063de7b
 const MAX_CACHED_FRAME_BYTES = 1_000_000_000; // 1 GB
 
 export default class Dataset {
@@ -129,11 +125,7 @@
     this.frameFiles = [];
     this.frames = null;
     this.frameDimensions = null;
-<<<<<<< HEAD
-    this.featureCache = new DataCache(MAX_CACHE_FEATURES);
-=======
     this.featureCache = new DataCache(MAX_CACHE_FEATURE_BYTES);
->>>>>>> a063de7b
 
     this.backdropLoader = frameLoader || new ImageFrameLoader(RGBAFormat);
     this.backdropData = new Map();
@@ -261,12 +253,8 @@
       return featureData.data;
     } else {
       const data = await this.loadFeature(info);
-<<<<<<< HEAD
-      this.featureCache.insert(key, { data, dispose: () => data.tex.dispose() });
-=======
       const size = data.data.length * 4; // data.data is a Float32Array
       this.featureCache.insert(key, { data, dispose: () => data.tex.dispose() }, size);
->>>>>>> a063de7b
       return data;
     }
   }
