--- conflicted
+++ resolved
@@ -320,11 +320,7 @@
     );
   }
 
-<<<<<<< HEAD
-  public setConfig(config: { visible: boolean; scaleFactor: number; color: Color }): void {
-=======
   public setConfig(config: VectorFieldConfig): void {
->>>>>>> 53945e8f
     // TODO: will not need update if scaling is controlled by vertex shader
     const needsUpdate = this.scaleFactor !== config.scaleFactor || this.visible !== config.visible;
 
