--- conflicted
+++ resolved
@@ -49,7 +49,6 @@
 
 export type BackdropSlice = BackdropSliceState & BackdropSliceActions;
 
-<<<<<<< HEAD
 const clampPercentage = (value: number, min: number, max: number): number => {
   if (Number.isNaN(value)) {
     throw new Error(`Invalid percentage value: ${value}`);
@@ -57,10 +56,7 @@
   return clamp(value, min, max);
 };
 
-export const createBackdropSlice: StateCreator<BackdropSlice & DatasetSlice, [], [], BackdropSlice> = (set, get) => ({
-=======
 export const createBackdropSlice: StateCreator<BackdropSlice, [], [], BackdropSlice> = (set, get) => ({
->>>>>>> bec73aac
   backdropKey: null,
   backdropVisible: false,
   backdropBrightness: 100,
