<<<<<<< HEAD
import { NearestFilter, RGBAIntegerFormat, Texture } from "three";

=======
import { NearestFilter, PixelFormat, RGBAIntegerFormat, Texture } from "three";
>>>>>>> c1aef9c4
import { IFrameLoader } from "./ILoader";

/** Promise-ifies image loading */
async function loadImageElement(url: string): Promise<HTMLImageElement> {
  return new Promise((resolve, reject) => {
    const image = document.createElement("img");
    image.crossOrigin = url;

    function onLoad(): void {
      removeEventListeners();
      resolve(image);
    }

    function onError(event: ErrorEvent): void {
      removeEventListeners();
      reject(event);
    }

    function removeEventListeners(): void {
      image.removeEventListener("load", onLoad);
      image.removeEventListener("error", onError);
    }

    image.addEventListener("load", onLoad);
    image.addEventListener("error", onError);
    image.src = url;
  });
}

export default class ImageFrameLoader implements IFrameLoader {
  private pixelFormat: PixelFormat;

  constructor(pixelFormat: PixelFormat = RGBAIntegerFormat) {
    this.pixelFormat = pixelFormat;
  }

  async load(url: string): Promise<Texture> {
    const img = await loadImageElement(url);
    const tex = new Texture(img, undefined, undefined, undefined, NearestFilter, NearestFilter, this.pixelFormat);
    tex.generateMipmaps = false;
    tex.unpackAlignment = 1;

    if (this.pixelFormat === RGBAIntegerFormat) {
      tex.internalFormat = "RGBA8UI";
    }

    tex.needsUpdate = true;
    return tex;
  }
}<|MERGE_RESOLUTION|>--- conflicted
+++ resolved
@@ -1,9 +1,4 @@
-<<<<<<< HEAD
-import { NearestFilter, RGBAIntegerFormat, Texture } from "three";
-
-=======
 import { NearestFilter, PixelFormat, RGBAIntegerFormat, Texture } from "three";
->>>>>>> c1aef9c4
 import { IFrameLoader } from "./ILoader";
 
 /** Promise-ifies image loading */
