--- conflicted
+++ resolved
@@ -29,11 +29,7 @@
   });
 }
 
-<<<<<<< HEAD
-export default class UrlImageFrameLoader implements IFrameLoader {
-=======
 export default class ImageFrameLoader implements ITextureImageLoader {
->>>>>>> fd39099a
   private pixelFormat: PixelFormat;
 
   constructor(pixelFormat: PixelFormat = RGBAIntegerFormat) {
