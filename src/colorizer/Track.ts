export default class Track {
  public trackId: number;
  /** Times, in ascending order. */
  public times: number[];
  /** Object IDs in the track, in ascending order of time. */
  public ids: number[];
  /** Centroids in the track, in ascending order of time. */
  public centroids: number[];
  /** Bounds in the track, in ascending order of time. */
  public bounds: number[];

  constructor(trackId: number, times: number[], ids: number[], centroids: number[], bounds: number[]) {
    this.trackId = trackId;
    this.times = times;
    this.ids = ids;
    this.centroids = centroids;
    this.bounds = bounds;

    // sort time, id, and centroids, ascending by time
    const shouldSort = true;
    if (shouldSort) {
      const indices = [...times.keys()];
      indices.sort((a, b) => (times[a] < times[b] ? -1 : times[a] === times[b] ? 0 : 1));
      this.times = indices.map((i) => times[i]);
      this.ids = indices.map((i) => ids[i]);

      this.centroids = indices.reduce((result, i) => {
        result.push(centroids[i * 3], centroids[i * 3 + 1], centroids[i * 3 + 2]);
        return result;
      }, [] as number[]);

      this.bounds = indices.reduce((result, i) => {
        result.push(bounds[i * 4], bounds[i * 4 + 1], bounds[i * 4 + 2], bounds[i * 4 + 3]);
        return result;
      }, [] as number[]);
    }
  }

  getIdAtTime(t: number): number {
    // assume that times passed in would be an exact match.
    const index = this.times.findIndex((time) => time === t);
    if (index === -1) {
      return -1;
    }
    return this.ids[index];
  }

  /**
   * Gets the duration, in frames, that the track exists for. Note that the track
   * may not have objects for all frames in the duration.
   *
   * - A track with only 1 id has a duration of 1.
   * - A track that exists from frame 1 to frame 10 has a duration of 10.
   */
  duration(): number {
    return this.times[this.times.length - 1] - this.times[0] + 1;
  }

  startTime(): number {
    return this.times[0];
  }

<<<<<<< HEAD
  endTime(): number {
    return this.times[this.times.length - 1];
=======
  getMissingTimes(): number[] {
    const missingTimes = [];
    const startTime = this.startTime();
    const timesSet = new Set(this.times);
    for (let i = startTime; i < startTime + this.duration(); i++) {
      if (!timesSet.has(i)) {
        missingTimes.push(i);
      }
    }
    return missingTimes;
>>>>>>> a5331ceb
  }
}<|MERGE_RESOLUTION|>--- conflicted
+++ resolved
@@ -60,10 +60,10 @@
     return this.times[0];
   }
 
-<<<<<<< HEAD
   endTime(): number {
     return this.times[this.times.length - 1];
-=======
+  }
+
   getMissingTimes(): number[] {
     const missingTimes = [];
     const startTime = this.startTime();
@@ -74,6 +74,5 @@
       }
     }
     return missingTimes;
->>>>>>> a5331ceb
   }
 }