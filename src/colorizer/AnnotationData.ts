--- conflicted
+++ resolved
@@ -461,16 +461,6 @@
       throw new Error(`CSV does not contain expected ID columns with the header "${CSV_COL_ID}".`);
     }
     // Remove the metadata columns
-<<<<<<< HEAD
-    const labelColumnNames = headers.filter(
-      (header) => header !== CSV_COL_ID && header !== CSV_COL_TRACK && header !== CSV_COL_TIME
-    );
-    const labelNameToType = getLabelTypeFromParsedCsv(labelColumnNames, data);
-
-    // Create each of the labels from a header in the CSV.
-    for (let i = 0; i < labelColumnNames.length; i++) {
-      const name = labelColumnNames[i].trim();
-=======
     const labelNames = headers.filter(
       (header) => header !== CSV_COL_ID && header !== CSV_COL_TRACK && header !== CSV_COL_TIME
     );
@@ -479,7 +469,6 @@
     // Create each of the labels from a header in the CSV.
     for (let i = 0; i < labelNames.length; i++) {
       const name = labelNames[i].trim();
->>>>>>> 57d40f9f
       const type = labelNameToType.get(name)!;
       annotationData.createNewLabel({
         name,
@@ -507,19 +496,11 @@
         mismatchedTracks++;
       }
       // Push row data to the labels.
-<<<<<<< HEAD
-      for (let labelIdx = 0; labelIdx < labelColumnNames.length; labelIdx++) {
-        const labelData = annotationData.labelData[labelIdx];
-        const isBoolean = labelData.options.type === LabelType.BOOLEAN;
-        const header = labelColumnNames[labelIdx];
-        const value = row[header]?.trim();
-=======
       for (let labelIdx = 0; labelIdx < labelNames.length; labelIdx++) {
         const labelData = annotationData.labelData[labelIdx];
         const isBoolean = labelData.options.type === LabelType.BOOLEAN;
         const name = labelNames[labelIdx];
         const value = row[name]?.trim();
->>>>>>> 57d40f9f
         // Ignore invalid values (and omit boolean false values)
         if (value === undefined || value === "" || (isBoolean && value === BOOLEAN_VALUE_FALSE)) {
           continue;
