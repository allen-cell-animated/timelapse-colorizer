import Papa from "papaparse";
import { Color } from "three";

import { DEFAULT_CATEGORICAL_PALETTE_KEY, KNOWN_CATEGORICAL_PALETTES } from "./colors/categorical_palettes";

import Dataset from "./Dataset";

const CSV_COL_ID = "ID";
const CSV_COL_TIME = "Frame";
const CSV_COL_TRACK = "Track";

export type LabelData = {
  name: string;
  color: Color;
  ids: Set<number>;
};

export interface IAnnotationDataGetters {
  /**
   * Returns the array of label data objects.
   * @returns an array of `LabelData` objects, containing:
   * - `name`: The name of the label.
   * - `color`: The color of the label.
   * - `ids`: A set of object IDs that have the label applied.
   * Object properties SHOULD NOT be modified directly.
   */
  getLabels(): LabelData[];

  /**
   * Returns the indices of all labels that have been applied to the object id.
   * (Indices are ordered as returned by `getLabels()`.)
   * @param id The object ID to look up label indices for.
   * @returns an array of label indices. Empty if no labels have been applied to
   * the ID.
   */
  getLabelsAppliedToId(id: number): number[];

  /**
   * Returns whether the label has been applied to the object ID.
   * @param labelIdx The index of the label to look up.
   * @param id The object ID.
   * @returns `true` if the label has been applied to the object ID, `false`
   * otherwise.
   */
  isLabelOnId(labelIdx: number, id: number): boolean;

  /**
   * Returns all object IDs that the label has been applied to.
   * @param labelIdx The index of the label to look up object IDs for.
   * @returns an array of object IDs. Empty if the label has not been applied to
   * any object IDs.
   */
  getLabeledIds(labelIdx: number): number[];

  /**
   * Returns a time to label and ID map, in the format `{time: {labelId:
   * [objectIds]}}`.
   *
   * Each time (by frame number) maps to a record of labeled object IDs present
   * at that time. The record's keys are a label (by index), and the value is an
   * array of the objects (by ID) present for that time frame that have that
   * label applied. (If no objects have a label applied at a given time, it will
   * not be present in the record.)
   *
   * A dataset with a single frame and an object with ID 0, labeled with label
   * 0, would return `{0: {0: [0]}}`, in the format `{time: {labelId:
   * [objectIds]}}`.
   *
   * @param dataset The dataset to use for time information.
   * @returns a map from time to a record of label indices to IDs.
   * @example
   * ```typescript
   * // Let's say we have two labels (0 and 1). There are objects with IDs 11, 12,
   * // and 13 at time 234, and ID 14 and 15 at time 577.
   * // Label 0 has been applied to objects 11, 12, and 13.
   * // Label 1 has been applied to objects 13, 14, and 15.
   *
   * const timeToLabelMap = getTimeToLabelIdMap(some_dataset);
   * timeToLabelMap.get(234); // { 0: [11, 12, 13], 1: [13] }
   * timeToLabelMap.get(577); // { 1: [14, 15]}
   * ```
   * */
  getTimeToLabelIdMap(dataset: Dataset): Map<number, Record<number, number[]>>;
}

export interface IAnnotationDataSetters {
  /** Creates a new label and returns its index in the array of labels (as
   * returned by `getLabels()`).
   * @param name The name of the label. If no name is provided, a default name
   * ("Label {number}") will be used.
   * @param color The color to use for the label. If no color is provided, a
   * color will be chosen from the default categorical palette.
   * */
  createNewLabel(name?: string, color?: Color): number;

  setLabelName(labelIdx: number, name: string): void;
  setLabelColor(labelIdx: number, color: Color): void;
  deleteLabel(labelIdx: number): void;

<<<<<<< HEAD
  applyLabelToId(labelIdx: number, id: number): void;
  removeLabelFromId(labelIdx: number, id: number): void;
  toggleLabelOnId(labelIdx: number, id: number): void;

  toCsv(dataset: Dataset, separator?: string): string;
=======
  setLabelOnId(labelIdx: number, id: number, value: boolean): void;
>>>>>>> db20cd6a
}

export type IAnnotationData = IAnnotationDataGetters & IAnnotationDataSetters;

export class AnnotationData implements IAnnotationDataGetters, IAnnotationDataSetters {
  private labelData: LabelData[];
  private numLabelsCreated: number;
  /**
   * Cached mapping from time to label indices to IDs. Must be invalidated when
   * labels are removed, or if annotations are applied to or removed from
   * objects.
   */
  private timeToLabelIdMap: Map<number, Record<number, number[]>> | null;

  constructor() {
    this.labelData = [];
    this.numLabelsCreated = 0;
    this.timeToLabelIdMap = null;

    this.getLabelsAppliedToId = this.getLabelsAppliedToId.bind(this);
    this.getLabeledIds = this.getLabeledIds.bind(this);
    this.getTimeToLabelIdMap = this.getTimeToLabelIdMap.bind(this);
    this.getLabels = this.getLabels.bind(this);
    this.createNewLabel = this.createNewLabel.bind(this);
    this.setLabelName = this.setLabelName.bind(this);
    this.setLabelColor = this.setLabelColor.bind(this);
    this.deleteLabel = this.deleteLabel.bind(this);
<<<<<<< HEAD
    this.toggleLabelOnId = this.toggleLabelOnId.bind(this);
    this.applyLabelToId = this.applyLabelToId.bind(this);
    this.removeLabelFromId = this.removeLabelFromId.bind(this);
    this.toCsv = this.toCsv.bind(this);
=======
    this.isLabelOnId = this.isLabelOnId.bind(this);
    this.setLabelOnId = this.setLabelOnId.bind(this);
>>>>>>> db20cd6a
  }

  // Getters

  getLabels(): LabelData[] {
    return [...this.labelData];
  }

  isLabelOnId(labelIdx: number, id: number): boolean {
    this.validateIndex(labelIdx);
    return this.labelData[labelIdx].ids.has(id);
  }

  getLabelsAppliedToId(id: number): number[] {
    const labelIdxs: number[] = [];
    for (let i = 0; i < this.labelData.length; i++) {
      if (this.labelData[i].ids.has(id)) {
        labelIdxs.push(i);
      }
    }
    return labelIdxs;
  }

  getLabeledIds(labelIdx: number): number[] {
    this.validateIndex(labelIdx);
    return Array.from(this.labelData[labelIdx].ids);
  }

  getTimeToLabelIdMap(dataset: Dataset): Map<number, Record<number, number[]>> {
    if (this.timeToLabelIdMap !== null) {
      return this.timeToLabelIdMap;
    }

    const timeToLabelIdMap = new Map<number, Record<number, number[]>>();

    for (let labelIdx = 0; labelIdx < this.labelData.length; labelIdx++) {
      const ids = this.labelData[labelIdx].ids;
      for (const id of ids) {
        const time = dataset.times?.[id];
        if (time === undefined) {
          continue;
        }
        if (!timeToLabelIdMap.has(time)) {
          timeToLabelIdMap.set(time, {});
        }
        if (!timeToLabelIdMap.get(time)![labelIdx]) {
          timeToLabelIdMap.get(time)![labelIdx] = [];
        }
        timeToLabelIdMap.get(time)![labelIdx].push(id);
      }
    }
    this.timeToLabelIdMap = timeToLabelIdMap;
    return timeToLabelIdMap;
  }

  getIdsToLabels(): Map<number, number[]> {
    const idsToLabels = new Map<number, number[]>();
    for (let labelIdx = 0; labelIdx < this.labelData.length; labelIdx++) {
      for (const id of this.labelData[labelIdx].ids) {
        if (!idsToLabels.has(id)) {
          idsToLabels.set(id, []);
        }
        idsToLabels.get(id)!.push(labelIdx);
      }
    }
    return idsToLabels;
  }

  // Setters

  /** Creates a new label and returns its index. */
  createNewLabel(name?: string, color?: Color): number {
    if (!color) {
      const palette = KNOWN_CATEGORICAL_PALETTES.get(DEFAULT_CATEGORICAL_PALETTE_KEY)!;
      color = new Color(palette.colorStops[this.numLabelsCreated % palette.colorStops.length]);
    }
    if (!name) {
      name = `Label ${this.numLabelsCreated + 1}`;
    }

    this.labelData.push({
      name,
      color,
      ids: new Set(),
    });

    this.numLabelsCreated++;
    return this.labelData.length - 1;
  }

  private validateIndex(idx: number): void {
    if (idx < 0 || idx >= this.labelData.length) {
      throw new Error(`Invalid label index: ${idx}`);
    }
  }

  setLabelName(labelIdx: number, name: string): void {
    this.validateIndex(labelIdx);
    this.labelData[labelIdx].name = name;
  }

  setLabelColor(labelIdx: number, color: Color): void {
    this.validateIndex(labelIdx);
    this.labelData[labelIdx].color = color;
  }

  deleteLabel(labelIdx: number): void {
    this.validateIndex(labelIdx);
    this.labelData.splice(labelIdx, 1);
    this.timeToLabelIdMap = null;
  }

  setLabelOnId(labelIdx: number, id: number, value: boolean): void {
    this.validateIndex(labelIdx);
    if (value) {
      this.labelData[labelIdx].ids.add(id);
    } else {
      this.labelData[labelIdx].ids.delete(id);
    }
    this.timeToLabelIdMap = null;
  }

  /**
   * Converts the annotation data to a CSV string.
   *
   * @param dataset
   * @param delimiter The delimiter to use between cells. Default is a comma
   * (",").
   * @returns Returns a comma-separated value (CSV) string representation of the
   * annotation data, including a header. The header will contain the columns:
   *   - ID (object ID)
   *   - Track (track ID)
   *   - Frame (time)
   *   - ...and one column for each label.
   *
   * Label names will be enclosed in double quotes, and special characters will
   * be escaped. Double quotes will be escaped with another double quote, and
   * special characters at the start of the label name that could be interpreted
   * as equations (`+`, `-`, `=`, `@`) will be escaped with a leading single
   * quote. Whitespace will be trimmed from the label names.
   *
   * Each object ID that has been labeled will be a row in the CSV. For label
   * columns, the cell value will be 1 if the label is applied to the object,
   * and 0 if it is not. Rows end with `\r\n` and cells are separated by commas
   * by default.
   */
  toCsv(dataset: Dataset, delimiter: string = ","): string {
    const idsToLabels = this.getIdsToLabels();
    const headerRow = [CSV_COL_ID, CSV_COL_TRACK, CSV_COL_TIME];

    headerRow.push(...this.labelData.map((label) => label.name.trim()));

    const csvRows: number[][] = [];
    for (const [id, labels] of idsToLabels) {
      const track = dataset.getTrackId(id);
      const time = dataset.getTime(id);

      const row = [id, track, time];
      for (let i = 0; i < this.labelData.length; i++) {
        row.push(labels.includes(i) ? 1 : 0);
      }
      csvRows.push(row);
    }

    const csvString = Papa.unparse(
      { fields: headerRow, data: csvRows },
      { delimiter: delimiter, header: true, escapeFormulae: true }
    );

    // TODO: Prepend additional metadata (e.g. label colors) when we add support
    // for importing annotation data?

    // // Add comment metadata for label name + colors
    // const metadataRows = this.labelData.map((label) => {
    //   return `# ${label.name},#${label.color.getHexString()}`;
    // });

    return csvString;
  }
}<|MERGE_RESOLUTION|>--- conflicted
+++ resolved
@@ -81,6 +81,8 @@
    * ```
    * */
   getTimeToLabelIdMap(dataset: Dataset): Map<number, Record<number, number[]>>;
+
+  toCsv(dataset: Dataset, separator?: string): string;
 }
 
 export interface IAnnotationDataSetters {
@@ -97,15 +99,7 @@
   setLabelColor(labelIdx: number, color: Color): void;
   deleteLabel(labelIdx: number): void;
 
-<<<<<<< HEAD
-  applyLabelToId(labelIdx: number, id: number): void;
-  removeLabelFromId(labelIdx: number, id: number): void;
-  toggleLabelOnId(labelIdx: number, id: number): void;
-
-  toCsv(dataset: Dataset, separator?: string): string;
-=======
   setLabelOnId(labelIdx: number, id: number, value: boolean): void;
->>>>>>> db20cd6a
 }
 
 export type IAnnotationData = IAnnotationDataGetters & IAnnotationDataSetters;
@@ -133,15 +127,9 @@
     this.setLabelName = this.setLabelName.bind(this);
     this.setLabelColor = this.setLabelColor.bind(this);
     this.deleteLabel = this.deleteLabel.bind(this);
-<<<<<<< HEAD
-    this.toggleLabelOnId = this.toggleLabelOnId.bind(this);
-    this.applyLabelToId = this.applyLabelToId.bind(this);
-    this.removeLabelFromId = this.removeLabelFromId.bind(this);
-    this.toCsv = this.toCsv.bind(this);
-=======
     this.isLabelOnId = this.isLabelOnId.bind(this);
     this.setLabelOnId = this.setLabelOnId.bind(this);
->>>>>>> db20cd6a
+    this.toCsv = this.toCsv.bind(this);
   }
 
   // Getters
