--- conflicted
+++ resolved
@@ -156,11 +156,8 @@
   TRACK_PLOT = "track_plot",
   SCATTER_PLOT = "scatter_plot",
   SETTINGS = "settings",
-<<<<<<< HEAD
   CORRELATION_PLOT = "correlation_plot",
-=======
   ANNOTATION = "annotation",
->>>>>>> 13cc9d2d
 }
 
 export const isTabType = (tab: string): tab is TabType => {
@@ -204,18 +201,8 @@
   rangeType: PlotRangeType;
 };
 
-<<<<<<< HEAD
 export type CorrelationPlotConfig = {};
 
-// Use a function instead of a constant to avoid sharing the same object reference.
-export const getDefaultScatterPlotConfig = (): ScatterPlotConfig => ({
-  xAxis: null,
-  yAxis: null,
-  rangeType: PlotRangeType.ALL_TIME,
-});
-
-=======
->>>>>>> 13cc9d2d
 /**
  * Callback used to report warnings to the user. The message is the title
  * of the warning, and the description is the body of the warning. If an array
