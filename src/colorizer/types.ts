--- conflicted
+++ resolved
@@ -145,21 +145,7 @@
   tooltipMode: VectorTooltipMode;
 };
 
-<<<<<<< HEAD
-export const VECTOR_KEY_MOTION_DELTA = "_motion_";
-
-export const getDefaultVectorConfig = (): VectorConfig => ({
-  visible: false,
-  key: VECTOR_KEY_MOTION_DELTA,
-  timeIntervals: 5,
-  color: new Color(0x000000),
-  scaleFactor: 4,
-  tooltipMode: VectorTooltipMode.MAGNITUDE,
-});
-
-=======
 // TODO: This should live in the viewer and not in `colorizer`. Same with `url_utils`.
->>>>>>> ee2571fd
 // CHANGING THESE VALUES CAN POTENTIALLY BREAK URLs. See `url_utils.parseDrawSettings` for parsing logic.
 export enum TabType {
   FILTERS = "filters",
