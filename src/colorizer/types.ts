import {
  Color,
  FloatType,
  IntType,
  PixelFormat,
  PixelFormatGPU,
  RedFormat,
  RedIntegerFormat,
  TextureDataType,
  UnsignedByteType,
  UnsignedIntType,
} from "three";

export const OUTLIER_COLOR_DEFAULT = 0xc0c0c0;
export const OUT_OF_RANGE_COLOR_DEFAULT = 0xdddddd;

// This file provides a bit of type trickery to allow data loading code to be generic over multiple numeric types.

/** Available types for data loading (features, tracks, outliers, etc.), as a CPU buffer or a GPU texture */
export enum FeatureDataType {
  F32,
  U32,
  I32,
  U16,
  U8,
}

/** Maps `FeatureDataType` to the corresponding typed array type */
export type FeatureArrayType = {
  [T in FeatureDataType]: {
    [FeatureDataType.F32]: Float32Array;
    [FeatureDataType.U32]: Uint32Array;
    [FeatureDataType.I32]: Int32Array;
    [FeatureDataType.U16]: Uint16Array;
    [FeatureDataType.U8]: Uint8Array;
  }[T];
};

type FeatureTypeSpec<T extends FeatureDataType> = {
  /** The constructor for a `TypedArray` of this numeric type */
  // eslint-disable-next-line @typescript-eslint/naming-convention
  ArrayConstructor: { new (arr: number[] | number): FeatureArrayType[T] };
  format: PixelFormat;
  dataType: TextureDataType;
  internalFormat: PixelFormatGPU;
};

/** Maps `FeatureDataType` to values required to create a valid texture of that type */
export const featureTypeSpecs: { [T in FeatureDataType]: FeatureTypeSpec<T> } = {
  [FeatureDataType.F32]: {
    ArrayConstructor: Float32Array,
    format: RedFormat,
    dataType: FloatType,
    internalFormat: "R32F",
  },
  [FeatureDataType.U32]: {
    ArrayConstructor: Uint32Array,
    format: RedIntegerFormat,
    dataType: UnsignedIntType,
    internalFormat: "R32UI",
  },
  [FeatureDataType.I32]: {
    ArrayConstructor: Int32Array,
    format: RedIntegerFormat,
    dataType: IntType,
    internalFormat: "R32I",
  },
  [FeatureDataType.U16]: {
    ArrayConstructor: Uint16Array,
    format: RedIntegerFormat,
    dataType: UnsignedIntType,
    internalFormat: "R16UI",
  },
  [FeatureDataType.U8]: {
    ArrayConstructor: Uint8Array,
    format: RedIntegerFormat,
    dataType: UnsignedByteType,
    internalFormat: "R8UI",
  },
};

// MUST be synchronized with the DRAW_MODE_* constants in `colorize_RGBA8U.frag`!
// CHANGING THESE VALUES CAN POTENTIALLY BREAK URLs. See `url_utils.parseDrawSettings` for parsing logic.
/** Draw options for object types. */
export enum DrawMode {
  /** Hide this object type. */
  HIDE = 0,
  /** Use a solid color for this object type. */
  USE_COLOR = 1,
}

export const isDrawMode = (mode: number): mode is DrawMode => {
  return mode === DrawMode.HIDE || mode === DrawMode.USE_COLOR;
};

// Similar to `FeatureType`, but indicates that thresholds are lossy when it comes
// to numeric data. Numeric thresholds do not track if their source feature is integer
// (FeatureType.DISCRETE) or a float (FeatureType.CONTINUOUS).
export enum ThresholdType {
  NUMERIC = "numeric",
  CATEGORICAL = "categorical",
}

type BaseFeatureThreshold = {
  featureKey: string;
  unit: string;
  type: ThresholdType;
};

export type NumericFeatureThreshold = BaseFeatureThreshold & {
  type: ThresholdType.NUMERIC;
  min: number;
  max: number;
};

export type CategoricalFeatureThreshold = BaseFeatureThreshold & {
  type: ThresholdType.CATEGORICAL;
  enabledCategories: boolean[];
};

export type FeatureThreshold = NumericFeatureThreshold | CategoricalFeatureThreshold;

export const isThresholdCategorical = (threshold: FeatureThreshold): threshold is CategoricalFeatureThreshold => {
  return threshold.type === ThresholdType.CATEGORICAL;
};

export const isThresholdNumeric = (threshold: FeatureThreshold): threshold is NumericFeatureThreshold => {
  return threshold.type === ThresholdType.NUMERIC;
};

export type DrawSettings = {
  mode: DrawMode;
  color: Color;
};

// CHANGING THESE VALUES CAN POTENTIALLY BREAK URLs. See `url_utils.parseDrawSettings` for parsing logic.
export enum TabType {
  FILTERS = "filters",
  TRACK_PLOT = "track_plot",
  SCATTER_PLOT = "scatter_plot",
  SETTINGS = "settings",
  CORRELATION_PLOT = "correlation_plot",
}

export const isTabType = (tab: string): tab is TabType => {
  return Object.values(TabType).includes(tab as TabType);
};

/**
 * Configuration for the viewer. These are high-level settings
 * that are not specific to a particular dataset.
 */
export type ViewerConfig = {
  showTrackPath: boolean;
  showScaleBar: boolean;
  showTimestamp: boolean;
  keepRangeBetweenDatasets: boolean;
  /** Brightness, as an integer percentage. */
  backdropBrightness: number;
  /** Saturation, as an integer percentage. */
  backdropSaturation: number;
  /** Opacity, as an integer percentage. */
  objectOpacity: number;
  outOfRangeDrawSettings: DrawSettings;
  outlierDrawSettings: DrawSettings;
  openTab: TabType;
};

export const defaultViewerConfig: ViewerConfig = {
  showTrackPath: true,
  showScaleBar: true,
  showTimestamp: true,
  keepRangeBetweenDatasets: false,
  /** Brightness, as an integer percentage. */
  backdropBrightness: 100,
  /** Saturation, as an integer percentage. */
  backdropSaturation: 100,
  /** Opacity, as an integer percentage. */
  objectOpacity: 100,
  outOfRangeDrawSettings: { mode: DrawMode.USE_COLOR, color: new Color(OUT_OF_RANGE_COLOR_DEFAULT) },
  outlierDrawSettings: { mode: DrawMode.USE_COLOR, color: new Color(OUTLIER_COLOR_DEFAULT) },
  openTab: TabType.TRACK_PLOT,
};

export enum PlotRangeType {
  ALL_TIME = "All time",
  CURRENT_TRACK = "Current track",
  CURRENT_FRAME = "Current frame",
}

export type ScatterPlotConfig = {
  xAxis: string | null;
  yAxis: string | null;
  rangeType: PlotRangeType;
};

export type CorrelationPlotConfig = {};

// Use a function instead of a constant to avoid sharing the same object reference.
export const getDefaultScatterPlotConfig = (): ScatterPlotConfig => ({
  xAxis: null,
  yAxis: null,
  rangeType: PlotRangeType.ALL_TIME,
});

/**
 * Callback used to report warnings to the user. The message is the title
 * of the warning, and the description is the body of the warning. If an array
 * is provided for the description, each string should be displayed on a new line.
 */
export type ReportWarningCallback = (message: string, description: string | string[]) => void;

<<<<<<< HEAD
export enum LoadErrorMessage {
  UNREACHABLE_MANIFEST = "The expected manifest JSON file could not be reached.",
  UNREACHABLE_COLLECTION = "The expected collection JSON file could not be reached.",
=======
export enum LoadTroubleshooting {
  CHECK_NETWORK = "This may be due to a network issue, the server being unreachable, or a misconfigured URL." +
    " Please check your network access.",
  CHECK_FILE_EXISTS = "Please check if the file exists and if you have access to it, or see the developer console for more details.",
  CHECK_FILE_OR_NETWORK = "This may be because of an unsupported format, missing files, or server and network issues. Please see the developer console for more details.",
}

export enum LoadErrorMessage {
  UNREACHABLE_MANIFEST = "The expected manifest JSON file could not be reached.",
  UNREACHABLE_COLLECTION = "The expected collection JSON file could not be reached.",
  BOTH_UNREACHABLE = "Could not access either a collection or a dataset JSON at the provided URL.",
  BOTH_404 = "Could not load the provided URL as either a collection or a dataset. Server returned a 404 (Not Found) code.",
  COLLECTION_HAS_NO_DATASETS = "Collection JSON was loaded but no datasets were found. At least one dataset must be defined in the collection.",
  MANIFEST_HAS_NO_FEATURES = "The dataset's manifest JSON was loaded but no features were found. At least one feature must be defined.",
  COLLECTION_JSON_PARSE_FAILED = "Parsing failed for the collections JSON file with the following error. Please check that the JSON syntax is correct: ",
  MANIFEST_JSON_PARSE_FAILED = "Parsing failed for the manifest JSON file with the following error. Please check that the JSON syntax is correct: ",
>>>>>>> d66490cd
}<|MERGE_RESOLUTION|>--- conflicted
+++ resolved
@@ -210,11 +210,6 @@
  */
 export type ReportWarningCallback = (message: string, description: string | string[]) => void;
 
-<<<<<<< HEAD
-export enum LoadErrorMessage {
-  UNREACHABLE_MANIFEST = "The expected manifest JSON file could not be reached.",
-  UNREACHABLE_COLLECTION = "The expected collection JSON file could not be reached.",
-=======
 export enum LoadTroubleshooting {
   CHECK_NETWORK = "This may be due to a network issue, the server being unreachable, or a misconfigured URL." +
     " Please check your network access.",
@@ -231,5 +226,4 @@
   MANIFEST_HAS_NO_FEATURES = "The dataset's manifest JSON was loaded but no features were found. At least one feature must be defined.",
   COLLECTION_JSON_PARSE_FAILED = "Parsing failed for the collections JSON file with the following error. Please check that the JSON syntax is correct: ",
   MANIFEST_JSON_PARSE_FAILED = "Parsing failed for the manifest JSON file with the following error. Please check that the JSON syntax is correct: ",
->>>>>>> d66490cd
 }