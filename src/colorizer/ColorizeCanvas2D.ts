import {
  Color,
  DataTexture,
  GLSL3,
  Mesh,
  OrthographicCamera,
  PlaneGeometry,
  RGBAFormat,
  RGBAIntegerFormat,
  Scene,
  ShaderMaterial,
  Texture,
  Uniform,
  UnsignedByteType,
  Vector2,
  WebGLRenderer,
  WebGLRenderTarget,
} from "three";
import { LineMaterial } from "three/addons/lines/LineMaterial";
import { LineSegments2 } from "three/addons/lines/LineSegments2";
import { LineSegmentsGeometry } from "three/addons/lines/LineSegmentsGeometry";
import { clamp } from "three/src/math/MathUtils";

import { MAX_FEATURE_CATEGORIES } from "../constants";
import { get2DCanvasScaling } from "./canvas/utils";
import {
  CANVAS_BACKGROUND_COLOR_DEFAULT,
  FRAME_BACKGROUND_COLOR_DEFAULT,
  INITIAL_TRACK_PATH_BUFFER_SIZE,
  OUT_OF_RANGE_COLOR_DEFAULT,
  OUTLIER_COLOR_DEFAULT,
  OUTLINE_COLOR_DEFAULT,
} from "./constants";
import {
  Canvas2DScaleInfo,
  CanvasType,
  DrawMode,
  FeatureDataType,
  FrameLoadResult,
  PixelIdInfo,
  TrackPathColorMode,
} from "./types";
import {
  computeTrackLinePointsAndIds,
  computeVertexColorsFromIds,
  getGlobalIdFromSegId,
  hasPropertyChanged,
  normalizePointsTo2dCanvasSpace,
} from "./utils/data_utils";
import { packDataTexture } from "./utils/texture_utils";

import ColorRamp, { ColorRampType } from "./ColorRamp";
import Dataset from "./Dataset";
import { IRenderCanvas, RenderCanvasStateParams } from "./IRenderCanvas";
import VectorField from "./VectorField";

import pickFragmentShader from "./shaders/cellId_RGBA8U.frag";
import vertexShader from "./shaders/colorize.vert";
import fragmentShader from "./shaders/colorize_RGBA8U.frag";

export const BACKGROUND_ID = -1;

type ColorizeUniformTypes = {
  /** Scales from canvas coordinates to frame coordinates. */
  canvasToFrameScale: Vector2;
  canvasSizePx: Vector2;
  /** XY offset of the frame, in normalized frame coordinates. [-0.5, 0.5] range. */
  panOffset: Vector2;
  /** Image, mapping each pixel to an object ID using the RGBA values. */
  frame: Texture;
  objectOpacity: number;
  /** The feature value of each object ID. */
  featureData: Texture;
  outlierData: Texture;
  inRangeIds: Texture;
  /** LUT mapping from segmentation ID (raw pixel value) to the global ID. */
  segIdToGlobalId: DataTexture;
  segIdOffset: number;

  featureColorRampMin: number;
  featureColorRampMax: number;
  /** UI overlay for scale bars and timestamps. */
  overlay: Texture;
  /** Image backdrop, rendered behind the main frame object data. */
  backdrop: Texture;
  backdropBrightness: number;
  backdropSaturation: number;
  colorRamp: Texture;
  backgroundColor: Color;
  canvasBackgroundColor: Color;
  outlierColor: Color;
  outOfRangeColor: Color;
  outlineColor: Color;
  highlightedId: number;
  hideOutOfRange: boolean;
  outlierDrawMode: number;
  outOfRangeDrawMode: number;
  useRepeatingCategoricalColors: boolean;
};

type ColorizeUniforms = { [K in keyof ColorizeUniformTypes]: Uniform<ColorizeUniformTypes[K]> };

const getDefaultUniforms = (): ColorizeUniforms => {
  const emptyBackdrop = new DataTexture(new Uint8Array([1, 0, 0, 0]), 1, 1, RGBAFormat, UnsignedByteType);
  const emptyFrame = new DataTexture(new Uint8Array([0, 0, 0, 0]), 1, 1, RGBAIntegerFormat, UnsignedByteType);
  emptyFrame.internalFormat = "RGBA8UI";
  emptyFrame.needsUpdate = true;
  const emptyOverlay = new DataTexture(new Uint8Array([0, 0, 0, 0]), 1, 1, RGBAFormat, UnsignedByteType);
  const emptySegIdToGlobalId = new DataTexture(new Uint8Array([0]), 1, 1, RGBAFormat, UnsignedByteType);

  const emptyFeature = packDataTexture([0], FeatureDataType.F32);
  const emptyOutliers = packDataTexture([0], FeatureDataType.U8);
  const emptyInRangeIds = packDataTexture([0], FeatureDataType.U8);
  const emptyColorRamp = new ColorRamp(["#aaa", "#fff"]).texture;
  return {
    panOffset: new Uniform(new Vector2(0, 0)),
    canvasToFrameScale: new Uniform(new Vector2(1, 1)),
    canvasSizePx: new Uniform(new Vector2(1, 1)),
    frame: new Uniform(emptyFrame),
    featureData: new Uniform(emptyFeature),
    outlierData: new Uniform(emptyOutliers),
    inRangeIds: new Uniform(emptyInRangeIds),
    segIdToGlobalId: new Uniform(emptySegIdToGlobalId),
    segIdOffset: new Uniform(0),
    overlay: new Uniform(emptyOverlay),
    objectOpacity: new Uniform(1.0),
    backdrop: new Uniform(emptyBackdrop),
    backdropBrightness: new Uniform(0.75),
    backdropSaturation: new Uniform(1.0),
    featureColorRampMin: new Uniform(0),
    featureColorRampMax: new Uniform(1),
    colorRamp: new Uniform(emptyColorRamp),
    highlightedId: new Uniform(-1),
    hideOutOfRange: new Uniform(false),
    backgroundColor: new Uniform(new Color(FRAME_BACKGROUND_COLOR_DEFAULT)),
    outlineColor: new Uniform(new Color(OUTLINE_COLOR_DEFAULT)),
    canvasBackgroundColor: new Uniform(new Color(CANVAS_BACKGROUND_COLOR_DEFAULT)),
    outlierColor: new Uniform(new Color(OUTLIER_COLOR_DEFAULT)),
    outOfRangeColor: new Uniform(new Color(OUT_OF_RANGE_COLOR_DEFAULT)),
    outlierDrawMode: new Uniform(DrawMode.USE_COLOR),
    outOfRangeDrawMode: new Uniform(DrawMode.USE_COLOR),
    useRepeatingCategoricalColors: new Uniform(false),
  };
};

export default class ColorizeCanvas2D implements IRenderCanvas {
  private geometry: PlaneGeometry;
  private material: ShaderMaterial;
  private pickMaterial: ShaderMaterial;
  private mesh: Mesh;
  private pickMesh: Mesh;

  private vectorField: VectorField;
  // TODO: Use LineSegments2 instead of Line2 to support visualizing
  // discontinuities in the track path line. This will require a refactor of how
  // line vertices are calculated, since vertices will be repeated.
  /** Rendered track line that shows the trajectory of a cell. */
  private line: LineSegments2;
  /** Line used as an outline around the main line during certain coloring modes. */
  private bgLine: LineSegments2;
  /** Object IDs corresponding to each vertex in track line. */
  private lineIds: number[];
  private linePoints: Float32Array;
  private lineColors: Float32Array;
  private lineBufferSize: number;

  private savedScaleInfo: Canvas2DScaleInfo;
  private lastFrameLoadResult: FrameLoadResult | null;

  /**
   * The zoom level of the frame in the canvas. At default zoom level 1, the frame will be
   * either the width or height of the canvas while maintaining the aspect ratio. A zoom level
   * of 2.0 means the frame will be twice that size.
   */
  private zoomMultiplier: number;
  /**
   * The offset of the frame in the canvas, in normalized frame coordinates. [0, 0] means the
   * frame will be centered, while [-0.5, -0.5] means the top right corner of the frame will be
   * centered in the canvas view.
   */
  protected panOffset: Vector2;

  private scene: Scene;
  private pickScene: Scene;
  private camera: OrthographicCamera;
  private renderer: WebGLRenderer;
  private pickRenderTarget: WebGLRenderTarget;

  // TODO: Force params to be provided in constructor?
  protected params: RenderCanvasStateParams | null;

  protected canvasResolution: Vector2;

  protected currentFrame: number;
  private pendingFrame: number;

  private onFrameLoadCallback: (result: FrameLoadResult) => void;

  constructor() {
    this.geometry = new PlaneGeometry(2, 2);
    this.material = new ShaderMaterial({
      vertexShader,
      fragmentShader,
      uniforms: getDefaultUniforms(),
      depthWrite: false,
      depthTest: false,
      glslVersion: GLSL3,
    });
    this.pickMaterial = new ShaderMaterial({
      vertexShader,
      fragmentShader: pickFragmentShader,
      uniforms: getDefaultUniforms(),
      depthWrite: false,
      depthTest: false,
      glslVersion: GLSL3,
    });
    this.mesh = new Mesh(this.geometry, this.material);
    this.pickMesh = new Mesh(this.geometry, this.pickMaterial);

    this.camera = new OrthographicCamera(-1, 1, 1, -1, 0, 1);
    this.scene = new Scene();
    this.scene.background = new Color(CANVAS_BACKGROUND_COLOR_DEFAULT);
    this.scene.add(this.mesh);

    this.vectorField = new VectorField();
    this.scene.add(this.vectorField.sceneObject);

    this.pickScene = new Scene();
    this.pickScene.add(this.pickMesh);

    // Configure track lines
    this.lineBufferSize = INITIAL_TRACK_PATH_BUFFER_SIZE;
    this.linePoints = new Float32Array(this.lineBufferSize);
    this.lineColors = new Float32Array(this.lineBufferSize);
    this.lineIds = [-1];

    const lineGeometry = new LineSegmentsGeometry();
    lineGeometry.setPositions(this.linePoints);
    const lineMaterial = new LineMaterial({
      color: OUTLINE_COLOR_DEFAULT,
      linewidth: 1.0,
    });
    const bgLineMaterial = new LineMaterial({
      // TODO: Make background color configurable if canvas background color can
      // be changed.
      color: FRAME_BACKGROUND_COLOR_DEFAULT,
      linewidth: 2.0,
    });
    this.line = new LineSegments2(lineGeometry, lineMaterial);
    this.bgLine = new LineSegments2(lineGeometry, bgLineMaterial);
    // Disable frustum culling for the line so it's always visible; prevents a bug
    // where the line disappears when the camera is zoomed in and panned.
    this.line.frustumCulled = false;
    this.bgLine.frustumCulled = false;

    this.bgLine.renderOrder = 0;
    this.line.renderOrder = 1;

    this.scene.add(this.line);
    this.scene.add(this.bgLine);

    this.pickRenderTarget = new WebGLRenderTarget(1, 1, {
      depthBuffer: false,
    });
    this.renderer = new WebGLRenderer({ antialias: true });
    this.checkPixelRatio();

    this.params = null;

    this.canvasResolution = new Vector2(1, 1);
    this.currentFrame = -1;
    this.pendingFrame = -1;
    this.lastFrameLoadResult = null;
    this.savedScaleInfo = {
      type: CanvasType.CANVAS_2D,
      frameSizeInCanvasCoordinates: new Vector2(1, 1),
      canvasToFrameCoordinates: new Vector2(1, 1),
      frameToCanvasCoordinates: new Vector2(1, 1),
    };

    this.zoomMultiplier = 1;
    this.panOffset = new Vector2(0, 0);

    this.onFrameLoadCallback = () => {};

    this.render = this.render.bind(this);
    this.updateScaling = this.updateScaling.bind(this);
    this.setFrame = this.setFrame.bind(this);
  }

  private setUniform<U extends keyof ColorizeUniformTypes>(name: U, value: ColorizeUniformTypes[U]): void {
    this.material.uniforms[name].value = value;
    this.pickMaterial.uniforms[name].value = value;
  }

  public get resolution(): Vector2 {
    return this.canvasResolution.clone();
  }

  public get scaleInfo(): Canvas2DScaleInfo {
    return this.savedScaleInfo;
  }

  public get domElement(): HTMLCanvasElement {
    return this.renderer.domElement;
  }

  public get canvas(): HTMLCanvasElement {
    return this.renderer.domElement;
  }

  private checkPixelRatio(): void {
    if (this.renderer.getPixelRatio() !== window.devicePixelRatio) {
      this.renderer.setPixelRatio(window.devicePixelRatio);
    }
  }

  public setResolution(width: number, height: number): void {
    this.checkPixelRatio();

    this.renderer.setSize(width, height);
    // TODO: either make this a 1x1 target and draw it with a new camera every time we pick,
    // or keep it up to date with the canvas on each redraw (and don't draw to it when we pick!)
    this.pickRenderTarget.setSize(width, height);

    this.canvasResolution = new Vector2(width, height);
    if (this.params?.dataset) {
      this.updateScaling(this.params.dataset.frameResolution, this.canvasResolution);
    }
  }

  public setZoom(zoom: number): void {
    this.zoomMultiplier = zoom;
    if (this.params?.dataset) {
      this.updateScaling(this.params.dataset.frameResolution, this.canvasResolution);
    }
    this.updateLineMaterial();
    this.render();
  }

  /**
   * Sets the panned offset of the frame in the canvas, in normalized frame coordinates.
   * Expects x and y in a range of [-0.5, 0.5], where [0, 0] means the frame will be centered
   * and [-0.5, -0.5] means the top right corner of the frame will be centered in the canvas view.
   */
  public setPan(x: number, y: number): void {
    this.panOffset = new Vector2(x, y);
    this.setUniform("panOffset", this.panOffset);

    // Adjust the line mesh position with scaling and panning
    this.line.position.set(
      2 * this.panOffset.x * this.savedScaleInfo.frameToCanvasCoordinates.x,
      2 * this.panOffset.y * this.savedScaleInfo.frameToCanvasCoordinates.y,
      0
    );
    this.bgLine.position.copy(this.line.position);
    this.vectorField.setPosition(this.panOffset, this.savedScaleInfo.frameToCanvasCoordinates);
    this.render();
  }

  private updateScaling(frameResolution: Vector2 | null, canvasResolution: Vector2 | null): void {
    if (!frameResolution || !canvasResolution) {
      return;
    }
    this.savedScaleInfo = get2DCanvasScaling(frameResolution, canvasResolution, this.zoomMultiplier);
    const { frameToCanvasCoordinates, canvasToFrameCoordinates } = this.savedScaleInfo;

    this.setUniform("canvasSizePx", canvasResolution);
    this.setUniform("canvasToFrameScale", canvasToFrameCoordinates);

    this.line.scale.set(frameToCanvasCoordinates.x, frameToCanvasCoordinates.y, 1);
    // The line mesh is centered at [0,0]. Adjust the line mesh position with scaling and panning
    this.line.position.set(
      2 * this.panOffset.x * frameToCanvasCoordinates.x,
      2 * this.panOffset.y * frameToCanvasCoordinates.y,
      0
    );
    this.bgLine.scale.copy(this.line.scale);
    this.bgLine.position.copy(this.line.position);
    this.vectorField.setPosition(this.panOffset, frameToCanvasCoordinates);
    this.vectorField.setScale(frameToCanvasCoordinates, this.canvasResolution || new Vector2(1, 1));
  }

  /**
   * Forces a reload of the current frame, even if it's already loaded. If a
   * different frame is in the process of being loaded, the reload will be
   * called on that pending frame.
   */
  private forceFrameReload(): void {
    // Force update on the current frame or the frame that's currently being loaded
    const frame = this.pendingFrame !== -1 ? this.pendingFrame : this.currentFrame;
    this.setFrame(frame, true).then(() => {
      this.render();
    });
  }

  // TRACK PATH LINE  ////////////////////////////////////////////////////////////////

  /**
   * Updates the line geometry with new vertex positions and vertex colors.
   */
  private updateLineGeometry(points: Float32Array, colors: Float32Array): void {
    if (points.length === 0 || colors.length === 0) {
      return;
    }
    let geometry = this.line.geometry;
    // Reuse the same geometry object unless the buffer size is too small.
    // See https://threejs.org/manual/#en/how-to-update-things
    if (points.length > this.lineBufferSize) {
      geometry.dispose();
      geometry = new LineSegmentsGeometry();
      this.lineBufferSize = points.length;
    }
    geometry.setPositions(points);
    geometry.setColors(colors);

    this.line.geometry = geometry;
    this.bgLine.geometry = geometry;
  }

  private updateLineMaterial(): void {
    if (!this.params) {
      return;
    }
    const { trackPathColorMode, outlineColor, trackPathColor, trackPathWidthPx } = this.params;
    const modeToColor = {
      [TrackPathColorMode.USE_FEATURE_COLOR]: new Color("#ffffff"),
      [TrackPathColorMode.USE_OUTLINE_COLOR]: outlineColor,
      [TrackPathColorMode.USE_CUSTOM_COLOR]: trackPathColor,
    };
    const color = modeToColor[trackPathColorMode];

    // Scale line width slightly with zoom.
    const baseLineWidth = trackPathWidthPx + (this.zoomMultiplier - 1.0) * 0.5;
    this.line.material.color = color;
    this.line.material.linewidth = baseLineWidth;
    this.line.material.vertexColors = trackPathColorMode === TrackPathColorMode.USE_FEATURE_COLOR;
    this.line.material.needsUpdate = true;

    // Show line outline only when coloring by feature color
    const isColoredByFeature = trackPathColorMode === TrackPathColorMode.USE_FEATURE_COLOR;
    this.bgLine.material.linewidth = isColoredByFeature ? baseLineWidth + 2 : 0;
    this.bgLine.material.needsUpdate = true;
  }

  // PARAM HANDLING //////////////////////////////////////////////////////////////

  private async handleNewDataset(dataset: Dataset | null): Promise<void> {
    if (dataset === null) {
      return;
    }
    if (dataset.outliers) {
      this.setUniform("outlierData", packDataTexture(Array.from(dataset.outliers), FeatureDataType.U8));
    } else {
      this.setUniform("outlierData", packDataTexture([0], FeatureDataType.U8));
    }
    this.vectorField.setDataset(dataset);
    await this.forceFrameReload();
    this.updateScaling(dataset.frameResolution, this.canvasResolution);
  }

  private setOutlierDrawMode(mode: DrawMode, color: Color): void {
    this.setUniform("outlierDrawMode", mode);
    if (mode === DrawMode.USE_COLOR) {
      this.setUniform("outlierColor", color.clone());
    }
  }

  private setOutOfRangeDrawMode(mode: DrawMode, color: Color): void {
    this.setUniform("outOfRangeDrawMode", mode);
    if (mode === DrawMode.USE_COLOR) {
<<<<<<< HEAD
      this.setUniform("outOfRangeColor", color.clone().convertLinearToSRGB());
    }
  }

  private updateTrackData(dataset: Dataset | null, track: Track | null): void {
    if (!track || !track.centroids || track.centroids.length === 0 || !dataset) {
      return;
    }
    // Make a new array of the centroid positions in pixel coordinates.
    // Points are in 3D while centroids are pairs of 2D coordinates in a 1D array
    this.points = new Float32Array(track.duration() * 3);

    // Tracks may be missing objects for some timepoints, so use the last known good value as a fallback
    let lastTrackIndex = 0;
    for (let i = 0; i < track.duration(); i++) {
      const absTime = i + track.startTime();

      let trackIndex = track.times.findIndex((t) => t === absTime);
      // TODO: How should we handle missing times? Use line segments so we can have discontinuities?
      if (trackIndex === -1) {
        // Track has no object for this time, use fallback
        trackIndex = lastTrackIndex;
      } else {
        lastTrackIndex = trackIndex;
      }

      // Normalize from pixel coordinates to canvas space [-1, 1]
      const centroid = dataset.getCentroid(track.ids[trackIndex])!;
      this.points[3 * i + 0] = (centroid[0] / dataset.frameResolution.x) * 2.0 - 1.0;
      this.points[3 * i + 1] = -((centroid[1] / dataset.frameResolution.y) * 2.0 - 1.0);
      this.points[3 * i + 2] = 0;
=======
      this.setUniform("outOfRangeColor", color.clone());
>>>>>>> ed374588
    }
  }

  private updateFeatureData(dataset: Dataset | null, featureKey: string | null): void {
    if (featureKey === null || dataset === null) {
      return;
    }
    if (!dataset.hasFeatureKey(featureKey)) {
      return;
    }
    const featureData = dataset.getFeatureData(featureKey)!;
    this.setUniform("featureData", featureData.tex);
  }

  private setInRangeLUT(inRangeLUT: Uint8Array): void {
    // Save the array to a texture and pass it into the shader
    if (inRangeLUT.length > 0) {
      this.setUniform("inRangeIds", packDataTexture(Array.from(inRangeLUT), FeatureDataType.U8));
    }
  }

  public setOnFrameLoadCallback(callback: (result: FrameLoadResult) => void): void {
    this.onFrameLoadCallback = callback;
  }

  public async setParams(params: RenderCanvasStateParams): Promise<void> {
    // TODO: What happens when `setParams` is called again while waiting for a Dataset to load?
    // May cause visual desync where the color ramp/feature data updates before frames load in fully
    if (this.params === params) {
      return;
    }
    const promises: Promise<void>[] = [];
    const prevParams = this.params;
    this.params = params;
    // Update dataset and array data
    if (hasPropertyChanged(params, prevParams, ["dataset"])) {
      promises.push(this.handleNewDataset(params.dataset));
    }
    if (hasPropertyChanged(params, prevParams, ["dataset", "featureKey"])) {
      this.updateFeatureData(params.dataset, params.featureKey);
    }
    if (hasPropertyChanged(params, prevParams, ["inRangeLUT"])) {
      this.setInRangeLUT(params.inRangeLUT);
    }

    // Basic rendering settings
    if (hasPropertyChanged(params, prevParams, ["outlierDrawSettings"])) {
      this.setOutlierDrawMode(
        params.outlierDrawSettings.mode,
        params.outlierDrawSettings.color.clone().convertLinearToSRGB()
      );
    }
    if (hasPropertyChanged(params, prevParams, ["outOfRangeDrawSettings"])) {
      this.setOutOfRangeDrawMode(
        params.outOfRangeDrawSettings.mode,
        params.outOfRangeDrawSettings.color.clone().convertLinearToSRGB()
      );
    }
    if (hasPropertyChanged(params, prevParams, ["outlineColor"])) {
      this.setUniform("outlineColor", params.outlineColor.clone().convertLinearToSRGB());
    }

    // Update track path data
    const doesLineGeometryNeedUpdate = hasPropertyChanged(params, prevParams, [
      "dataset",
      "track",
      "showTrackPathBreaks",
    ]);
    const doesLineVertexColorNeedUpdate =
      params.trackPathColorMode === TrackPathColorMode.USE_FEATURE_COLOR &&
      hasPropertyChanged(params, prevParams, [
        "dataset",
        "track",
        "trackPathColorMode",
        "showTrackPathBreaks",
        "featureKey",
        "colorRamp",
        "colorRampRange",
        "categoricalPaletteRamp",
        "inRangeLUT",
        "outOfRangeDrawSettings",
        "outlierDrawSettings",
        "showTrackPath",
      ]);
    const doesLineMaterialNeedUpdate =
      doesLineVertexColorNeedUpdate ||
      hasPropertyChanged(params, prevParams, [
        "trackPathColorMode",
        "trackPathColor",
        "outlineColor",
        "trackPathWidthPx",
      ]);
    if (doesLineGeometryNeedUpdate || doesLineVertexColorNeedUpdate) {
      if (doesLineGeometryNeedUpdate && params.dataset && params.track) {
        const { ids, points } = computeTrackLinePointsAndIds(params.dataset, params.track, params.showTrackPathBreaks);
        this.lineIds = ids;
        this.linePoints = normalizePointsTo2dCanvasSpace(points, params.dataset);
      }
      if (doesLineVertexColorNeedUpdate) {
        this.lineColors = computeVertexColorsFromIds(this.lineIds, this.params);
      }
      this.updateLineGeometry(this.linePoints, this.lineColors);
    }
    if (doesLineMaterialNeedUpdate) {
      this.updateLineMaterial();
    }

    // Update vector data
    if (hasPropertyChanged(params, prevParams, ["vectorVisible", "vectorColor", "vectorScaleFactor"])) {
      this.vectorField.setConfig({
        color: params.vectorColor,
        scaleFactor: params.vectorScaleFactor,
        visible: params.vectorVisible,
      });
    }
    if (hasPropertyChanged(params, prevParams, ["vectorMotionDeltas"])) {
      this.vectorField.setVectorData(params.vectorMotionDeltas);
    }

    // Backdrops
    if (hasPropertyChanged(params, prevParams, ["backdropKey", "backdropVisible"])) {
      this.forceFrameReload();
    }
    if (hasPropertyChanged(params, prevParams, ["backdropVisible", "objectOpacity"])) {
      if (params.backdropVisible) {
        this.setUniform("objectOpacity", clamp(params.objectOpacity, 0, 100) / 100);
      } else {
        this.setUniform("objectOpacity", 1.0);
      }
    }
    this.setUniform("backdropSaturation", clamp(params.backdropSaturation, 0, 100) / 100);
    this.setUniform("backdropBrightness", clamp(params.backdropBrightness, 0, 200) / 100);

    // Update color ramp + palette
    if (
      hasPropertyChanged(params, prevParams, [
        "dataset",
        "featureKey",
        "colorRamp",
        "colorRampRange",
        "categoricalPaletteRamp",
      ])
    ) {
      if (params.dataset !== null && params.featureKey !== null) {
        const isFeatureCategorical = params.dataset.isFeatureCategorical(params.featureKey);
        if (isFeatureCategorical) {
          this.setUniform("colorRamp", params.categoricalPaletteRamp.texture);
          this.setUniform("featureColorRampMin", 0);
          this.setUniform("featureColorRampMax", MAX_FEATURE_CATEGORIES - 1);
          this.setUniform("useRepeatingCategoricalColors", true);
        } else {
          this.setUniform("colorRamp", params.colorRamp.texture);
          this.setUniform("featureColorRampMin", params.colorRampRange[0]);
          this.setUniform("featureColorRampMax", params.colorRampRange[1]);
          // Numeric values can sometimes use repeating categorical colors, such as the glasbey palettes.
          this.setUniform("useRepeatingCategoricalColors", params.colorRamp.type === ColorRampType.CATEGORICAL);
        }
      }
    }

    this.render();
    await Promise.all(promises);
    return;
  }

  public async setFrame(index: number, forceUpdate: boolean = false): Promise<FrameLoadResult | null> {
    const dataset = this.params?.dataset;
    if (!dataset || !dataset.isValidFrameIndex(index)) {
      // Out of bounds
      return null;
    }
    if (!forceUpdate && this.currentFrame === index) {
      // Reloading current frame, skip request
      return this.lastFrameLoadResult;
    }
    // Load the frame data asynchronously.
    // Save loading settings to prevent race conditions.
    const pendingDataset = dataset;
    this.pendingFrame = index;
    const pendingBackdropKey = this.params?.backdropKey ?? null;
    let backdropPromise = undefined;
    if (this.params?.backdropVisible && pendingBackdropKey !== null && dataset?.hasBackdrop(pendingBackdropKey)) {
      backdropPromise = dataset?.loadBackdrop(pendingBackdropKey, index);
    }
    const framePromise = dataset?.loadFrame(index);
    const result = await Promise.allSettled([framePromise, backdropPromise]);
    const [frame, backdrop] = result;

    const isForcingUpdateOnLoadedFrame = this.pendingFrame === -1 && this.currentFrame === index && forceUpdate;
    if ((!isForcingUpdateOnLoadedFrame && this.pendingFrame !== index) || this.params?.dataset !== pendingDataset) {
      // Drop the request if:
      // - A different frame number has been requested since the load started
      //   (and it's not the loaded frame being force-reloaded)
      // - The dataset has changed since the load started
      return this.lastFrameLoadResult;
    }

    let frameError = false;
    let backdropError = false;

    if (backdrop.status === "fulfilled" && backdrop.value) {
      if (this.params?.backdropKey === pendingBackdropKey) {
        // Only update the backdrop if the selected key is the one we requested
        this.setUniform("backdrop", backdrop.value);
      }
    } else {
      if (backdrop.status === "rejected") {
        // Only show error message if the backdrop load encountered an error (null/undefined backdrops aren't
        // considered errors, since that means the path has been deliberately marked as missing.)
        console.error("Failed to load backdrop " + pendingBackdropKey + " for frame " + index + ": ", backdrop.reason);
        backdropError = true;
      }
      if (this.params?.backdropKey === pendingBackdropKey) {
        // Only clear the backdrop if the selected key (null) is the one we requested
        this.setUniform("backdrop", new DataTexture(new Uint8Array([0, 0, 0, 0]), 1, 1, RGBAFormat, UnsignedByteType));
      }
    }

    if (frame.status === "fulfilled" && frame.value) {
      this.setUniform("frame", frame.value);
      const globalIdLookup = dataset.frameToGlobalIdLookup?.get(index);
      if (globalIdLookup) {
        this.setUniform("segIdOffset", globalIdLookup.minSegId);
        this.setUniform("segIdToGlobalId", globalIdLookup.texture);
      }
    } else {
      if (frame.status === "rejected") {
        // Only show error message if the frame load encountered an error. (Null/undefined is okay)
        console.error("Failed to load frame " + index + ": ", frame.reason);
        frameError = true;
      }
      // Set to blank
      const emptyFrame = new DataTexture(new Uint8Array([0, 0, 0, 0]), 1, 1, RGBAIntegerFormat, UnsignedByteType);
      emptyFrame.internalFormat = "RGBA8UI";
      emptyFrame.needsUpdate = true;
      this.setUniform("frame", emptyFrame);
    }

    // Force rescale in case frame dimensions changed
    this.updateScaling(dataset?.frameResolution || null, this.canvasResolution);
    this.currentFrame = index;
    this.pendingFrame = -1;
    this.vectorField.setFrame(this.currentFrame);
    this.render();
    const frameLoadResult: FrameLoadResult = {
      frame: index,
      frameError,
      backdropKey: pendingBackdropKey,
      backdropError,
    };
    this.lastFrameLoadResult = frameLoadResult;
    this.onFrameLoadCallback(frameLoadResult);
    return frameLoadResult;
  }

  // RENDERING /////////////////////////////////////////////////////////////////////////////

  /**
   * Updates the range of the track path line so that it shows up the path up to the current
   * frame.
   */
  private syncTrackPathLine(): void {
    // Show nothing if track doesn't exist or doesn't have centroid data
    const track = this.params?.track;
    if (!track || !track.centroids || !this.params?.showTrackPath) {
      this.line.geometry.instanceCount = 0;
      return;
    }

    // Show path up to current frame
    let range = this.currentFrame - track.startTime();

    if (range >= track.duration() || range < 0) {
      // Hide track if we are outside the track range
      range = 0;
    }

    this.line.geometry.instanceCount = Math.max(0, range);
  }

  private syncHighlightedId(): void {
    // Hide highlight if no track is selected
    if (!this.params?.track) {
      this.setUniform("highlightedId", -1);
      return;
    }
    this.setUniform("highlightedId", this.params?.track.getIdAtTime(this.currentFrame));
  }

  public render(): void {
    this.checkPixelRatio();
    this.syncHighlightedId();
    this.syncTrackPathLine();

    this.renderer.render(this.scene, this.camera);
  }

  public dispose(): void {
    this.material.dispose();
    this.geometry.dispose();
    this.renderer.dispose();
    this.pickMaterial.dispose();
  }

  public getIdAtPixel(x: number, y: number): PixelIdInfo | null {
    const dataset = this.params?.dataset;
    if (!dataset) {
      return null;
    }

    const rt = this.renderer.getRenderTarget();

    this.renderer.setRenderTarget(this.pickRenderTarget);
    this.renderer.render(this.pickScene, this.camera);

    const pixbuf = new Uint8Array(4);
    this.renderer.readRenderTargetPixels(this.pickRenderTarget, x, this.pickRenderTarget.height - y, 1, 1, pixbuf);
    // restore main render target
    this.renderer.setRenderTarget(rt);

    // get 32bit value from 4 8bit values
    const segId = pixbuf[0] | (pixbuf[1] << 8) | (pixbuf[2] << 16) | (pixbuf[3] << 24);

    if (segId === 0) {
      return null;
    }
    const globalId = getGlobalIdFromSegId(dataset.frameToGlobalIdLookup, this.currentFrame, segId);
    return { segId, globalId };
  }
}<|MERGE_RESOLUTION|>--- conflicted
+++ resolved
@@ -469,41 +469,7 @@
   private setOutOfRangeDrawMode(mode: DrawMode, color: Color): void {
     this.setUniform("outOfRangeDrawMode", mode);
     if (mode === DrawMode.USE_COLOR) {
-<<<<<<< HEAD
-      this.setUniform("outOfRangeColor", color.clone().convertLinearToSRGB());
-    }
-  }
-
-  private updateTrackData(dataset: Dataset | null, track: Track | null): void {
-    if (!track || !track.centroids || track.centroids.length === 0 || !dataset) {
-      return;
-    }
-    // Make a new array of the centroid positions in pixel coordinates.
-    // Points are in 3D while centroids are pairs of 2D coordinates in a 1D array
-    this.points = new Float32Array(track.duration() * 3);
-
-    // Tracks may be missing objects for some timepoints, so use the last known good value as a fallback
-    let lastTrackIndex = 0;
-    for (let i = 0; i < track.duration(); i++) {
-      const absTime = i + track.startTime();
-
-      let trackIndex = track.times.findIndex((t) => t === absTime);
-      // TODO: How should we handle missing times? Use line segments so we can have discontinuities?
-      if (trackIndex === -1) {
-        // Track has no object for this time, use fallback
-        trackIndex = lastTrackIndex;
-      } else {
-        lastTrackIndex = trackIndex;
-      }
-
-      // Normalize from pixel coordinates to canvas space [-1, 1]
-      const centroid = dataset.getCentroid(track.ids[trackIndex])!;
-      this.points[3 * i + 0] = (centroid[0] / dataset.frameResolution.x) * 2.0 - 1.0;
-      this.points[3 * i + 1] = -((centroid[1] / dataset.frameResolution.y) * 2.0 - 1.0);
-      this.points[3 * i + 2] = 0;
-=======
       this.setUniform("outOfRangeColor", color.clone());
->>>>>>> ed374588
     }
   }
 
