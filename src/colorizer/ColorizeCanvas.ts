import {
  BufferAttribute,
  BufferGeometry,
  Color,
  DataTexture,
  GLSL3,
  Line,
  LineBasicMaterial,
  Mesh,
  OrthographicCamera,
  PlaneGeometry,
  RGBAFormat,
  RGBAIntegerFormat,
  Scene,
  ShaderMaterial,
  Texture,
  Uniform,
  UnsignedByteType,
  Vector2,
  WebGLRenderer,
  WebGLRenderTarget,
} from "three";

import { MAX_FEATURE_CATEGORIES } from "../constants";
import {
  BACKGROUND_COLOR_DEFAULT,
  OUT_OF_RANGE_COLOR_DEFAULT,
  OUTLIER_COLOR_DEFAULT,
  OUTLINE_COLOR_DEFAULT,
} from "./constants";
import { DrawMode, FeatureDataType, VectorConfig } from "./types";
import { packDataTexture } from "./utils/texture_utils";

import ColorRamp from "./ColorRamp";
import Dataset from "./Dataset";
import Track from "./Track";
import VectorField from "./VectorField";

import pickFragmentShader from "./shaders/cellId_RGBA8U.frag";
import vertexShader from "./shaders/colorize.vert";
import fragmentShader from "./shaders/colorize_RGBA8U.frag";

export const BACKGROUND_ID = -1;

type ColorizeUniformTypes = {
  /** Scales from canvas coordinates to frame coordinates. */
  canvasToFrameScale: Vector2;
  canvasSizePx: Vector2;
  /** XY offset of the frame, in normalized frame coordinates. [-0.5, 0.5] range. */
  panOffset: Vector2;
  /** Image, mapping each pixel to an object ID using the RGBA values. */
  frame: Texture;
  objectOpacity: number;
  /** The feature value of each object ID. */
  featureData: Texture;
  outlierData: Texture;
  inRangeIds: Texture;
  featureColorRampMin: number;
  featureColorRampMax: number;
  /** UI overlay for scale bars and timestamps. */
  overlay: Texture;
  /** Image backdrop, rendered behind the main frame object data. */
  backdrop: Texture;
  backdropBrightness: number;
  backdropSaturation: number;
  colorRamp: Texture;
  backgroundColor: Color;
  canvasBackgroundColor: Color;
  outlierColor: Color;
  outOfRangeColor: Color;
  outlineColor: Color;
  highlightedId: number;
  hideOutOfRange: boolean;
  outlierDrawMode: number;
  outOfRangeDrawMode: number;
};

type ColorizeUniforms = { [K in keyof ColorizeUniformTypes]: Uniform<ColorizeUniformTypes[K]> };

const getDefaultUniforms = (): ColorizeUniforms => {
  const emptyBackdrop = new DataTexture(new Uint8Array([1, 0, 0, 0]), 1, 1, RGBAFormat, UnsignedByteType);
  const emptyFrame = new DataTexture(new Uint8Array([0, 0, 0, 0]), 1, 1, RGBAIntegerFormat, UnsignedByteType);
  emptyFrame.internalFormat = "RGBA8UI";
  emptyFrame.needsUpdate = true;
  const emptyOverlay = new DataTexture(new Uint8Array([0, 0, 0, 0]), 1, 1, RGBAFormat, UnsignedByteType);

  const emptyFeature = packDataTexture([0], FeatureDataType.F32);
  const emptyOutliers = packDataTexture([0], FeatureDataType.U8);
  const emptyInRangeIds = packDataTexture([0], FeatureDataType.U8);
  const emptyColorRamp = new ColorRamp(["#aaa", "#fff"]).texture;

  return {
    panOffset: new Uniform(new Vector2(0, 0)),
    canvasToFrameScale: new Uniform(new Vector2(1, 1)),
    canvasSizePx: new Uniform(new Vector2(1, 1)),
    frame: new Uniform(emptyFrame),
    featureData: new Uniform(emptyFeature),
    outlierData: new Uniform(emptyOutliers),
    inRangeIds: new Uniform(emptyInRangeIds),
    overlay: new Uniform(emptyOverlay),
    objectOpacity: new Uniform(1.0),
    backdrop: new Uniform(emptyBackdrop),
    backdropBrightness: new Uniform(0.75),
    backdropSaturation: new Uniform(1.0),
    featureColorRampMin: new Uniform(0),
    featureColorRampMax: new Uniform(1),
    colorRamp: new Uniform(emptyColorRamp),
    highlightedId: new Uniform(-1),
    hideOutOfRange: new Uniform(false),
    backgroundColor: new Uniform(new Color(BACKGROUND_COLOR_DEFAULT)),
    outlineColor: new Uniform(new Color(OUTLINE_COLOR_DEFAULT)),
    canvasBackgroundColor: new Uniform(new Color(BACKGROUND_COLOR_DEFAULT)),
    outlierColor: new Uniform(new Color(OUTLIER_COLOR_DEFAULT)),
    outOfRangeColor: new Uniform(new Color(OUT_OF_RANGE_COLOR_DEFAULT)),
    outlierDrawMode: new Uniform(DrawMode.USE_COLOR),
    outOfRangeDrawMode: new Uniform(DrawMode.USE_COLOR),
  };
};

export default class ColorizeCanvas {
  private geometry: PlaneGeometry;
  private material: ShaderMaterial;
  private pickMaterial: ShaderMaterial;
  private mesh: Mesh;
  private pickMesh: Mesh;

  private vectorField: VectorField;
  // Rendered track line that shows the trajectory of a cell.
  private line: Line;
  private points: Float32Array;
  private showTrackPath: boolean;

  protected frameSizeInCanvasCoordinates: Vector2;
  protected frameToCanvasCoordinates: Vector2;

  /**
   * The zoom level of the frame in the canvas. At default zoom level 1, the frame will be
   * either the width or height of the canvas while maintaining the aspect ratio. A zoom level
   * of 2.0 means the frame will be twice that size.
   */
  private zoomMultiplier: number;
  /**
   * The offset of the frame in the canvas, in normalized frame coordinates. [0, 0] means the
   * frame will be centered, while [-0.5, -0.5] means the top right corner of the frame will be
   * centered in the canvas view.
   */
  protected panOffset: Vector2;

  private scene: Scene;
  private pickScene: Scene;
  private camera: OrthographicCamera;
  private renderer: WebGLRenderer;
  private pickRenderTarget: WebGLRenderTarget;

  protected dataset: Dataset | null;
  protected track: Track | null;
  protected canvasResolution: Vector2 | null;

  protected featureKey: string | null;
  protected selectedBackdropKey: string | null;
  protected colorRamp: ColorRamp;
  protected colorMapRangeMin: number;
  protected colorMapRangeMax: number;
  protected categoricalPalette: ColorRamp;
  private currentFrame: number;
  private pendingFrame: number;

  private onFrameChangeCallback: (isMissing: boolean) => void;

  constructor() {
    this.geometry = new PlaneGeometry(2, 2);
    this.material = new ShaderMaterial({
      vertexShader,
      fragmentShader,
      uniforms: getDefaultUniforms(),
      depthWrite: false,
      depthTest: false,
      glslVersion: GLSL3,
    });
    this.pickMaterial = new ShaderMaterial({
      vertexShader,
      fragmentShader: pickFragmentShader,
      uniforms: getDefaultUniforms(),
      depthWrite: false,
      depthTest: false,
      glslVersion: GLSL3,
    });
    this.mesh = new Mesh(this.geometry, this.material);
    this.pickMesh = new Mesh(this.geometry, this.pickMaterial);

    this.camera = new OrthographicCamera(-1, 1, 1, -1, 0, 1);
    this.scene = new Scene();
    this.scene.add(this.mesh);

    this.vectorField = new VectorField();
    this.scene.add(this.vectorField.sceneObject);

    this.pickScene = new Scene();
    this.pickScene.add(this.pickMesh);

    // Configure track lines
    this.points = new Float32Array([0, 0, 0]);

    const lineGeometry = new BufferGeometry();
    lineGeometry.setAttribute("position", new BufferAttribute(this.points, 3));
    const lineMaterial = new LineBasicMaterial({
      color: OUTLINE_COLOR_DEFAULT,
      linewidth: 1.0,
    });

    this.line = new Line(lineGeometry, lineMaterial);
    // Disable frustum culling for the line so it's always visible; prevents a bug
    // where the line disappears when the camera is zoomed in and panned.
    this.line.frustumCulled = false;

    this.scene.add(this.line);

    this.pickRenderTarget = new WebGLRenderTarget(1, 1, {
      depthBuffer: false,
    });
    this.renderer = new WebGLRenderer({ antialias: true });
    this.checkPixelRatio();

    this.dataset = null;
    this.canvasResolution = null;
    this.featureKey = null;
    this.selectedBackdropKey = null;
    this.colorRamp = new ColorRamp(["black"]);
    this.categoricalPalette = new ColorRamp(["black"]);

    this.track = null;
    this.showTrackPath = false;
    this.colorMapRangeMin = 0;
    this.colorMapRangeMax = 0;
    this.currentFrame = 0;
    this.pendingFrame = -1;

    this.frameSizeInCanvasCoordinates = new Vector2(1, 1);
    this.frameToCanvasCoordinates = new Vector2(1, 1);
    this.zoomMultiplier = 1;
    this.panOffset = new Vector2(0, 0);

    this.onFrameChangeCallback = () => {};

    this.render = this.render.bind(this);
    this.getCurrentFrame = this.getCurrentFrame.bind(this);
    this.setOutOfRangeDrawMode = this.setOutOfRangeDrawMode.bind(this);
    this.updateScaling = this.updateScaling.bind(this);
    this.isValidFrame = this.isValidFrame.bind(this);
    this.setFrame = this.setFrame.bind(this);
  }

  get domElement(): HTMLCanvasElement {
    return this.renderer.domElement;
  }

  private checkPixelRatio(): void {
    if (this.renderer.getPixelRatio() !== window.devicePixelRatio) {
      this.renderer.setPixelRatio(window.devicePixelRatio);
    }
  }

  setSize(width: number, height: number): void {
    this.checkPixelRatio();

    this.renderer.setSize(width, height);
    // TODO: either make this a 1x1 target and draw it with a new camera every time we pick,
    // or keep it up to date with the canvas on each redraw (and don't draw to it when we pick!)
    this.pickRenderTarget.setSize(width, height);

    this.canvasResolution = new Vector2(width, height);
    if (this.dataset) {
      this.updateScaling(this.dataset.frameResolution, this.canvasResolution);
    }
  }

  setZoom(zoom: number): void {
    this.zoomMultiplier = zoom;
    if (this.dataset) {
      this.updateScaling(this.dataset.frameResolution, this.canvasResolution);
    }
    this.render();
  }

  /**
   * Sets the panned offset of the frame in the canvas, in normalized frame coordinates.
   * Expects x and y in a range of [-0.5, 0.5], where [0, 0] means the frame will be centered
   * and [-0.5, -0.5] means the top right corner of the frame will be centered in the canvas view.
   */
  setPan(x: number, y: number): void {
    this.panOffset = new Vector2(x, y);
    this.setUniform("panOffset", this.panOffset);

    // Adjust the line mesh position with scaling and panning
    this.line.position.set(
      2 * this.panOffset.x * this.frameToCanvasCoordinates.x,
      2 * this.panOffset.y * this.frameToCanvasCoordinates.y,
      0
    );
    this.vectorField.setPosition(this.panOffset, this.frameToCanvasCoordinates);
    this.render();
  }

  private updateScaling(frameResolution: Vector2 | null, canvasResolution: Vector2 | null): void {
    if (!frameResolution || !canvasResolution) {
      return;
    }
    this.setUniform("canvasSizePx", canvasResolution);
    // Both the frame and the canvas have coordinates in a range of [0, 1] in the x and y axis.
    // However, the canvas may have a different aspect ratio than the frame, so we need to scale
    // the frame to fit within the canvas while maintaining the aspect ratio.
    const canvasAspect = canvasResolution.x / canvasResolution.y;
    const frameAspect = frameResolution.x / frameResolution.y;
    const unscaledFrameSizeInCanvasCoords: Vector2 = new Vector2(1, 1);
    if (canvasAspect > frameAspect) {
      // Canvas has a wider aspect ratio than the frame, so proportional height is 1
      // and we scale width accordingly.
      unscaledFrameSizeInCanvasCoords.x = canvasAspect / frameAspect;
    } else {
      unscaledFrameSizeInCanvasCoords.y = frameAspect / canvasAspect;
    }

    // Get final size by applying the current zoom level, where `zoomMultiplier=2` means the frame is 2x
    // larger than its base size. Save this to use when calculating units with the scale bar.
    this.frameSizeInCanvasCoordinates = unscaledFrameSizeInCanvasCoords.clone().multiplyScalar(this.zoomMultiplier);

    // Transforms from [0, 1] space of the canvas to the [0, 1] space of the frame by dividing by the zoom level.
    // ex: Let's say our frame has the same aspect ratio as the canvas, but our zoom is set to 2x.
    // Assuming that the [0, 0] position of the frame and the canvas are in the same position,
    // the position [1, 1] on the canvas should map to [0.5, 0.5] on the frame.
    const canvasToFrameCoordinates = unscaledFrameSizeInCanvasCoords.clone().divideScalar(this.zoomMultiplier);
    this.setUniform("canvasToFrameScale", canvasToFrameCoordinates);

    // Invert to get the frame to canvas coordinates. The line mesh is in frame coordinates, so transform it to
    // canvas coordinates so it matches the zoomed frame.
    this.frameToCanvasCoordinates = new Vector2(1 / canvasToFrameCoordinates.x, 1 / canvasToFrameCoordinates.y);

    this.line.scale.set(this.frameToCanvasCoordinates.x, this.frameToCanvasCoordinates.y, 1);
    // The line mesh is centered at [0,0]. Adjust the line mesh position with scaling and panning
    this.line.position.set(
      2 * this.panOffset.x * this.frameToCanvasCoordinates.x,
      2 * this.panOffset.y * this.frameToCanvasCoordinates.y,
      0
    );
    this.vectorField.setPosition(this.panOffset, this.frameToCanvasCoordinates);
    this.vectorField.setScale(this.frameToCanvasCoordinates, this.canvasResolution || new Vector2(1, 1));
  }

  public async setDataset(dataset: Dataset): Promise<void> {
    if (this.dataset !== null) {
      this.dataset.dispose();
    }
    this.dataset = dataset;
    if (this.dataset.outliers) {
      this.setUniform("outlierData", packDataTexture(Array.from(this.dataset.outliers), FeatureDataType.U8));
    } else {
      this.setUniform("outlierData", packDataTexture([0], FeatureDataType.U8));
    }

    const frame = this.currentFrame;
    this.currentFrame = -1;
<<<<<<< HEAD
    await this.setFrame(frame, true);
=======
    this.pendingFrame = -1;
    await this.setFrame(frame);
>>>>>>> dc5b416a
    if (this.featureKey !== null) {
      this.setFeatureKey(this.featureKey);
    }

    this.updateScaling(this.dataset.frameResolution, this.canvasResolution);
    this.vectorField.setDataset(dataset);
    this.render();
  }

  private setUniform<U extends keyof ColorizeUniformTypes>(name: U, value: ColorizeUniformTypes[U]): void {
    this.material.uniforms[name].value = value;
    this.pickMaterial.uniforms[name].value = value;
  }

  /** Sets the current color ramp. Used when a continuous or discrete feature is selected. */
  setColorRamp(ramp: ColorRamp): void {
    if (this.colorRamp !== ramp) {
      // Dispose of existing ramp
      this.colorRamp.dispose();
    }
    this.colorRamp = ramp;
  }

  setCategoricalColors(colors: Color[]): void {
    this.categoricalPalette.dispose();
    this.categoricalPalette = new ColorRamp(colors);
  }

  setOutlineColor(color: Color): void {
    this.setUniform("outlineColor", color);

    // Update line color
    if (Array.isArray(this.line.material)) {
      this.line.material.forEach((mat) => {
        (mat as LineBasicMaterial).color = color;
      });
    } else {
      (this.line.material as LineBasicMaterial).color = color;
    }
  }

  setBackgroundColor(color: Color): void {
    this.setUniform("backgroundColor", color);
  }

  /** Set the color of the area outside the frame in the canvas. */
  setCanvasBackgroundColor(color: Color): void {
    this.setUniform("canvasBackgroundColor", color);
  }

  setOutlierDrawMode(mode: DrawMode, color?: Color): void {
    this.setUniform("outlierDrawMode", mode);
    if (mode === DrawMode.USE_COLOR && color) {
      this.setUniform("outlierColor", color);
    }
  }

  setOutOfRangeDrawMode(mode: DrawMode, color?: Color): void {
    this.setUniform("outOfRangeDrawMode", mode);
    if (mode === DrawMode.USE_COLOR && color) {
      this.setUniform("outOfRangeColor", color);
    }
  }

  setVectorData(vectorData: Float32Array | null): void {
    this.vectorField.setVectorData(vectorData);
  }

  setVectorFieldConfig(config: VectorConfig): void {
    this.vectorField.setConfig(config);
  }

  setSelectedTrack(track: Track | null): void {
    if (this.track && this.track?.trackId === track?.trackId) {
      return;
    }
    this.track = track;
    if (!track || !track.centroids || track.centroids.length === 0 || !this.dataset) {
      return;
    }
    // Make a new array of the centroid positions in pixel coordinates.
    // Points are in 3D while centroids are pairs of 2D coordinates in a 1D array
    this.points = new Float32Array(track.duration() * 3);

    // Tracks may be missing objects for some timepoints, so use the last known good value as a fallback
    let lastTrackIndex = 0;
    for (let i = 0; i < track.duration(); i++) {
      const absTime = i + track.startTime();

      let trackIndex = track.times.findIndex((t) => t === absTime);
      if (trackIndex === -1) {
        // Track has no object for this time, use fallback
        trackIndex = lastTrackIndex;
      } else {
        lastTrackIndex = trackIndex;
      }

      // Normalize from pixel coordinates to canvas space [-1, 1]
      this.points[3 * i + 0] = (track.centroids[2 * trackIndex] / this.dataset.frameResolution.x) * 2.0 - 1.0;
      this.points[3 * i + 1] = -((track.centroids[2 * trackIndex + 1] / this.dataset.frameResolution.y) * 2.0 - 1.0);
      this.points[3 * i + 2] = 0;
    }
    // Assign new BufferAttribute because the old array has been discarded.
    this.line.geometry.setAttribute("position", new BufferAttribute(this.points, 3));
    this.line.geometry.getAttribute("position").needsUpdate = true;
    this.updateTrackRange();
  }

  setShowTrackPath(show: boolean): void {
    this.showTrackPath = show;
  }

  /**
   * Updates the range of the track path line so that it shows up the path up to the current
   * frame.
   */
  updateTrackRange(): void {
    // Show nothing if track doesn't exist or doesn't have centroid data
    if (!this.track || !this.track.centroids || !this.showTrackPath) {
      this.line.geometry.setDrawRange(0, 0);
      return;
    }

    // Show path up to current frame
    let range = this.currentFrame - this.track.startTime() + 1;

    if (range > this.track.duration() || range < 0) {
      // Hide track if we are outside the track range
      range = 0;
    }

    this.line.geometry.setDrawRange(0, range);
  }

  private updateHighlightedId(): void {
    // Hide highlight if no track is selected
    if (!this.track) {
      this.setUniform("highlightedId", -1);
      return;
    }
    this.setUniform("highlightedId", this.track.getIdAtTime(this.currentFrame));
  }

  setFeatureKey(key: string): void {
    if (!this.dataset?.hasFeatureKey(key)) {
      return;
    }
    const featureData = this.dataset.getFeatureData(key)!;
    this.featureKey = key;
    this.setUniform("featureData", featureData.tex);
    this.render(); // re-render necessary because map range may have changed
  }

  setColorMapRangeMin(newMin: number): void {
    this.colorMapRangeMin = newMin;
  }

  setColorMapRangeMax(newMax: number): void {
    this.colorMapRangeMax = newMax;
  }

  resetColorMapRange(): void {
    if (!this.featureKey) {
      return;
    }
    const featureData = this.dataset?.getFeatureData(this.featureKey);
    if (featureData) {
      this.colorMapRangeMin = featureData.min;
      this.colorMapRangeMax = featureData.max;
      this.setUniform("featureColorRampMin", this.colorMapRangeMin);
      this.setUniform("featureColorRampMax", this.colorMapRangeMax);
    }
  }

  setInRangeLUT(inRangeLUT: Uint8Array): void {
    // Save the array to a texture and pass it into the shader
    if (inRangeLUT.length > 0) {
      this.setUniform("inRangeIds", packDataTexture(Array.from(inRangeLUT), FeatureDataType.U8));
      this.render();
    }
  }

  getColorMapRangeMin(): number {
    return this.colorMapRangeMin;
  }

  getColorMapRangeMax(): number {
    return this.colorMapRangeMax;
  }

  /**
   * @returns The number of frames in the dataset. If no dataset is loaded,
   * returns 0 by default.
   */
  getTotalFrames(): number {
    return this.dataset ? this.dataset.numberOfFrames : 0;
  }

  getCurrentFrame(): number {
    return this.currentFrame;
  }

  public isValidFrame(index: number): boolean {
    return index >= 0 && index < this.getTotalFrames();
  }

  public setObjectOpacity(percentOpacity: number): void {
    percentOpacity = Math.max(0, Math.min(100, percentOpacity));
    this.setUniform("objectOpacity", percentOpacity / 100);
  }

  public setBackdropSaturation(percentSaturation: number): void {
    percentSaturation = Math.max(0, Math.min(100, percentSaturation));
    this.setUniform("backdropSaturation", percentSaturation / 100);
  }

  public setBackdropBrightness(percentBrightness: number): void {
    percentBrightness = Math.max(0, Math.min(200, percentBrightness));
    this.setUniform("backdropBrightness", percentBrightness / 100);
  }

  public setBackdropKey(key: string | null): void {
    this.selectedBackdropKey = key;
    this.setFrame(this.currentFrame, true).then(() => {
      this.render();
    });
  }

  public setOnFrameChangeCallback(callback: (isMissing: boolean) => void): void {
    this.onFrameChangeCallback = callback;
  }

  /**
   * Sets the current frame of the canvas, loading the new frame data if the
   * frame number changes.
   * @param index Index of the new frame.
   * @param forceUpdate Force a reload of the frame data, even if the frame
   * is already loaded.
   */
  async setFrame(index: number, forceUpdate: boolean = false): Promise<void> {
    // Ignore same or bad frame indices
    if ((!forceUpdate && this.currentFrame === index) || !this.isValidFrame(index)) {
      return;
    }
    // Save loading settings
    const pendingDataset = this.dataset;
    // New frame, so load the frame data.
    this.pendingFrame = index;
    let backdropPromise = undefined;
    if (this.selectedBackdropKey && this.dataset?.hasBackdrop(this.selectedBackdropKey)) {
      backdropPromise = this.dataset?.loadBackdrop(this.selectedBackdropKey, index);
    }
    const framePromise = this.dataset?.loadFrame(index);
    const result = await Promise.allSettled([framePromise, backdropPromise]);
    const [frame, backdrop] = result;

<<<<<<< HEAD
    if (this.currentFrame !== index || this.dataset !== pendingDataset) {
      // This load request has been superceded by a request for another frame or
      // a different dataset. Drop this request.
=======
    if (this.pendingFrame !== index) {
      // This load request has been superceded by a request for another frame, which has already loaded in image data.
      // Drop this request.
>>>>>>> dc5b416a
      return;
    }

    let isMissingFile = false;

    if (backdrop.status === "fulfilled" && backdrop.value) {
      this.setUniform("backdrop", backdrop.value);
    } else {
      if (backdrop.status === "rejected") {
        // Only show error message if the backdrop load encountered an error (null/undefined backdrops aren't
        // considered errors, since that means the path has been deliberately marked as missing.)
        console.error(
          "Failed to load backdrop " + this.selectedBackdropKey + " for frame " + index + ": ",
          backdrop.reason
        );
        isMissingFile = true;
      }
      this.setUniform("backdrop", new DataTexture(new Uint8Array([0, 0, 0, 0]), 1, 1, RGBAFormat, UnsignedByteType));
    }

    if (frame.status === "fulfilled" && frame.value) {
      this.setUniform("frame", frame.value);
    } else {
      if (frame.status === "rejected") {
        // Only show error message if the frame load encountered an error. (Null/undefined is okay)
        console.error("Failed to load frame " + index + ": ", frame.reason);
        isMissingFile = true;
      }
      // Set to blank
      const emptyFrame = new DataTexture(new Uint8Array([0, 0, 0, 0]), 1, 1, RGBAIntegerFormat, UnsignedByteType);
      emptyFrame.internalFormat = "RGBA8UI";
      emptyFrame.needsUpdate = true;
      this.setUniform("frame", emptyFrame);
    }

    this.onFrameChangeCallback(isMissingFile);
    // Force rescale in case frame dimensions changed
    this.updateScaling(this.dataset?.frameResolution || null, this.canvasResolution);
    this.currentFrame = index;
    this.pendingFrame = -1;
    this.vectorField.setFrame(this.currentFrame);
  }

  /** Switches the coloring between the categorical and color ramps depending on the currently
   * selected feature.
   */
  updateRamp(): void {
    if (this.featureKey && this.dataset?.isFeatureCategorical(this.featureKey)) {
      this.setUniform("colorRamp", this.categoricalPalette.texture);
      this.setUniform("featureColorRampMin", 0);
      this.setUniform("featureColorRampMax", MAX_FEATURE_CATEGORIES - 1);
    } else {
      this.setUniform("colorRamp", this.colorRamp.texture);
      this.setUniform("featureColorRampMin", this.colorMapRangeMin);
      this.setUniform("featureColorRampMax", this.colorMapRangeMax);
    }
  }

  render(): void {
    this.updateHighlightedId();
    this.updateTrackRange();
    this.updateRamp();

    this.renderer.render(this.scene, this.camera);
  }

  dispose(): void {
    this.dataset?.dispose();
    this.dataset = null;
    this.material.dispose();
    this.geometry.dispose();
    this.renderer.dispose();
    this.pickMaterial.dispose();
  }

  getIdAtPixel(x: number, y: number): number {
    const rt = this.renderer.getRenderTarget();

    this.renderer.setRenderTarget(this.pickRenderTarget);
    this.renderer.render(this.pickScene, this.camera);

    const pixbuf = new Uint8Array(4);
    this.renderer.readRenderTargetPixels(this.pickRenderTarget, x, this.pickRenderTarget.height - y, 1, 1, pixbuf);
    // restore main render target
    this.renderer.setRenderTarget(rt);

    // get 32bit value from 4 8bit values
    const value = pixbuf[0] | (pixbuf[1] << 8) | (pixbuf[2] << 16) | (pixbuf[3] << 24);
    // offset by 1 since 0 is background.
    return value - 1;
  }
}<|MERGE_RESOLUTION|>--- conflicted
+++ resolved
@@ -359,12 +359,8 @@
 
     const frame = this.currentFrame;
     this.currentFrame = -1;
-<<<<<<< HEAD
-    await this.setFrame(frame, true);
-=======
     this.pendingFrame = -1;
     await this.setFrame(frame);
->>>>>>> dc5b416a
     if (this.featureKey !== null) {
       this.setFeatureKey(this.featureKey);
     }
@@ -621,15 +617,9 @@
     const result = await Promise.allSettled([framePromise, backdropPromise]);
     const [frame, backdrop] = result;
 
-<<<<<<< HEAD
-    if (this.currentFrame !== index || this.dataset !== pendingDataset) {
-      // This load request has been superceded by a request for another frame or
-      // a different dataset. Drop this request.
-=======
-    if (this.pendingFrame !== index) {
+    if (this.pendingFrame !== index || this.dataset !== pendingDataset) {
       // This load request has been superceded by a request for another frame, which has already loaded in image data.
       // Drop this request.
->>>>>>> dc5b416a
       return;
     }
 
