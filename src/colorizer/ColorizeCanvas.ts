--- conflicted
+++ resolved
@@ -23,19 +23,6 @@
   WebGLRenderTarget,
 } from "three";
 
-<<<<<<< HEAD
-import ColorRamp from "./ColorRamp";
-import Dataset from "./Dataset";
-import { FeatureDataType, isThresholdNumeric } from "./types";
-import { packDataTexture } from "./utils/texture_utils";
-import vertexShader from "./shaders/colorize.vert";
-import fragmentShader from "./shaders/colorize_RGBA8U.frag";
-import pickFragmentShader from "./shaders/cellId_RGBA8U.frag";
-import Track from "./Track";
-import CanvasOverlay from "./CanvasOverlay";
-import { FeatureThreshold } from "./types";
-=======
->>>>>>> 137ca9e0
 import {
   DEFAULT_CATEGORICAL_PALETTES,
   DEFAULT_CATEGORICAL_PALETTE_ID,
@@ -50,7 +37,7 @@
 import vertexShader from "./shaders/colorize.vert";
 import fragmentShader from "./shaders/colorize_RGBA8U.frag";
 import Track from "./Track";
-import { FeatureDataType, FeatureThreshold } from "./types";
+import { FeatureDataType, FeatureThreshold, isThresholdNumeric } from "./types";
 import { packDataTexture } from "./utils/texture_utils";
 
 const BACKGROUND_COLOR_DEFAULT = 0xf7f7f7;
