--- conflicted
+++ resolved
@@ -359,16 +359,12 @@
 
     const frame = this.currentFrame;
     this.currentFrame = -1;
-<<<<<<< HEAD
+    this.pendingFrame = -1;
     await this.setFrame(frame, true);
     if (this.featureKey !== null) {
       this.setFeatureKey(this.featureKey);
     }
 
-=======
-    this.pendingFrame = -1;
-    await this.setFrame(frame);
->>>>>>> d3379cb6
     this.updateScaling(this.dataset.frameResolution, this.canvasResolution);
     this.vectorField.setDataset(dataset);
     this.render();
@@ -621,15 +617,9 @@
     const result = await Promise.allSettled([framePromise, backdropPromise]);
     const [frame, backdrop] = result;
 
-<<<<<<< HEAD
-    if (this.currentFrame !== index || this.dataset !== pendingDataset) {
+    if (this.pendingFrame !== index || this.dataset !== pendingDataset) {
       // This load request has been superceded by a request for another frame or
       // a different dataset. Drop this request.
-=======
-    if (this.pendingFrame !== index) {
-      // This load request has been superceded by a request for another frame, which has already loaded in image data.
-      // Drop this request.
->>>>>>> d3379cb6
       return;
     }
 
