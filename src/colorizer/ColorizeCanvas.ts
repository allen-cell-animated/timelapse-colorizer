--- conflicted
+++ resolved
@@ -22,9 +22,6 @@
 } from "three";
 
 import { MAX_FEATURE_CATEGORIES } from "../constants";
-<<<<<<< HEAD
-import { DrawMode, FeatureDataType, OUT_OF_RANGE_COLOR_DEFAULT, OUTLIER_COLOR_DEFAULT, VectorConfig } from "./types";
-=======
 import {
   BACKGROUND_COLOR_DEFAULT,
   DrawMode,
@@ -32,8 +29,8 @@
   OUT_OF_RANGE_COLOR_DEFAULT,
   OUTLIER_COLOR_DEFAULT,
   OUTLINE_COLOR_DEFAULT,
+  VectorConfig,
 } from "./types";
->>>>>>> 375cc90e
 import { packDataTexture } from "./utils/texture_utils";
 
 import ColorRamp from "./ColorRamp";
@@ -133,8 +130,8 @@
   private trackPoints: Float32Array;
   private showTrackPath: boolean;
 
-  private frameSizeInCanvasCoordinates: Vector2;
-  private frameToCanvasCoordinates: Vector2;
+  protected frameSizeInCanvasCoordinates: Vector2;
+  protected frameToCanvasCoordinates: Vector2;
 
   /**
    * The zoom level of the frame in the canvas. At default zoom level 1, the frame will be
