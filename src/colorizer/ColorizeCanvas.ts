import {
  BufferAttribute,
  BufferGeometry,
  Color,
  DataTexture,
  GLSL3,
  Line,
  LineBasicMaterial,
  Mesh,
  OrthographicCamera,
  PlaneGeometry,
  RGBAIntegerFormat,
  Scene,
  ShaderMaterial,
  Texture,
  Uniform,
  UnsignedByteType,
  Vector2,
  Vector4,
  WebGLRenderTarget,
  WebGLRenderer,
} from "three";

import ColorRamp from "./ColorRamp";
import Dataset from "./Dataset";
import { FeatureDataType } from "./types";
import { packDataTexture } from "./utils/texture_utils";
import vertexShader from "./shaders/colorize.vert";
import fragmentShader from "./shaders/colorize_RGBA8U.frag";
import pickFragmentShader from "./shaders/cellId_RGBA8U.frag";
import Track from "./Track";
<<<<<<< HEAD
import CanvasOverlay from "./CanvasOverlay";
=======
import { FeatureThreshold } from "./types";
>>>>>>> 0471b447

const BACKGROUND_COLOR_DEFAULT = 0xf7f7f7;
export const OUTLIER_COLOR_DEFAULT = 0xc0c0c0;
export const OUT_OF_RANGE_COLOR_DEFAULT = 0xdddddd;
const SELECTED_COLOR_DEFAULT = 0xff00ff;
export const BACKGROUND_ID = -1;

// MUST be synchronized with the DRAW_MODE_* constants in `colorize_RGBA8U.frag`!
/** Draw options for object types. */
export enum DrawMode {
  /** Hide this object type. */
  HIDE = 0,
  /** Use a solid color for this object type. */
  USE_COLOR = 1,
}

type ColorizeUniformTypes = {
  /** Scales from canvas coordinates to frame coordinates. */
  canvasToFrameScale: Vector2;
  frame: Texture;
  featureData: Texture;
  outlierData: Texture;
  inRangeIds: Texture;
  featureColorRampMin: number;
  featureColorRampMax: number;
  colorRamp: Texture;
  backgroundColor: Color;
  outlierColor: Color;
  outOfRangeColor: Color;
  highlightedId: number;
  hideOutOfRange: boolean;
  outlierDrawMode: number;
  outOfRangeDrawMode: number;
};

type ColorizeUniforms = { [K in keyof ColorizeUniformTypes]: Uniform<ColorizeUniformTypes[K]> };

const getDefaultUniforms = (): ColorizeUniforms => {
  const emptyFrame = new DataTexture(new Uint8Array([0, 0, 0, 0]), 1, 1, RGBAIntegerFormat, UnsignedByteType);
  emptyFrame.internalFormat = "RGBA8UI";
  emptyFrame.needsUpdate = true;
  const emptyFeature = packDataTexture([0], FeatureDataType.F32);
  const emptyOutliers = packDataTexture([0], FeatureDataType.U8);
  const emptyInRangeIds = packDataTexture([0], FeatureDataType.U8);
  const emptyColorRamp = new ColorRamp(["black"]).texture;

  return {
    canvasToFrameScale: new Uniform(new Vector2(1, 1)),
    frame: new Uniform(emptyFrame),
    featureData: new Uniform(emptyFeature),
    outlierData: new Uniform(emptyOutliers),
    inRangeIds: new Uniform(emptyInRangeIds),
    featureColorRampMin: new Uniform(0),
    featureColorRampMax: new Uniform(1),
    colorRamp: new Uniform(emptyColorRamp),
    highlightedId: new Uniform(-1),
    hideOutOfRange: new Uniform(false),
    backgroundColor: new Uniform(new Color(BACKGROUND_COLOR_DEFAULT)),
    outlierColor: new Uniform(new Color(OUTLIER_COLOR_DEFAULT)),
    outOfRangeColor: new Uniform(new Color(OUT_OF_RANGE_COLOR_DEFAULT)),
    outlierDrawMode: new Uniform(DrawMode.USE_COLOR),
    outOfRangeDrawMode: new Uniform(DrawMode.USE_COLOR),
  };
};

<<<<<<< HEAD
export type FeatureThreshold = {
  featureName: string;
  unit: string | undefined;
  min: number;
  max: number;
};

=======
// TODO: Change into a component?
>>>>>>> 0471b447
export default class ColorizeCanvas {
  private canvasContainer?: HTMLDivElement;

  private geometry: PlaneGeometry;
  private material: ShaderMaterial;
  private pickMaterial: ShaderMaterial;
  private mesh: Mesh;
  private pickMesh: Mesh;

  public overlay: CanvasOverlay;

  // Rendered track line that shows the trajectory of a cell.
  private line: Line;
  private showTrackPath: boolean;

  private showScaleBar: boolean;
  private frameToCanvasScale: Vector4;

  private scene: Scene;
  private pickScene: Scene;
  private camera: OrthographicCamera;
  private renderer: WebGLRenderer;
  private pickRenderTarget: WebGLRenderTarget;

  private dataset: Dataset | null;
  private track: Track | null;
  private points: Float32Array;
  private canvasResolution: Vector2 | null;

  private featureName: string | null;
  private colorMapRangeMin: number;
  private colorMapRangeMax: number;
  private currentFrame: number;

  constructor() {
    this.geometry = new PlaneGeometry(2, 2);
    this.material = new ShaderMaterial({
      vertexShader,
      fragmentShader,
      uniforms: getDefaultUniforms(),
      depthWrite: false,
      depthTest: false,
      glslVersion: GLSL3,
    });
    this.pickMaterial = new ShaderMaterial({
      vertexShader,
      fragmentShader: pickFragmentShader,
      uniforms: getDefaultUniforms(),
      depthWrite: false,
      depthTest: false,
      glslVersion: GLSL3,
    });
    this.mesh = new Mesh(this.geometry, this.material);
    this.pickMesh = new Mesh(this.geometry, this.pickMaterial);

    this.camera = new OrthographicCamera(-1, 1, 1, -1, 0, 1);
    this.scene = new Scene();
    this.scene.add(this.mesh);
    this.pickScene = new Scene();
    this.pickScene.add(this.pickMesh);

    // Configure lines
    this.points = new Float32Array([0, 0, 0]);

    const lineGeometry = new BufferGeometry();
    lineGeometry.setAttribute("position", new BufferAttribute(this.points, 3));
    const lineMaterial = new LineBasicMaterial({
      color: SELECTED_COLOR_DEFAULT,
      linewidth: 1.0,
    });

    this.line = new Line(lineGeometry, lineMaterial);
    this.scene.add(this.line);

    this.pickRenderTarget = new WebGLRenderTarget(1, 1, {
      depthBuffer: false,
    });
    this.renderer = new WebGLRenderer();
    this.checkPixelRatio();

    this.dataset = null;
    this.canvasResolution = null;
    this.featureName = null;
    this.track = null;
    this.showTrackPath = false;
    this.colorMapRangeMin = 0;
    this.colorMapRangeMax = 0;
    this.currentFrame = 0;

    this.overlay = new CanvasOverlay();
    this.showScaleBar = false;
    this.frameToCanvasScale = new Vector4(1, 1, 1, 1);

    this.render = this.render.bind(this);
    this.getCurrentFrame = this.getCurrentFrame.bind(this);
    this.setOutOfRangeDrawMode = this.setOutOfRangeDrawMode.bind(this);
    this.updateScaling = this.updateScaling.bind(this);
  }

  /**
   * The DOM element containing the canvas and its overlay.
   */
  get domElement(): HTMLDivElement {
    if (!this.canvasContainer) {
      // Set up the canvas overlay as a sibling in the DOM layout
      // by creating a dummy parent container.
      this.canvasContainer = document.createElement("div");
      this.canvasContainer.appendChild(this.renderer.domElement);
      this.canvasContainer.appendChild(this.overlay.domElement);
      this.canvasContainer.style.position = "relative";
      this.overlay.domElement.style.position = "absolute";
      this.overlay.domElement.style.left = "0";
      this.overlay.domElement.style.top = "0";
    }

    return this.canvasContainer;
  }

  get canvasElement(): HTMLCanvasElement {
    return this.renderer.domElement;
  }

  private checkPixelRatio(): void {
    if (this.renderer.getPixelRatio() !== window.devicePixelRatio) {
      this.renderer.setPixelRatio(window.devicePixelRatio);
    }
  }

  setSize(width: number, height: number): void {
    this.checkPixelRatio();

    this.renderer.setSize(width, height);
    this.overlay.setSize(width, height);
    // TODO: either make this a 1x1 target and draw it with a new camera every time we pick,
    // or keep it up to date with the canvas on each redraw (and don't draw to it when we pick!)
    this.pickRenderTarget.setSize(width, height);

    this.canvasResolution = new Vector2(width, height);
    if (this.dataset) {
      this.updateScaling(this.dataset.frameResolution, this.canvasResolution);
    }
  }

  private updateScaleBar(): void {
    // Update the scale bar units
    const frameDims = this.dataset?.metadata?.frameDims;
    if (this.showScaleBar && frameDims !== undefined && this.canvasResolution !== null) {
      // `frameDims` are already in the provided unit scaling, so we figure out the current
      // size of the frame relative to the canvas to determine the canvas' width in units.
      // We only consider X scaling here because the scale bar is always horizontal.
      const canvasWidthInUnits = frameDims.width * this.frameToCanvasScale.x;
      const unitsPerScreenPixel = canvasWidthInUnits / this.canvasResolution.x;
      this.overlay.updateScaleBarOptions({ unitsPerScreenPixel, units: frameDims.units, visible: true });
      this.overlay.render();
    } else {
      this.overlay.updateScaleBarOptions({ visible: false });
      this.overlay.render();
    }
  }

  setScaleBarVisibility(visible: boolean): void {
    this.showScaleBar = visible;
    this.updateScaleBar();
  }

  updateScaling(frameResolution: Vector2 | null, canvasResolution: Vector2 | null): void {
    if (!frameResolution || !canvasResolution) {
      return;
    }
    const canvasAspect = canvasResolution.x / canvasResolution.y;
    const frameAspect = frameResolution.x / frameResolution.y;
    // Proportion by which the frame must be scaled to maintain its aspect ratio in the canvas.
    // This is required because the canvas coordinates are defined in relative coordinates with
    // a range of [-1, 1], and don't reflect scaling/changes to the canvas aspect ratio.
    const canvasToFrameScale: Vector2 = new Vector2(1, 1);
    if (canvasAspect > frameAspect) {
      // Canvas has a wider aspect ratio than the frame, so proportional height is 1
      // and we scale width accordingly.
      canvasToFrameScale.x = canvasAspect / frameAspect;
    } else {
      canvasToFrameScale.y = frameAspect / canvasAspect;
    }
    // Inverse
    const frameToCanvasScale = new Vector4(1 / canvasToFrameScale.x, 1 / canvasToFrameScale.y, 1, 1);

    this.setUniform("canvasToFrameScale", canvasToFrameScale);
    // Scale the line mesh so the vertices line up correctly even when the canvas changes
    this.line.scale.set(frameToCanvasScale.x, frameToCanvasScale.y, 1);

    this.updateScaleBar();
  }

  public async setDataset(dataset: Dataset): Promise<void> {
    if (this.dataset !== null) {
      this.dataset.dispose();
    }
    this.dataset = dataset;
    if (this.dataset.outliers) {
      this.setUniform("outlierData", this.dataset.outliers);
    } else {
      this.setUniform("outlierData", packDataTexture([0], FeatureDataType.U8));
    }

    // Force load of frame data (clear cached frame data)
    const frame = await this.dataset?.loadFrame(this.currentFrame);
    if (!frame) {
      return;
    }
    // Save frame resolution for later calculation
    this.setUniform("frame", frame);
    this.updateScaling(this.dataset.frameResolution, this.canvasResolution);
    this.render();
  }

  private setUniform<U extends keyof ColorizeUniformTypes>(name: U, value: ColorizeUniformTypes[U]): void {
    this.material.uniforms[name].value = value;
    this.pickMaterial.uniforms[name].value = value;
  }

  setColorRamp(ramp: ColorRamp): void {
    this.setUniform("colorRamp", ramp.texture);
  }

  setBackgroundColor(color: Color): void {
    this.setUniform("backgroundColor", color);
  }

  setOutlierDrawMode(mode: DrawMode, color?: Color): void {
    this.setUniform("outlierDrawMode", mode);
    if (mode === DrawMode.USE_COLOR && color) {
      this.setUniform("outlierColor", color);
    }
  }

  setOutOfRangeDrawMode(mode: DrawMode, color?: Color): void {
    this.setUniform("outOfRangeDrawMode", mode);
    if (mode === DrawMode.USE_COLOR && color) {
      this.setUniform("outOfRangeColor", color);
    }
  }

  setSelectedTrack(track: Track | null): void {
    if (this.track && this.track?.trackId === track?.trackId) {
      return;
    }
    this.track = track;
    if (!track || !track.centroids || track.centroids.length === 0 || !this.dataset) {
      return;
    }
    // Make a new array of the centroid positions in pixel coordinates.
    // Points are in 3D while centroids are pairs of 2D coordinates in a 1D array
    this.points = new Float32Array(track.length() * 3);

    for (let i = 0; i < track.length(); i++) {
      // Normalize from pixel coordinates to canvas space [-1, 1]
      this.points[3 * i + 0] = (track.centroids[2 * i] / this.dataset.frameResolution.x) * 2.0 - 1.0;
      this.points[3 * i + 1] = -((track.centroids[2 * i + 1] / this.dataset.frameResolution.y) * 2.0 - 1.0);
      this.points[3 * i + 2] = 0;
    }
    // Assign new BufferAttribute because the old array has been discarded.
    this.line.geometry.setAttribute("position", new BufferAttribute(this.points, 3));
    this.line.geometry.getAttribute("position").needsUpdate = true;
    this.updateTrackRange();
  }

  setShowTrackPath(show: boolean): void {
    this.showTrackPath = show;
  }

  /**
   * Updates the range of the track path line so that it shows up the path up to the current
   * frame.
   */
  updateTrackRange(): void {
    // Show nothing if track doesn't exist or doesn't have centroid data
    if (!this.track || !this.track.centroids || !this.showTrackPath) {
      this.line.geometry.setDrawRange(0, 0);
      return;
    }

    // Show path up to current frame
    const trackFirstFrame = this.track.times[0];
    let range = this.currentFrame - trackFirstFrame;

    if (range > this.track.length() || range < 0) {
      // Hide track if we are outside the track range
      range = 0;
    }

    this.line.geometry.setDrawRange(0, range);
  }

  private updateHighlightedId(): void {
    // Hide highlight if no track is selected
    if (!this.track) {
      this.setUniform("highlightedId", -1);
      return;
    }
    this.setUniform("highlightedId", this.track.getIdAtTime(this.currentFrame));
  }

  setFeature(name: string): void {
    if (!this.dataset?.hasFeature(name)) {
      return;
    }
    const featureData = this.dataset.getFeatureData(name)!;
    this.featureName = name;
    this.setUniform("featureData", featureData.tex);
    this.render(); // re-render necessary because map range may have changed
  }

  setColorMapRangeMin(newMin: number): void {
    this.colorMapRangeMin = newMin;
    this.setUniform("featureColorRampMin", this.colorMapRangeMin);
  }

  setColorMapRangeMax(newMax: number): void {
    this.colorMapRangeMax = newMax;
    this.setUniform("featureColorRampMax", this.colorMapRangeMax);
  }

  resetColorMapRange(): void {
    if (!this.featureName) {
      return;
    }
    const featureData = this.dataset?.getFeatureData(this.featureName);
    if (featureData) {
      this.colorMapRangeMin = featureData.min;
      this.colorMapRangeMax = featureData.max;
      this.setUniform("featureColorRampMin", this.colorMapRangeMin);
      this.setUniform("featureColorRampMax", this.colorMapRangeMax);
    }
  }

  /**
   * Updates the feature thresholds used to determine what values are in and outside of range.
   * Note that this is separate from the color ramp min/max, which just controls how colors are applied.
   * @param thresholds Array of feature thresholds, which must define the feature name, min, and max.
   * If a feature name cannot be found in the dataset, it will be ignored.
   */
  setFeatureThresholds(thresholds: FeatureThreshold[]): void {
    if (!this.dataset) {
      return;
    }
    // Make new binary boolean texture (1/0) representing whether an object is in range of the
    // feature thresholds or not.
    // TODO: Optimize memory by using a true boolean array? Bit-level manipulation to fit it within Uint8Array?
    // TODO: If optimizing, use fuse operation via shader.
    const inRangeIds = new Uint8Array(this.dataset.numObjects);
    inRangeIds.fill(1);

    for (const threshold of thresholds) {
      const featureData = this.dataset.getFeatureData(threshold.featureName);
      // Ignore thresholds with features that don't exist in this dataset or whose units don't match
      if (!featureData || featureData.units !== threshold.units) {
        continue;
      }
      for (let i = 0, n = inRangeIds.length; i < n; i++) {
        if (inRangeIds[i] === 1 && (featureData.data[i] < threshold.min || featureData.data[i] > threshold.max)) {
          inRangeIds[i] = 0;
        }
      }
    }
    // Save the array to a texture and pass it into the shader
    this.setUniform("inRangeIds", packDataTexture(Array.from(inRangeIds), FeatureDataType.U8));
  }

  getColorMapRangeMin(): number {
    return this.colorMapRangeMin;
  }

  getColorMapRangeMax(): number {
    return this.colorMapRangeMax;
  }

  /**
   * @returns The number of frames in the dataset. If no dataset is loaded,
   * returns 0 by default.
   */
  getTotalFrames(): number {
    return this.dataset ? this.dataset.numberOfFrames : 0;
  }

  getCurrentFrame(): number {
    return this.currentFrame;
  }

  public isValidFrame(index: number): boolean {
    return index >= 0 && index < this.getTotalFrames();
  }

  /**
   * Sets the current frame of the canvas, loading the new frame data if the
   * frame number changes.
   * @param index Index of the new frame.
   */
  async setFrame(index: number): Promise<void> {
    // Ignore same or bad frame indices
    if (this.currentFrame === index || !this.isValidFrame(index)) {
      return;
    }
    // New frame, so load the frame data.
    this.currentFrame = index;
    const frame = await this.dataset?.loadFrame(index);
    if (!frame) {
      return;
    }
    this.setUniform("frame", frame);
  }

  render(): void {
    this.updateHighlightedId();
    this.updateTrackRange();
    this.renderer.render(this.scene, this.camera);
    this.overlay.render();
  }

  dispose(): void {
    this.dataset?.dispose();
    this.dataset = null;
    this.material.dispose();
    this.geometry.dispose();
    this.renderer.dispose();
    this.pickMaterial.dispose();
  }

  getIdAtPixel(x: number, y: number): number {
    const rt = this.renderer.getRenderTarget();

    this.renderer.setRenderTarget(this.pickRenderTarget);
    this.renderer.render(this.pickScene, this.camera);

    const pixbuf = new Uint8Array(4);
    this.renderer.readRenderTargetPixels(this.pickRenderTarget, x, this.pickRenderTarget.height - y, 1, 1, pixbuf);
    // restore main render target
    this.renderer.setRenderTarget(rt);

    // get 32bit value from 4 8bit values
    const value = pixbuf[0] | (pixbuf[1] << 8) | (pixbuf[2] << 16) | (pixbuf[3] << 24);
    // offset by 1 since 0 is background.
    return value - 1;
  }
}<|MERGE_RESOLUTION|>--- conflicted
+++ resolved
@@ -29,11 +29,8 @@
 import fragmentShader from "./shaders/colorize_RGBA8U.frag";
 import pickFragmentShader from "./shaders/cellId_RGBA8U.frag";
 import Track from "./Track";
-<<<<<<< HEAD
 import CanvasOverlay from "./CanvasOverlay";
-=======
 import { FeatureThreshold } from "./types";
->>>>>>> 0471b447
 
 const BACKGROUND_COLOR_DEFAULT = 0xf7f7f7;
 export const OUTLIER_COLOR_DEFAULT = 0xc0c0c0;
@@ -99,17 +96,6 @@
   };
 };
 
-<<<<<<< HEAD
-export type FeatureThreshold = {
-  featureName: string;
-  unit: string | undefined;
-  min: number;
-  max: number;
-};
-
-=======
-// TODO: Change into a component?
->>>>>>> 0471b447
 export default class ColorizeCanvas {
   private canvasContainer?: HTMLDivElement;
 
