--- conflicted
+++ resolved
@@ -23,33 +23,16 @@
   WebGLRenderTarget,
 } from "three";
 
-import {
-  DEFAULT_CATEGORICAL_PALETTE_ID,
-  DEFAULT_CATEGORICAL_PALETTES,
-  DEFAULT_COLOR_RAMP_ID,
-  DEFAULT_COLOR_RAMPS,
-  MAX_FEATURE_CATEGORIES,
-} from "../constants";
-import CanvasOverlay from "./CanvasOverlay";
+import { MAX_FEATURE_CATEGORIES } from "../constants";
+import CanvasOverlay from "./CanvasUIOverlay";
 import ColorRamp from "./ColorRamp";
 import Dataset from "./Dataset";
-<<<<<<< HEAD
 import pickFragmentShader from "./shaders/cellId_RGBA8U.frag";
-=======
-import { DrawMode, FeatureDataType } from "./types";
-import { packDataTexture } from "./utils/texture_utils";
->>>>>>> c1aef9c4
 import vertexShader from "./shaders/colorize.vert";
 import fragmentShader from "./shaders/colorize_RGBA8U.frag";
 import Track from "./Track";
-<<<<<<< HEAD
-import { FeatureDataType } from "./types";
-import { FeatureThreshold } from "./types";
+import { DrawMode, FeatureDataType } from "./types";
 import { packDataTexture } from "./utils/texture_utils";
-=======
-import CanvasOverlay from "./CanvasUIOverlay";
-import { MAX_FEATURE_CATEGORIES } from "../constants";
->>>>>>> c1aef9c4
 
 const BACKGROUND_COLOR_DEFAULT = 0xf7f7f7;
 export const OUTLIER_COLOR_DEFAULT = 0xc0c0c0;
