// Typescript doesn't recognize RequestInit

/* global RequestInit */
import { Color, HexColorString } from "three";

import { MAX_FEATURE_CATEGORIES } from "../../constants";
import { isThresholdCategorical } from "../types";
import {
  DrawSettings,
  FeatureThreshold,
  isDrawMode,
  LoadErrorMessage,
  LoadTroubleshooting,
  PlotRangeType,
  ScatterPlotConfig,
  ThresholdType,
  ViewerConfig,
} from "../types";
import { nanToNull } from "./data_load_utils";
import { AnyManifestFile } from "./dataset_utils";
import { numberToStringDecimal } from "./math_utils";

// TODO: This file needs to be split up for easier reading and unit testing.
// This could also be a great opportunity to reconsider how we store and manage state.

<<<<<<< HEAD
=======
export const URL_COLOR_RAMP_REVERSED_SUFFIX = "!";
>>>>>>> 1b06ba2d
export enum UrlParam {
  TRACK = "track",
  DATASET = "dataset",
  FEATURE = "feature",
  TIME = "t",
  COLLECTION = "collection",
  THRESHOLDS = "filters",
  RANGE = "range",
  COLOR_RAMP = "color",
  PALETTE = "palette",
  PALETTE_KEY = "palette-key",
  SHOW_BACKDROP = "bg",
  BACKDROP_KEY = "bg-key",
  BACKDROP_BRIGHTNESS = "bg-brightness",
  BACKDROP_SATURATION = "bg-sat",
  OBJECT_OPACITY = "fg-alpha",
  OUTLIER_MODE = "outlier-mode",
  OUTLIER_COLOR = "outlier-color",
  FILTERED_MODE = "filter-mode",
  FILTERED_COLOR = "filter-color",
  OUTLINE_COLOR = "outline-color",
  SHOW_PATH = "path",
  SHOW_SCALEBAR = "scalebar",
  SHOW_TIMESTAMP = "timestamp",
  KEEP_RANGE = "keep-range",
  SCATTERPLOT_X_AXIS = "scatter-x",
  SCATTERPLOT_Y_AXIS = "scatter-y",
  SCATTERPLOT_RANGE_MODE = "scatter-range",
  OPEN_TAB = "tab",
  SHOW_VECTOR = "vc",
  VECTOR_KEY = "vc-key",
  VECTOR_COLOR = "vc-color",
  VECTOR_SCALE = "vc-scale",
  VECTOR_TOOLTIP_MODE = "vc-tooltip",
  VECTOR_TIME_INTERVALS = "vc-time-int",
}

const ALLEN_FILE_PREFIX = "/allen/";
const ALLEN_PREFIX_TO_HTTPS: Record<string, string> = {
  // eslint-disable-next-line @typescript-eslint/naming-convention
  "/allen/aics/assay-dev": "https://dev-aics-dtp-001.int.allencell.org/assay-dev",
  // eslint-disable-next-line @typescript-eslint/naming-convention
  "/allen/aics/microscopy": "https://dev-aics-dtp-001.int.allencell.org/microscopy",
};

export type UrlParams = {
  collection: string;
  dataset: string;
  /** Either feature key or feature name. */
  feature: string;
  track: number;
  time: number;
  thresholds: FeatureThreshold[];
  range: [number, number];
  colorRampKey: string | null;
  colorRampReversed: boolean | null;
  categoricalPalette: Color[];
  config: Partial<ViewerConfig>;
  selectedBackdropKey: string | null;
  scatterPlotConfig: Partial<ScatterPlotConfig>;
};

export const DEFAULT_FETCH_TIMEOUT_MS = 2000;

/**
 * Initiates a fetch request with a given timeout, returning a promise that will reject if the timeout is reached.
 * @param url fetch request URL
 * @param timeoutMs timeout before the request should fail, in milliseconds. Defaults to `DEFAULT_FETCH_TIMEOUT_MS`.
 * @param options additional
 * @returns a Response promise, as returned by `fetch(url, options)`. The promise will reject if the timeout is exceeded.
 */
export function fetchWithTimeout(
  url: string,
  timeoutMs: number = DEFAULT_FETCH_TIMEOUT_MS,
  options?: RequestInit
): Promise<Response> {
  const fetchPromise = fetch(url, { signal: AbortSignal.timeout(timeoutMs), ...options });
  return fetchPromise;
}

/**
 * Fetches a manifest JSON file from a given URL and returns the parsed JSON object.
 */
export async function fetchManifestJson(url: string): Promise<AnyManifestFile> {
  let response;
  try {
    response = await fetchWithTimeout(url, DEFAULT_FETCH_TIMEOUT_MS);
  } catch (error) {
    console.error(`Fetching manifest JSON from url '${url}' failed with the following error:`, error);
    throw new Error(LoadErrorMessage.UNREACHABLE_MANIFEST + " " + LoadTroubleshooting.CHECK_NETWORK);
  }

  if (!response.ok) {
    console.error(`Failed to fetch manifest file from url '${url}':`, response);
    throw new Error(
      `Received a ${response.status} (${response.statusText}) code from the server while retrieving manifest JSON. ${LoadTroubleshooting.CHECK_FILE_EXISTS}`
    );
  }

  try {
    return await JSON.parse(nanToNull(await response.text()));
  } catch (error) {
    console.error(`Failed to parse manifest file from url '${url}':`, error);
    throw new Error(LoadErrorMessage.MANIFEST_JSON_PARSE_FAILED + error);
  }
}

/**
 * Returns the value of a promise if it was resolved, or logs a warning and returns null if it was rejected.
 */
export function getPromiseValue<T>(
  promise: PromiseSettledResult<T>,
  onFailure?: (rejectionReason: any) => void
): T | null {
  if (promise.status === "rejected") {
    onFailure?.(promise.reason);
    return null;
  }
  return promise.value;
}

/**
 * Serializes the threshold into a string that can be used as a URL parameter.
 *
 * @param threshold FeatureThreshold to serialize.
 * @returns A string representing the threshold.
 * - For numeric features, the threshold is serialized as `featureKey:unit:min:max`.
 * - For categorical features, the threshold is serialized as `featureKey:unit:selected_hex`,
 * where `selected_hex` is the hex form of a binary number representing what categories are selected.
 *
 * The i-th place of the binary number is `1` if the i-th category in the feature's category list is enabled.
 *
 * ex: If there are five categories and the first and third categories are enabled,
 * then `threshold.enabledCategories=[true, false, true, false, false]`.
 * The binary representation is `00101`, which is `0x05` in hex.
 */
function serializeThreshold(threshold: FeatureThreshold): string {
  // featureKey + units are encoded in case it contains special characters (":" or ",").
  // TODO: remove once feature keys are implemented.
  const featureKey = encodeURIComponent(threshold.featureKey);
  const featureUnit = encodeURIComponent(threshold.unit);

  // TODO: Are there better characters I can be using here? ":" and "," take up
  // more space in the URL. -> once features are converted to use keys, use "-" as a separator here? "|"?
  if (isThresholdCategorical(threshold)) {
    // Interpret the selected categories as binary digits, then convert to a hex string.
    let selectedBinary = 0;
    for (let i = 0; i < threshold.enabledCategories.length; i++) {
      selectedBinary |= (threshold.enabledCategories[i] ? 1 : 0) << i;
    }
    const selectedHex = selectedBinary.toString(16);
    return `${featureKey}:${featureUnit}:${selectedHex}`;
  } else {
    // Numeric feature
    const min = numberToStringDecimal(threshold.min, 3);
    const max = numberToStringDecimal(threshold.max, 3);
    return `${featureKey}:${featureUnit}:${min}:${max}`;
  }
}

export function serializeThresholds(thresholds: FeatureThreshold[]): string {
  return thresholds.map(serializeThreshold).join(",");
}

/**
 * Deserializes a single threshold string into a FeatureThreshold object.
 * @param thresholdString Threshold string to parse.
 * @returns
 * - A FeatureThreshold object if the string was successfully parsed.
 * - `undefined` if the string could not be parsed.
 */
function deserializeThreshold(thresholdString: string): FeatureThreshold | undefined {
  const [featureKey, featureUnit, ...selection] = thresholdString.split(":");
  if (featureKey === undefined || featureUnit === undefined) {
    console.warn(
      "url_utils.deserializeThreshold: Could not parse threshold string: '" +
        thresholdString +
        "'; feature key and/or units missing."
    );
    return undefined;
  }
  let threshold: FeatureThreshold;
  if (selection.length === 1) {
    // Feature is a category
    const enabledCategories = [];
    const selectedHex = selection[0];
    const selectedBinary = parseInt(selectedHex, 16);
    for (let i = 0; i < MAX_FEATURE_CATEGORIES; i++) {
      enabledCategories.push((selectedBinary & (1 << i)) !== 0);
    }
    threshold = {
      featureKey: decodeURIComponent(featureKey),
      unit: decodeURIComponent(featureUnit),
      type: ThresholdType.CATEGORICAL,
      enabledCategories,
    };
  } else if (selection.length === 2) {
    // Feature is numeric and a range.
    threshold = {
      featureKey: decodeURIComponent(featureKey),
      unit: decodeURIComponent(featureUnit),
      type: ThresholdType.NUMERIC,
      min: parseFloat(selection[0]),
      max: parseFloat(selection[1]),
    };
    // Enforce min/max ordering
    if (threshold.min > threshold.max) {
      threshold = { ...threshold, min: threshold.max, max: threshold.min };
    }
  } else {
    // Unknown parameters but we can still make a dummy threshold with the name + unit
    console.warn(
      `url_utils.deserializeThreshold: invalid threshold '${thresholdString}' has too many or too few parameters.`
    );
    threshold = {
      featureKey: decodeURIComponent(featureKey),
      unit: decodeURIComponent(featureUnit),
      type: ThresholdType.NUMERIC,
      min: NaN,
      max: NaN,
    };
  }
  return threshold;
}

export function deserializeThresholds(thresholds: string | null): FeatureThreshold[] | undefined {
  if (!thresholds) {
    return undefined;
  }
  return thresholds.split(",").reduce((acc, thresholdString) => {
    const thresholdOrUndefined = deserializeThreshold(thresholdString);
    if (thresholdOrUndefined) {
      acc.push(thresholdOrUndefined);
    }
    return acc;
  }, [] as FeatureThreshold[]);
}

export function encodeColor(value: Color): string {
  return value.getHexString();
}

export function encodeMaybeColor(value: Color | undefined): string | undefined {
  return value ? encodeColor(value) : undefined;
}

export function isHexColor(value: string | null): value is HexColorString {
  const hexRegex = /^#([0-9a-f]{3}){1,2}$/;
  return value !== null && hexRegex.test(value);
}

export function decodeHexColor(value: string | null): Color | undefined {
  value = value?.startsWith("#") ? value : "#" + value;
  return isHexColor(value) ? new Color(value) : undefined;
}

export function encodeNumber(value: number): string {
  return numberToStringDecimal(value, 3);
}

export function encodeMaybeNumber(value: number | undefined): string | undefined {
  return value !== undefined ? encodeNumber(value) : undefined;
}

export function decodeFloat(value: string | null): number | undefined {
  return value === null ? undefined : parseFloat(value);
}

export function decodeInt(value: string | null): number | undefined {
  return value === null ? undefined : parseInt(value, 10);
}

export function parseDrawSettings(
  color: string | null,
  mode: string | null,
  defaultSettings: DrawSettings
): DrawSettings {
  const modeInt = parseInt(mode || "-1", 10);
  const hexColor = "#" + color;
  return {
    color: isHexColor(hexColor) ? new Color(hexColor) : defaultSettings.color,
    mode: mode && isDrawMode(modeInt) ? modeInt : defaultSettings.mode,
  };
}

export function encodeBoolean(value: boolean): string {
  return value ? "1" : "0";
}

export function encodeMaybeBoolean(value: boolean | undefined): string | undefined {
  return value !== undefined ? encodeBoolean(value) : undefined;
}

export function decodeBoolean(value: string | null): boolean | undefined {
  if (value === null) {
    return undefined;
  }
  return value === "1";
}

const scatterPlotRangeTypeToUrlParam: Record<PlotRangeType, string> = {
  [PlotRangeType.ALL_TIME]: "all",
  [PlotRangeType.CURRENT_TRACK]: "track",
  [PlotRangeType.CURRENT_FRAME]: "frame",
};

const urlParamToRangeType: Record<string, PlotRangeType> = {
  all: PlotRangeType.ALL_TIME,
  track: PlotRangeType.CURRENT_TRACK,
  frame: PlotRangeType.CURRENT_FRAME,
};

export function encodeScatterPlotRangeType(rangeType: PlotRangeType): string {
  return scatterPlotRangeTypeToUrlParam[rangeType];
}

export function decodeScatterPlotRangeType(rangeString: string | null): PlotRangeType | undefined {
  if (rangeString === null) {
    return;
  }
  return urlParamToRangeType[rangeString];
}

/**
 * Returns if a string is a URL where resources can be fetched from, rather than just a
 * string name.
 * @param input String to be checked.
 * @returns True if a string is a web resource `http(s)://` or an internal resource `//`.
 */
export function isUrl(input: string | null): boolean {
  // Check for strings that start with http(s):// or a double-slash (//).
  return input !== null && (/^http(s)*:\/\//.test(input) || /^\/\//.test(input));
}

/**
 * Normalizes a file path to use only single forward slashes. Replaces
 * backwards slashes with forward slashes, and removes double slashes.
 */
function normalizeFilePathSlashes(input: string): string {
  // Replace all backslashes with forward slashes
  input = input.replaceAll("\\", "/");
  // Replace double slashes with single
  input = input.replaceAll("//", "/");
  return input;
}

/**
 * Returns whether the input string is a path to an Allen file server resource.
 * Matches any path that starts with `/allen/`, normalizing for backwards and double slashes.
 */
export function isAllenPath(input: string): boolean {
  return normalizeFilePathSlashes(input).startsWith(ALLEN_FILE_PREFIX);
}

/**
 * Attempts to convert an Allen path to an HTTPS resource path.
 * @returns Returns null if the path was not recognized or could not be converted,
 * otherwise, returns an HTTPS resource path.
 */
export function convertAllenPathToHttps(input: string): string | null {
  input = normalizeFilePathSlashes(input);
  for (const prefix of Object.keys(ALLEN_PREFIX_TO_HTTPS)) {
    if (input.startsWith(prefix)) {
      return input.replace(prefix, ALLEN_PREFIX_TO_HTTPS[prefix]);
    }
  }
  return null;
}

/**
 * Decodes strings using `decodeURIComponent`, handling null inputs.
 */
export function decodeString(input: string | null): string | undefined {
  return input === null ? undefined : decodeURIComponent(input);
}

/**
 * Returns whether the input string is a path to a .json file.
 * @param path The string path to test.
 * @returns true if input ends in `.json`.
 */
export function isJson(path: string): boolean {
  return /.json$/.test(path);
}

/**
 * Removes trailing slashes and whitespace from a path or url string.
 * @param input the string to be formatted.
 * @returns the string, but with trailing slashes and whitespace at the beginning or end removed.
 */
export function formatPath(input: string): string {
  input = input.trim();
  if (input.charAt(input.length - 1) === "/") {
    input = input.slice(0, input.length - 1);
  }
  return input.trim();
}<|MERGE_RESOLUTION|>--- conflicted
+++ resolved
@@ -23,10 +23,7 @@
 // TODO: This file needs to be split up for easier reading and unit testing.
 // This could also be a great opportunity to reconsider how we store and manage state.
 
-<<<<<<< HEAD
-=======
 export const URL_COLOR_RAMP_REVERSED_SUFFIX = "!";
->>>>>>> 1b06ba2d
 export enum UrlParam {
   TRACK = "track",
   DATASET = "dataset",
