--- conflicted
+++ resolved
@@ -16,12 +16,8 @@
   ThresholdType,
   TrackPathColorMode,
 } from "src/colorizer/types";
-<<<<<<< HEAD
-import { MAX_FEATURE_CATEGORIES } from "src/constants";
+import { removeUndefinedProperties } from "src/colorizer/utils/data_utils";
 import { ChannelSetting } from "src/state/slices";
-import { removeUndefinedProperties } from "src/state/utils/data_validation";
-=======
->>>>>>> c71ccf7a
 
 import { nanToNull } from "./data_load_utils";
 import { AnyManifestFile } from "./dataset_utils";
