/* global RequestInit */
<<<<<<< HEAD
// Typescript doesn't recognize RequestInit
import { Color, HexColorString } from "three";
=======
import { Color } from "three";
>>>>>>> 7e7606a1

import { MAX_FEATURE_CATEGORIES } from "../../constants";
import { HexColorString, isThresholdCategorical } from "../types";
import {
  DrawSettings,
  FeatureThreshold,
  isDrawMode,
  LoadErrorMessage,
  LoadTroubleshooting,
  PlotRangeType,
  ThresholdType,
} from "../types";
import { nanToNull } from "./data_load_utils";
import { AnyManifestFile } from "./dataset_utils";
import { formatNumber } from "./math_utils";

// TODO: This file needs to be split up for easier reading and unit testing.
// This could also be a great opportunity to reconsider how we store and manage state.

export const URL_COLOR_RAMP_REVERSED_SUFFIX = "!";
export enum UrlParam {
  TRACK = "track",
  DATASET = "dataset",
  FEATURE = "feature",
  TIME = "t",
  COLLECTION = "collection",
  THRESHOLDS = "filters",
  RANGE = "range",
  COLOR_RAMP = "color",
  PALETTE = "palette",
  PALETTE_KEY = "palette-key",
  SHOW_BACKDROP = "bg",
  BACKDROP_KEY = "bg-key",
  BACKDROP_BRIGHTNESS = "bg-brightness",
  BACKDROP_SATURATION = "bg-sat",
  OBJECT_OPACITY = "fg-alpha",
  OUTLIER_MODE = "outlier-mode",
  OUTLIER_COLOR = "outlier-color",
  FILTERED_MODE = "filter-mode",
  FILTERED_COLOR = "filter-color",
  OUTLINE_COLOR = "outline-color",
  SHOW_PATH = "path",
  SHOW_SCALEBAR = "scalebar",
  SHOW_TIMESTAMP = "timestamp",
  KEEP_RANGE = "keep-range",
  SCATTERPLOT_X_AXIS = "scatter-x",
  SCATTERPLOT_Y_AXIS = "scatter-y",
  SCATTERPLOT_RANGE_MODE = "scatter-range",
  OPEN_TAB = "tab",
  SHOW_VECTOR = "vc",
  VECTOR_KEY = "vc-key",
  VECTOR_COLOR = "vc-color",
  VECTOR_SCALE = "vc-scale",
  VECTOR_TOOLTIP_MODE = "vc-tooltip",
  VECTOR_TIME_INTERVALS = "vc-time-int",
}

const ALLEN_FILE_PREFIX = "/allen/";
const ALLEN_PREFIX_TO_HTTPS: Record<string, string> = {
  // eslint-disable-next-line @typescript-eslint/naming-convention
  "/allen/aics/assay-dev": "https://dev-aics-dtp-001.int.allencell.org/assay-dev",
  // eslint-disable-next-line @typescript-eslint/naming-convention
  "/allen/aics/microscopy": "https://dev-aics-dtp-001.int.allencell.org/microscopy",
};

export const DEFAULT_FETCH_TIMEOUT_MS = 2000;

/**
 * Initiates a fetch request with a given timeout, returning a promise that will reject if the timeout is reached.
 * @param url fetch request URL
 * @param timeoutMs timeout before the request should fail, in milliseconds. Defaults to `DEFAULT_FETCH_TIMEOUT_MS`.
 * @param options additional
 * @returns a Response promise, as returned by `fetch(url, options)`. The promise will reject if the timeout is exceeded.
 */
export function fetchWithTimeout(
  url: string,
  timeoutMs: number = DEFAULT_FETCH_TIMEOUT_MS,
  options?: RequestInit
): Promise<Response> {
  const fetchPromise = fetch(url, { signal: AbortSignal.timeout(timeoutMs), ...options });
  return fetchPromise;
}

/**
 * Fetches a manifest JSON file from a given URL and returns the parsed JSON object.
 */
export async function fetchManifestJson(url: string): Promise<AnyManifestFile> {
  let response;
  try {
    response = await fetchWithTimeout(url, DEFAULT_FETCH_TIMEOUT_MS);
  } catch (error) {
    console.error(`Fetching manifest JSON from url '${url}' failed with the following error:`, error);
    throw new Error(LoadErrorMessage.UNREACHABLE_MANIFEST + " " + LoadTroubleshooting.CHECK_NETWORK);
  }

  if (!response.ok) {
    console.error(`Failed to fetch manifest file from url '${url}':`, response);
    throw new Error(
      `Received a ${response.status} (${response.statusText}) code from the server while retrieving manifest JSON. ${LoadTroubleshooting.CHECK_FILE_EXISTS}`
    );
  }

  try {
    return await JSON.parse(nanToNull(await response.text()));
  } catch (error) {
    console.error(`Failed to parse manifest file from url '${url}':`, error);
    throw new Error(LoadErrorMessage.MANIFEST_JSON_PARSE_FAILED + error);
  }
}

/**
 * Returns the value of a promise if it was resolved, or logs a warning and returns null if it was rejected.
 */
export function getPromiseValue<T>(
  promise: PromiseSettledResult<T>,
  onFailure?: (rejectionReason: any) => void
): T | null {
  if (promise.status === "rejected") {
    onFailure?.(promise.reason);
    return null;
  }
  return promise.value;
}

/**
 * Serializes the threshold into a string that can be used as a URL parameter.
 *
 * @param threshold FeatureThreshold to serialize.
 * @returns A string representing the threshold.
 * - For numeric features, the threshold is serialized as `featureKey:unit:min:max`.
 * - For categorical features, the threshold is serialized as `featureKey:unit:selected_hex`,
 * where `selected_hex` is the hex form of a binary number representing what categories are selected.
 *
 * The i-th place of the binary number is `1` if the i-th category in the feature's category list is enabled.
 *
 * ex: If there are five categories and the first and third categories are enabled,
 * then `threshold.enabledCategories=[true, false, true, false, false]`.
 * The binary representation is `00101`, which is `0x05` in hex.
 */
function serializeThreshold(threshold: FeatureThreshold): string {
  // featureKey + units are encoded in case it contains special characters (":" or ",").
  // TODO: remove once feature keys are implemented.
  const featureKey = encodeURIComponent(threshold.featureKey);
  const featureUnit = encodeURIComponent(threshold.unit);

  // TODO: Are there better characters I can be using here? ":" and "," take up
  // more space in the URL. -> once features are converted to use keys, use "-" as a separator here? "|"?
  if (isThresholdCategorical(threshold)) {
    // Interpret the selected categories as binary digits, then convert to a hex string.
    let selectedBinary = 0;
    for (let i = 0; i < threshold.enabledCategories.length; i++) {
      selectedBinary |= (threshold.enabledCategories[i] ? 1 : 0) << i;
    }
    const selectedHex = selectedBinary.toString(16);
    return `${featureKey}:${featureUnit}:${selectedHex}`;
  } else {
    // Numeric feature
    const min = formatNumber(threshold.min, 3);
    const max = formatNumber(threshold.max, 3);
    return `${featureKey}:${featureUnit}:${min}:${max}`;
  }
}

export function serializeThresholds(thresholds: FeatureThreshold[]): string {
  return thresholds.map(serializeThreshold).join(",");
}

/**
 * Deserializes a single threshold string into a FeatureThreshold object.
 * @param thresholdString Threshold string to parse.
 * @returns
 * - A FeatureThreshold object if the string was successfully parsed.
 * - `undefined` if the string could not be parsed.
 */
function deserializeThreshold(thresholdString: string): FeatureThreshold | undefined {
  const [featureKey, featureUnit, ...selection] = thresholdString.split(":");
  if (featureKey === undefined || featureUnit === undefined) {
    console.warn(
      "url_utils.deserializeThreshold: Could not parse threshold string: '" +
        thresholdString +
        "'; feature key and/or units missing."
    );
    return undefined;
  }
  let threshold: FeatureThreshold;
  if (selection.length === 1) {
    // Feature is a category
    const enabledCategories = [];
    const selectedHex = selection[0];
    const selectedBinary = parseInt(selectedHex, 16);
    for (let i = 0; i < MAX_FEATURE_CATEGORIES; i++) {
      enabledCategories.push((selectedBinary & (1 << i)) !== 0);
    }
    threshold = {
      featureKey: decodeURIComponent(featureKey),
      unit: decodeURIComponent(featureUnit),
      type: ThresholdType.CATEGORICAL,
      enabledCategories,
    };
  } else if (selection.length === 2) {
    // Feature is numeric and a range.
    threshold = {
      featureKey: decodeURIComponent(featureKey),
      unit: decodeURIComponent(featureUnit),
      type: ThresholdType.NUMERIC,
      min: parseFloat(selection[0]),
      max: parseFloat(selection[1]),
    };
    // Enforce min/max ordering
    if (threshold.min > threshold.max) {
      threshold = { ...threshold, min: threshold.max, max: threshold.min };
    }
  } else {
    // Unknown parameters but we can still make a dummy threshold with the name + unit
    console.warn(
      `url_utils.deserializeThreshold: invalid threshold '${thresholdString}' has too many or too few parameters.`
    );
    threshold = {
      featureKey: decodeURIComponent(featureKey),
      unit: decodeURIComponent(featureUnit),
      type: ThresholdType.NUMERIC,
      min: NaN,
      max: NaN,
    };
  }
  return threshold;
}

export function deserializeThresholds(thresholds: string | null): FeatureThreshold[] | undefined {
  if (!thresholds) {
    return undefined;
  }
  return thresholds.split(",").reduce((acc, thresholdString) => {
    const thresholdOrUndefined = deserializeThreshold(thresholdString);
    if (thresholdOrUndefined) {
      acc.push(thresholdOrUndefined);
    }
    return acc;
  }, [] as FeatureThreshold[]);
}

export function encodeColor(value: Color): string {
  return value.getHexString();
}

export function encodeMaybeColor(value: Color | undefined): string | undefined {
  return value ? encodeColor(value) : undefined;
}

export function isHexColor(value: string | null): value is HexColorString {
  const hexRegex = /^#([0-9a-f]{3}){1,2}$/;
  return value !== null && hexRegex.test(value);
}

export function decodeHexColor(value: string | null): Color | undefined {
  value = value?.startsWith("#") ? value : "#" + value;
  return isHexColor(value) ? new Color(value) : undefined;
}

export function encodeNumber(value: number): string {
  return formatNumber(value, 3);
}

export function encodeMaybeNumber(value: number | undefined): string | undefined {
  return value !== undefined ? encodeNumber(value) : undefined;
}

export function decodeFloat(value: string | null): number | undefined {
  return value === null ? undefined : parseFloat(value);
}

export function decodeInt(value: string | null): number | undefined {
  return value === null ? undefined : parseInt(value, 10);
}

export function parseDrawSettings(
  color: string | null,
  mode: string | null,
  defaultSettings: DrawSettings
): DrawSettings {
  const modeInt = parseInt(mode || "-1", 10);
  const hexColor = "#" + color;
  return {
    color: isHexColor(hexColor) ? new Color(hexColor) : defaultSettings.color,
    mode: mode && isDrawMode(modeInt) ? modeInt : defaultSettings.mode,
  };
}

export function encodeBoolean(value: boolean): string {
  return value ? "1" : "0";
}

export function encodeMaybeBoolean(value: boolean | undefined): string | undefined {
  return value !== undefined ? encodeBoolean(value) : undefined;
}

export function decodeBoolean(value: string | null): boolean | undefined {
  if (value === null) {
    return undefined;
  }
  return value === "1";
}

const scatterPlotRangeTypeToUrlParam: Record<PlotRangeType, string> = {
  [PlotRangeType.ALL_TIME]: "all",
  [PlotRangeType.CURRENT_TRACK]: "track",
  [PlotRangeType.CURRENT_FRAME]: "frame",
};

const urlParamToRangeType: Record<string, PlotRangeType> = {
  all: PlotRangeType.ALL_TIME,
  track: PlotRangeType.CURRENT_TRACK,
  frame: PlotRangeType.CURRENT_FRAME,
};

export function encodeScatterPlotRangeType(rangeType: PlotRangeType): string {
  return scatterPlotRangeTypeToUrlParam[rangeType];
}

export function decodeScatterPlotRangeType(rangeString: string | null): PlotRangeType | undefined {
  if (rangeString === null) {
    return;
  }
  return urlParamToRangeType[rangeString];
}

/**
 * Returns if a string is a URL where resources can be fetched from, rather than just a
 * string name.
 * @param input String to be checked.
 * @returns True if a string is a web resource `http(s)://` or an internal resource `//`.
 */
export function isUrl(input: string | null): boolean {
  // Check for strings that start with http(s):// or a double-slash (//).
  return input !== null && (/^http(s)*:\/\//.test(input) || /^\/\//.test(input));
}

/**
 * Normalizes a file path to use only single forward slashes. Replaces
 * backwards slashes with forward slashes, and removes double slashes.
 */
function normalizeFilePathSlashes(input: string): string {
  // Replace all backslashes with forward slashes
  input = input.replaceAll("\\", "/");
  // Replace double slashes with single
  input = input.replaceAll("//", "/");
  return input;
}

/**
 * Returns whether the input string is a path to an Allen file server resource.
 * Matches any path that starts with `/allen/`, normalizing for backwards and double slashes.
 */
export function isAllenPath(input: string): boolean {
  return normalizeFilePathSlashes(input).startsWith(ALLEN_FILE_PREFIX);
}

/**
 * Attempts to convert an Allen path to an HTTPS resource path.
 * @returns Returns null if the path was not recognized or could not be converted,
 * otherwise, returns an HTTPS resource path.
 */
export function convertAllenPathToHttps(input: string): string | null {
  input = normalizeFilePathSlashes(input);
  for (const prefix of Object.keys(ALLEN_PREFIX_TO_HTTPS)) {
    if (input.startsWith(prefix)) {
      return input.replace(prefix, ALLEN_PREFIX_TO_HTTPS[prefix]);
    }
  }
  return null;
}

/**
 * Decodes strings using `decodeURIComponent`, handling null inputs.
 */
export function decodeString(input: string | null): string | undefined {
  return input === null ? undefined : decodeURIComponent(input);
}

/**
 * Returns whether the input string is a path to a .json file.
 * @param path The string path to test.
 * @returns true if input ends in `.json`.
 */
export function isJson(path: string): boolean {
  return /.json$/.test(path);
}

/**
 * Removes trailing slashes and whitespace from a path or url string.
 * @param input the string to be formatted.
 * @returns the string, but with trailing slashes and whitespace at the beginning or end removed.
 */
export function formatPath(input: string): string {
  input = input.trim();
  if (input.charAt(input.length - 1) === "/") {
    input = input.slice(0, input.length - 1);
  }
  return input.trim();
}

export const makeGitHubIssueLink = (title: string, body: string, labels?: string[]): string => {
  const baseUrl = "https://github.com/allen-cell-animated/timelapse-colorizer/issues/new";
  const titleParam = `title=${encodeURIComponent(title)}`;
  const bodyParam = `body=${encodeURIComponent(body)}`;
  const labelsParam = labels ? `labels=${labels.map(encodeURIComponent).join(",")}` : "";
  return `${baseUrl}?${titleParam}&${bodyParam}&${labelsParam}`;
};<|MERGE_RESOLUTION|>--- conflicted
+++ resolved
@@ -1,10 +1,5 @@
 /* global RequestInit */
-<<<<<<< HEAD
-// Typescript doesn't recognize RequestInit
-import { Color, HexColorString } from "three";
-=======
 import { Color } from "three";
->>>>>>> 7e7606a1
 
 import { MAX_FEATURE_CATEGORIES } from "../../constants";
 import { HexColorString, isThresholdCategorical } from "../types";
