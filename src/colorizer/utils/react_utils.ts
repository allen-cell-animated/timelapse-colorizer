--- conflicted
+++ resolved
@@ -199,43 +199,26 @@
 const RECENT_DATASETS_STORAGE_KEY = "recentDatasets";
 const MAX_RECENT_DATASETS = 10;
 
-<<<<<<< HEAD
 export type StoredRecentCollection = {
   /** The absolute URL path of the collection resource. */
   url: string;
   /**
    * The user input for the collection resource.
    * If `undefined`, uses the existing label (if already in recent datasets) or reuses the URL (if new).
-=======
-export type RecentCollection = {
-  /** The absolute URL path of the dataset resource. */
-  url: string;
-  /**
-   * The user input for the dataset resource.
-   * If `null`, uses the existing label (if already in recent datasets) or reuse the URL (if new).
->>>>>>> 3d6645b3
    */
   label: string;
 };
 
-<<<<<<< HEAD
 export type RecentCollection = Partial<StoredRecentCollection> & {
   url: string;
 };
 
-=======
->>>>>>> 3d6645b3
 /**
  * Wrapper around locally-stored recent collections.
  * @returns an array containing the list of recent collections and a function to add a new collection to the list.
  */
-<<<<<<< HEAD
 export const useRecentCollections = (): [StoredRecentCollection[], (collection: RecentCollection) => void] => {
   const [recentCollections, setRecentCollections] = useLocalStorage<StoredRecentCollection[]>(
-=======
-export const useRecentCollections = (): [RecentCollection[], (collection: RecentCollection) => void] => {
-  const [recentCollections, setRecentCollections] = useLocalStorage<RecentCollection[]>(
->>>>>>> 3d6645b3
     RECENT_DATASETS_STORAGE_KEY,
     []
   );
@@ -243,7 +226,6 @@
   const addRecentCollection = (collection: RecentCollection): void => {
     const datasetIndex = recentCollections.findIndex(({ url }) => url === collection.url);
     if (datasetIndex === -1) {
-<<<<<<< HEAD
       // New dataset, add to front while maintaining max length
       if (collection.label === undefined) {
         collection.label = collection.url;
@@ -252,9 +234,6 @@
         collection as StoredRecentCollection,
         ...recentCollections.slice(0, MAX_RECENT_DATASETS - 1),
       ]);
-=======
-      setRecentCollections([collection, ...recentCollections.slice(0, MAX_RECENT_DATASETS - 1)]);
->>>>>>> 3d6645b3
     } else {
       if (collection.label === undefined) {
         // Reuse existing label
@@ -262,11 +241,8 @@
       }
       // Move to front; this also updates the label if it changed.
       setRecentCollections([
-<<<<<<< HEAD
         collection as StoredRecentCollection,
-=======
-        collection,
->>>>>>> 3d6645b3
+
         ...recentCollections.slice(0, datasetIndex),
         ...recentCollections.slice(datasetIndex + 1),
       ]);
