--- conflicted
+++ resolved
@@ -344,7 +344,6 @@
   const [currentLabelIdx, setCurrentLabelIdx] = useState<number | null>(null);
   const [isAnnotationEnabled, _setIsAnnotationEnabled] = useState<boolean>(false);
   const [visible, _setVisibility] = useState<boolean>(false);
-<<<<<<< HEAD
   
   const [baseSelectionMode, setBaseSelectionMode] = useState<AnnotationSelectionMode>(AnnotationSelectionMode.TIME);
   
@@ -372,11 +371,9 @@
     setBaseSelectionMode(newMode);
   };
 
-=======
   /** Increments every time a state update is required. */
   const [dataUpdateCounter, setDataUpdateCounter] = useState(0);
   
->>>>>>> 8d3248c4
   // Annotation mode can only be enabled if there is at least one label, so create
   // one if necessary.
   const setIsAnnotationEnabled = (enabled: boolean): void => {
