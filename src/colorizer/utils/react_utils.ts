import React, { EventHandler, useCallback, useEffect, useMemo, useRef, useState } from "react";
import styled from "styled-components";
import { useLocalStorage } from "usehooks-ts";

<<<<<<< HEAD
import { AnnotationSelectionMode } from "../types";
=======
import { AnnotationSelectionMode, VectorConfig } from "../types";
import { useShortcutKey } from "./hooks";
>>>>>>> 0a7ea05c

import { AnnotationData, IAnnotationDataGetters, IAnnotationDataSetters } from "../AnnotationData";

// TODO: Move this to a folder outside of `colorizer`.
// TODO: Split this up into multiple files.

/**
 * Delays changes to a value until no changes have occurred for the
 * set delay period, in milliseconds. This is useful for delaying changes to state
 * when a value may update very quickly.
 *
 * Adapted from https://usehooks-ts.com/react-hook/use-debounce.
 *
 * @param value The value to return.
 * @param delayMs The delay, in milliseconds.
 * @returns The `value` once no changes have occurred for `delay` milliseconds.
 * @example
 * ```
 * const [value, setValue] = useState(0);
 * const debouncedValue = useDebounce(value, 500);
 *
 * useEffect(() => {
 *  // Some expensive operation
 * }, [debouncedValue])
 *
 * return(
 *  <div>
 *      <p>{debouncedValue}</p>
 *  </div>
 * )
 * ```
 */
export function useDebounce<T>(value: T, delayMs?: number): T {
  const [debouncedValue, setDebouncedValue] = useState<T>(value);

  useEffect(() => {
    const timer = setTimeout(() => setDebouncedValue(value), delayMs ?? 500);

    return () => {
      clearTimeout(timer);
    };
  }, [value, delayMs]);

  return debouncedValue;
}

/**
 * Returns a reference to a constructed value that will not be re-computed between renders.
 *
 * Functionally, this is a wrapper around useRef and allows it to be used in a type-safe way.
 * See https://react.dev/reference/react/useRef for more details.
 *
 * @param constructor A callback used to assign the value. This will only be called once.
 * @returns The value as returned by the constructor.
 * @example
 * ```
 * const value = useConstructor(() => {return new ValueConstructor()});
 * ```
 */
export function useConstructor<T>(constructor: () => T): T {
  const value = useRef<T | null>(null);
  if (value.current === null) {
    value.current = constructor();
  }
  return value.current;
}

/** Returns a shallow copy of an object, excluding all entries where the value is undefined. */
export function excludeUndefinedValues<T extends Object>(obj: T): Partial<T> {
  const ret = {} as Partial<T>;
  for (const key in obj) {
    if (obj[key] !== undefined) {
      ret[key] = obj[key];
    }
  }
  return ret;
}

/**
 * Convenience styled component for use with `useScrollShadow`, intended to
 * display the edge shadows. Place this inside the parent component as a sibling
 * to the scrolling area, and apply the `scrollShadowStyle` to it.
 */
export const ScrollShadowContainer = styled.div`
  position: absolute;
  pointer-events: none;
  // Fill the parent completely so we can overlay the
  // shadow effects above the content.
  top: 0;
  left: 0;
  width: 100%;
  height: 100%;
  transition: box-shadow 0.1s ease-in;
`;

/**
 * Hook for adding scroll shadows to an element.
 *
 * Adapted with edits from https://medium.com/dfind-consulting/react-scroll-hook-with-shadows-9ba2d47ae32.
 * Added typing and fixed a bug where shadows would not appear before users interacted with the element, and
 * another where shadows would not disappear when the element was not scrollable.
 *
 * @param shadowColor a CSS-interpretable string representing a color.
 * @returns an object with three properties:
 * - `scrollShadowStyle`: a CSSProperties object that can be applied to the element to add a shadow. NOTE:
 * This does not have to be the scrolling element; see the example for an overlay shadow.
 * - `onScrollHandler`: an event handler to attach to the scrolling element's `onScroll` event.
 * - `scrollRef`: a ref to attach to the scrolling element.
 *
 * @example
 * ```
 * import { useScrollShadow, ScrollShadowContainer } from "colorizer/utils/react_utils";
 *
 * function MyComponent() {
 *   const { scrollShadowStyle, onScrollHandler, scrollRef } = useScrollShadow();
 *
 *   return (
 *   <div style={{position: "relative"}}>
 *     <div
 *       ref={scrollRef}
 *       onScroll={onScrollHandler}
 *       style={{overflow-y: "auto", height: "50px"}}
 *     >
 *       <p>Some content</p>
 *       <p>Some more content</p>
 *       <p>Some more content</p>
 *     </div>
 *     <ScrollShadowContainer style={{
 *       ...scrollShadowStyle
 *     }} />
 *   </div>
 * }
 * ```
 */
export function useScrollShadow(shadowColor: string = "#00000030"): {
  scrollShadowStyle: React.CSSProperties;
  onScrollHandler: EventHandler<any>;
  scrollRef: React.RefObject<HTMLDivElement>;
} {
  const scrollRef = useRef<HTMLDivElement>(null);

  const [scrollTop, setScrollTop] = useState(0);
  const [scrollHeight, setScrollHeight] = useState(0);
  const [clientHeight, setClientHeight] = useState(0);

  const updateScrollInfo = (div: HTMLDivElement): void => {
    setScrollTop(div.scrollTop);
    setScrollHeight(div.scrollHeight);
    setClientHeight(div.clientHeight);
  };

  const mutationObserver = useConstructor(
    () =>
      new MutationObserver(() => {
        if (scrollRef.current) {
          updateScrollInfo(scrollRef.current);
        }
      })
  );

  const onScrollHandler: EventHandler<any> = (event) => {
    updateScrollInfo(event.target);
  };

  // Update shadows before first interaction
  useEffect(() => {
    if (scrollRef.current) {
      updateScrollInfo(scrollRef.current);

      mutationObserver.observe(scrollRef.current, {
        childList: true,
        subtree: true,
      });

      return () => {
        mutationObserver.disconnect();
      };
    }
    return;
  }, []);

  function getBoxShadow(): string {
    const scrolledToBottom = clientHeight === scrollHeight - scrollTop;
    const scrolledToTop = scrollTop === 0;
    const scrolledBetween = scrollTop > 0 && clientHeight < scrollHeight - scrollTop;

    const showBottom = (scrolledToTop && !scrolledToBottom) || scrolledBetween;
    const showTop = (scrolledToBottom && !scrolledToTop) || scrolledBetween;
    const topShadowOffset = showTop ? "8px" : "0px";
    const bottomShadowOffset = showBottom ? "-8px" : "0px";

    const top = `inset 0 ${topShadowOffset} 5px -5px ${shadowColor}`;
    const bottom = `inset 0 ${bottomShadowOffset} 5px -5px ${shadowColor}`;
    return `${top}, ${bottom}`;
  }

  return { scrollShadowStyle: { boxShadow: getBoxShadow() }, onScrollHandler, scrollRef };
}

/** Key for local storage to read/write recently opened collections */
const RECENT_COLLECTIONS_STORAGE_KEY = "recentDatasets";
const MAX_RECENT_COLLECTIONS = 10;

export type RecentCollection = {
  /** The absolute URL path of the collection resource. */
  url: string;
  /**
   * The user input for the collection resource.
   * If `undefined`, uses the existing label (if already in recent datasets) or reuses the URL (if new).
   */
  label?: string;
};

/**
 * Wrapper around locally-stored recent collections.
 * @returns an array containing the list of recent collections and a function to add a new collection to the list.
 */
export const useRecentCollections = (): [RecentCollection[], (collection: RecentCollection) => void] => {
  const [recentCollections, setRecentCollections] = useLocalStorage<RecentCollection[]>(
    RECENT_COLLECTIONS_STORAGE_KEY,
    []
  );

  const addRecentCollection = (collection: RecentCollection): void => {
    const datasetIndex = recentCollections.findIndex(({ url }) => url === collection.url);
    if (datasetIndex === -1) {
      // New dataset, add to front while maintaining max length
      if (collection.label === undefined) {
        collection.label = collection.url;
      }
      setRecentCollections([collection as RecentCollection, ...recentCollections.slice(0, MAX_RECENT_COLLECTIONS - 1)]);
    } else {
      if (collection.label === undefined) {
        // Reuse existing label
        collection.label = recentCollections[datasetIndex].label;
      }
      // Move to front; this also updates the label if it changed.
      setRecentCollections([
        collection as RecentCollection,

        ...recentCollections.slice(0, datasetIndex),
        ...recentCollections.slice(datasetIndex + 1),
      ]);
    }
  };
  return [recentCollections, addRecentCollection];
};

<<<<<<< HEAD
export type AnnotationState =  {
=======
/**
 * Wrapper around the SharedWorkerPool method `getMotionDeltas`. Returns a
 * debounced motion delta array for the given dataset and vector field
 * configuration.
 * @param dataset The dataset to calculate motion deltas for.
 * @param workerPool The worker pool to use for asynchronous calculations.
 * @param config The vector field configuration to use.
 * @param debounceMs The debounce time in milliseconds. Defaults to 100ms.
 * @returns The motion delta array or `null` if the dataset is invalid. Data
 * will be asynchronously updated as calculations complete.
 */
export const useMotionDeltas = (
  dataset: Dataset | null,
  workerPool: SharedWorkerPool,
  config: VectorConfig,
  debounceMs = 100
): Float32Array | null => {
  const [motionDeltas, setMotionDeltas] = useState<Float32Array | null>(null);
  // Stores the last config + dataset that was requested. Motion deltas will only be updated
  // if the config and dataset match the most recent request.
  const pendingVectorConfig = useRef<null | VectorConfig>(null);
  const pendingDataset = useRef<null | Dataset>(null);

  const debouncedVectorConfig = useDebounce(config, debounceMs);

  const clearPendingConfig = (): void => {
    pendingVectorConfig.current = null;
    pendingDataset.current = null;
  };

  useEffect(() => {
    if (dataset === null) {
      setMotionDeltas(null);
      clearPendingConfig();
      return;
    }

    const updateMotionDeltas = async (vectorConfig: VectorConfig): Promise<void> => {
      pendingVectorConfig.current = config;
      pendingDataset.current = dataset;

      const motionDeltas = await workerPool.getMotionDeltas(dataset, vectorConfig);

      // Check that this is still the most recent request before updating state.
      if (vectorConfig === pendingVectorConfig.current && dataset === pendingDataset.current) {
        setMotionDeltas(motionDeltas ?? null);
        clearPendingConfig();
      }
    };
    updateMotionDeltas(config);
  }, [debouncedVectorConfig.timeIntervals, dataset]);

  return motionDeltas;
};

export type AnnotationState = {
>>>>>>> 0a7ea05c
  // Viewer state that lives outside the annotation data itself
  currentLabelIdx: number | null;
  setCurrentLabelIdx: (labelIdx: number) => void;
  isAnnotationModeEnabled: boolean;
  setIsAnnotationModeEnabled: (enabled: boolean) => void;
  visible: boolean;
  setVisibility: (visible: boolean) => void;
  selectionMode: AnnotationSelectionMode;
  setSelectionMode: (mode: AnnotationSelectionMode) => void;
  /**
   * For a given ID, returns the range of IDs that would be selected if the ID
   * is clicked with range selection mode turned on.
   * @param dataset The dataset to look up track information from.
   * @param id The ID of an object to select with range rules applied.
   * @returns One of the following:
   * - Returns `null` if no range would be selected.
   * - A list of IDs to select if this ID is clicked with range selection mode turned on.
   */
  lastClickedId: number | null;
  getSelectRangeFromId: (dataset: Dataset, id: number) => number[] | null;
  handleAnnotationClick: (dataset: Dataset, id: number, selectRange?: boolean) => void;
  /**
   * Contains annotation data getters. Use this object directly as a dependency
   * in `useMemo` or `useCallback` to trigger updates when the underlying data
   * changes.
   */
  data: IAnnotationDataGetters;
} & IAnnotationDataSetters;

export const useAnnotations = (): AnnotationState => {
  const annotationData = useConstructor(() => new AnnotationData());

  const [currentLabelIdx, setCurrentLabelIdx] = useState<number | null>(null);
  const [isAnnotationEnabled, _setIsAnnotationEnabled] = useState<boolean>(false);
  const [visible, _setVisibility] = useState<boolean>(false);
  
  const [baseSelectionMode, setBaseSelectionMode] = useState<AnnotationSelectionMode>(AnnotationSelectionMode.TIME);
  
  const isSelectRangeHotkeyPressed = useShortcutKey("Shift");
  const [lastClickedId, setLastClickedId] = useState<number | null>(null);
  const [lastEditedRange, setLastEditedRange] = useState<number[] | null>(null);
  
  // When in time mode, allow hotkeys to temporarily change to range mode.
  let selectionMode = baseSelectionMode;
  if (baseSelectionMode === AnnotationSelectionMode.TIME && isSelectRangeHotkeyPressed) {
    selectionMode = AnnotationSelectionMode.RANGE;
  }
  
  const setSelectionMode = (newMode: AnnotationSelectionMode): void => {
    if (newMode === baseSelectionMode) {
      return;
    }
    if (newMode === AnnotationSelectionMode.RANGE) {
      // Clear the range-related data when switching, since otherwise
      // it can be confusing to have a previously interacted-with object
      // become part of a selected range.
      setLastClickedId(null);
      setLastEditedRange(null);
    }
    setBaseSelectionMode(newMode);
  };

  /** Increments every time a state update is required. */
  const [dataUpdateCounter, setDataUpdateCounter] = useState(0);
  
  // Annotation mode can only be enabled if there is at least one label, so create
  // one if necessary.
  const setIsAnnotationEnabled = (enabled: boolean): void => {
    if (enabled) {
      _setVisibility(true);
      if (annotationData.getLabels().length === 0) {
        const newLabelIdx = annotationData.createNewLabel();
        setCurrentLabelIdx(newLabelIdx);
        setDataUpdateCounter((value) => value + 1);
      }
    }
    _setIsAnnotationEnabled(enabled);
  };

  const setVisibility = (visible: boolean): void => {
    _setVisibility(visible);
    if (!visible) {
      setIsAnnotationEnabled(false);
    }
  };

  const wrapFunctionInUpdate = <F extends (...args: any[]) => void>(fn: F): F => {
    return <F>function (...args: any[]) {
      const result = fn(...args);
      setDataUpdateCounter((value) => value + 1);
      return result;
    };
  };

  const onDeleteLabel = (labelIdx: number): void => {
    if (currentLabelIdx === null) {
      return;
    }
    // Update selected label index if necessary.
    const labels = annotationData.getLabels();
    if (currentLabelIdx === labelIdx && labels.length > 1) {
      setCurrentLabelIdx(Math.max(currentLabelIdx - 1, 0));
    } else if (currentLabelIdx === labelIdx) {
      setCurrentLabelIdx(null);
      setIsAnnotationEnabled(false);
    } else if (currentLabelIdx > labelIdx) {
      // Decrement because all indices will shift over
      setCurrentLabelIdx(currentLabelIdx - 1);
    }
    return annotationData.deleteLabel(labelIdx);
  };

  /** Returns a list of IDs between two objects in the same track. */
  const getIdsInRange = (dataset: Dataset, id1: number, id2: number): number[] => {
    if (dataset.getTrackId(id1) !== dataset.getTrackId(id2)) {
      throw new Error(`useAnnotations:getIdsInRange: IDs ${id1} and ${id2} are not in the same track.`);
    }
    const track = dataset.getTrack(dataset.getTrackId(id1));
    const idx0 = track.ids.indexOf(id1);
    const idx1 = track.ids.indexOf(id2);
    const startIdx = Math.min(idx0, idx1);
    const endIdx = Math.max(idx0, idx1);
    return track.ids.slice(startIdx, endIdx + 1);
  };

  // Return a list of IDs that would be selected if the ID was clicked with
  // range selection mode turned on.
  const getSelectRangeFromId = useCallback((dataset: Dataset, id: number): number[] | null => {
    // If this ID is one of the endpoints of the last range clicked,
    // return the same range.
    if (lastEditedRange !== null) {
      const firstIdInRange = lastEditedRange[0];
      const lastIdInRange = lastEditedRange[lastEditedRange.length - 1];
      if (id === firstIdInRange || id === lastIdInRange) {
        return lastEditedRange;
      }
    }
    // Otherwise, check if both IDs are in the same track. If so,
    // return a list of the IDs between the two of them.
    if (dataset && lastClickedId !== null) {
      const trackOfLastClickedId = dataset.getTrackId(lastClickedId);
      const trackOfCurrentId = dataset.getTrackId(id);
      if (trackOfLastClickedId === trackOfCurrentId) {
        return getIdsInRange(dataset, lastClickedId, id);
      }
    }
    // IDs are not in the same track.
    return null;
  }, [lastEditedRange, lastClickedId]);

  const handleAnnotationClick = useCallback((dataset: Dataset, id: number): void => {
    if (!isAnnotationEnabled || currentLabelIdx === null) {
      setLastClickedId(id);
      return;
    }
    const track = dataset.getTrack(dataset.getTrackId(id));
    const isLabeled = annotationData.isLabelOnId(currentLabelIdx, id);

    const idRange = getSelectRangeFromId(dataset, id);
    switch (selectionMode) {
      case AnnotationSelectionMode.TRACK:
        // Toggle entire track
        annotationData.setLabelOnIds(currentLabelIdx, track.ids, !isLabeled);
        break;
      case AnnotationSelectionMode.RANGE:
        if (idRange !== null) {
          setLastEditedRange(idRange);
          annotationData.setLabelOnIds(currentLabelIdx, idRange, !isLabeled);
          setLastClickedId(null);
        } else {
          setLastClickedId(id);
        }
        break;
      case AnnotationSelectionMode.TIME:
      default:
        annotationData.setLabelOnIds(currentLabelIdx, [id], !isLabeled);
        setLastClickedId(id);
    }
    setDataUpdateCounter((value) => value + 1);
  }, [selectionMode, currentLabelIdx, getSelectRangeFromId]);

  const clear = (): void => {
    annotationData.clear();
    setCurrentLabelIdx(null);
    setLastEditedRange(null);
    setLastClickedId(null);
    setIsAnnotationEnabled(false);
  };

  const data = useMemo(
    (): IAnnotationDataGetters => ({
      // Data getters
      getLabels: annotationData.getLabels,
      getLabelsAppliedToId: annotationData.getLabelsAppliedToId,
      getLabeledIds: annotationData.getLabeledIds,
      getTimeToLabelIdMap: annotationData.getTimeToLabelIdMap,
      isLabelOnId: annotationData.isLabelOnId,
      toCsv: annotationData.toCsv,
    }),
    [dataUpdateCounter]
  );

  return {
    // UI state
    currentLabelIdx,
    setCurrentLabelIdx,
    isAnnotationModeEnabled: isAnnotationEnabled,
    setIsAnnotationModeEnabled: setIsAnnotationEnabled,
    visible,
    setVisibility,
    selectionMode,
    setSelectionMode,
    data,
    handleAnnotationClick,
    lastClickedId,
    getSelectRangeFromId,
    // Wrap state mutators
    createNewLabel: wrapFunctionInUpdate(annotationData.createNewLabel),
    setLabelName: wrapFunctionInUpdate(annotationData.setLabelName),
    setLabelColor: wrapFunctionInUpdate(annotationData.setLabelColor),
    deleteLabel: wrapFunctionInUpdate(onDeleteLabel),
    setLabelOnIds: wrapFunctionInUpdate(annotationData.setLabelOnIds),
    clear: wrapFunctionInUpdate(clear),
  };
};<|MERGE_RESOLUTION|>--- conflicted
+++ resolved
@@ -2,14 +2,11 @@
 import styled from "styled-components";
 import { useLocalStorage } from "usehooks-ts";
 
-<<<<<<< HEAD
 import { AnnotationSelectionMode } from "../types";
-=======
-import { AnnotationSelectionMode, VectorConfig } from "../types";
 import { useShortcutKey } from "./hooks";
->>>>>>> 0a7ea05c
 
 import { AnnotationData, IAnnotationDataGetters, IAnnotationDataSetters } from "../AnnotationData";
+import Dataset from "../Dataset";
 
 // TODO: Move this to a folder outside of `colorizer`.
 // TODO: Split this up into multiple files.
@@ -256,66 +253,7 @@
   return [recentCollections, addRecentCollection];
 };
 
-<<<<<<< HEAD
 export type AnnotationState =  {
-=======
-/**
- * Wrapper around the SharedWorkerPool method `getMotionDeltas`. Returns a
- * debounced motion delta array for the given dataset and vector field
- * configuration.
- * @param dataset The dataset to calculate motion deltas for.
- * @param workerPool The worker pool to use for asynchronous calculations.
- * @param config The vector field configuration to use.
- * @param debounceMs The debounce time in milliseconds. Defaults to 100ms.
- * @returns The motion delta array or `null` if the dataset is invalid. Data
- * will be asynchronously updated as calculations complete.
- */
-export const useMotionDeltas = (
-  dataset: Dataset | null,
-  workerPool: SharedWorkerPool,
-  config: VectorConfig,
-  debounceMs = 100
-): Float32Array | null => {
-  const [motionDeltas, setMotionDeltas] = useState<Float32Array | null>(null);
-  // Stores the last config + dataset that was requested. Motion deltas will only be updated
-  // if the config and dataset match the most recent request.
-  const pendingVectorConfig = useRef<null | VectorConfig>(null);
-  const pendingDataset = useRef<null | Dataset>(null);
-
-  const debouncedVectorConfig = useDebounce(config, debounceMs);
-
-  const clearPendingConfig = (): void => {
-    pendingVectorConfig.current = null;
-    pendingDataset.current = null;
-  };
-
-  useEffect(() => {
-    if (dataset === null) {
-      setMotionDeltas(null);
-      clearPendingConfig();
-      return;
-    }
-
-    const updateMotionDeltas = async (vectorConfig: VectorConfig): Promise<void> => {
-      pendingVectorConfig.current = config;
-      pendingDataset.current = dataset;
-
-      const motionDeltas = await workerPool.getMotionDeltas(dataset, vectorConfig);
-
-      // Check that this is still the most recent request before updating state.
-      if (vectorConfig === pendingVectorConfig.current && dataset === pendingDataset.current) {
-        setMotionDeltas(motionDeltas ?? null);
-        clearPendingConfig();
-      }
-    };
-    updateMotionDeltas(config);
-  }, [debouncedVectorConfig.timeIntervals, dataset]);
-
-  return motionDeltas;
-};
-
-export type AnnotationState = {
->>>>>>> 0a7ea05c
   // Viewer state that lives outside the annotation data itself
   currentLabelIdx: number | null;
   setCurrentLabelIdx: (labelIdx: number) => void;
