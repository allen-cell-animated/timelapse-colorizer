import React, { EventHandler, useEffect, useRef, useState } from "react";
import styled from "styled-components";
import { useLocalStorage } from "usehooks-ts";

import { VectorConfig } from "../types";

import { AnnotationData, IAnnotationData } from "../AnnotationData";
import Dataset from "../Dataset";
import SharedWorkerPool from "../workers/SharedWorkerPool";

// TODO: Move this to a folder outside of `colorizer`.
// TODO: Split this up into multiple files.

/**
 * Delays changes to a value until no changes have occurred for the
 * set delay period, in milliseconds. This is useful for delaying changes to state
 * when a value may update very quickly.
 *
 * Adapted from https://usehooks-ts.com/react-hook/use-debounce.
 *
 * @param value The value to return.
 * @param delayMs The delay, in milliseconds.
 * @returns The `value` once no changes have occurred for `delay` milliseconds.
 * @example
 * ```
 * const [value, setValue] = useState(0);
 * const debouncedValue = useDebounce(value, 500);
 *
 * useEffect(() => {
 *  // Some expensive operation
 * }, [debouncedValue])
 *
 * return(
 *  <div>
 *      <p>{debouncedValue}</p>
 *  </div>
 * )
 * ```
 */
export function useDebounce<T>(value: T, delayMs?: number): T {
  const [debouncedValue, setDebouncedValue] = useState<T>(value);

  useEffect(() => {
    const timer = setTimeout(() => setDebouncedValue(value), delayMs ?? 500);

    return () => {
      clearTimeout(timer);
    };
  }, [value, delayMs]);

  return debouncedValue;
}

/**
 * Returns a reference to a constructed value that will not be re-computed between renders.
 *
 * Functionally, this is a wrapper around useRef and allows it to be used in a type-safe way.
 * See https://react.dev/reference/react/useRef for more details.
 *
 * @param constructor A callback used to assign the value. This will only be called once.
 * @returns The value as returned by the constructor.
 * @example
 * ```
 * const value = useConstructor(() => {return new ValueConstructor()});
 * ```
 */
export function useConstructor<T>(constructor: () => T): T {
  const value = useRef<T | null>(null);
  if (value.current === null) {
    value.current = constructor();
  }
  return value.current;
}

/** Returns a shallow copy of an object, excluding all entries where the value is undefined. */
export function excludeUndefinedValues<T extends Object>(obj: T): Partial<T> {
  const ret = {} as Partial<T>;
  for (const key in obj) {
    if (obj[key] !== undefined) {
      ret[key] = obj[key];
    }
  }
  return ret;
}

/**
 * Convenience styled component for use with `useScrollShadow`, intended to
 * display the edge shadows. Place this inside the parent component as a sibling
 * to the scrolling area, and apply the `scrollShadowStyle` to it.
 */
export const ScrollShadowContainer = styled.div`
  position: absolute;
  pointer-events: none;
  // Fill the parent completely so we can overlay the
  // shadow effects above the content.
  top: 0;
  left: 0;
  width: 100%;
  height: 100%;
  transition: box-shadow 0.1s ease-in;
`;

/**
 * Hook for adding scroll shadows to an element.
 *
 * Adapted with edits from https://medium.com/dfind-consulting/react-scroll-hook-with-shadows-9ba2d47ae32.
 * Added typing and fixed a bug where shadows would not appear before users interacted with the element, and
 * another where shadows would not disappear when the element was not scrollable.
 *
 * @param shadowColor a CSS-interpretable string representing a color.
 * @returns an object with three properties:
 * - `scrollShadowStyle`: a CSSProperties object that can be applied to the element to add a shadow. NOTE:
 * This does not have to be the scrolling element; see the example for an overlay shadow.
 * - `onScrollHandler`: an event handler to attach to the scrolling element's `onScroll` event.
 * - `scrollRef`: a ref to attach to the scrolling element.
 *
 * @example
 * ```
 * import { useScrollShadow, ScrollShadowContainer } from "colorizer/utils/react_utils";
 *
 * function MyComponent() {
 *   const { scrollShadowStyle, onScrollHandler, scrollRef } = useScrollShadow();
 *
 *   return (
 *   <div style={{position: "relative"}}>
 *     <div
 *       ref={scrollRef}
 *       onScroll={onScrollHandler}
 *       style={{overflow-y: "auto", height: "50px"}}
 *     >
 *       <p>Some content</p>
 *       <p>Some more content</p>
 *       <p>Some more content</p>
 *     </div>
 *     <ScrollShadowContainer style={{
 *       ...scrollShadowStyle
 *     }} />
 *   </div>
 * }
 * ```
 */
export function useScrollShadow(shadowColor: string = "#00000030"): {
  scrollShadowStyle: React.CSSProperties;
  onScrollHandler: EventHandler<any>;
  scrollRef: React.RefObject<HTMLDivElement>;
} {
  const scrollRef = useRef<HTMLDivElement>(null);

  const [scrollTop, setScrollTop] = useState(0);
  const [scrollHeight, setScrollHeight] = useState(0);
  const [clientHeight, setClientHeight] = useState(0);

  const updateScrollInfo = (div: HTMLDivElement): void => {
    setScrollTop(div.scrollTop);
    setScrollHeight(div.scrollHeight);
    setClientHeight(div.clientHeight);
  };

  const mutationObserver = useConstructor(
    () =>
      new MutationObserver(() => {
        if (scrollRef.current) {
          updateScrollInfo(scrollRef.current);
        }
      })
  );

  const onScrollHandler: EventHandler<any> = (event) => {
    updateScrollInfo(event.target);
  };

  // Update shadows before first interaction
  useEffect(() => {
    if (scrollRef.current) {
      updateScrollInfo(scrollRef.current);

      mutationObserver.observe(scrollRef.current, {
        childList: true,
        subtree: true,
      });

      return () => {
        mutationObserver.disconnect();
      };
    }
    return;
  }, []);

  function getBoxShadow(): string {
    const scrolledToBottom = clientHeight === scrollHeight - scrollTop;
    const scrolledToTop = scrollTop === 0;
    const scrolledBetween = scrollTop > 0 && clientHeight < scrollHeight - scrollTop;

    const showBottom = (scrolledToTop && !scrolledToBottom) || scrolledBetween;
    const showTop = (scrolledToBottom && !scrolledToTop) || scrolledBetween;
    const topShadowOffset = showTop ? "8px" : "0px";
    const bottomShadowOffset = showBottom ? "-8px" : "0px";

    const top = `inset 0 ${topShadowOffset} 5px -5px ${shadowColor}`;
    const bottom = `inset 0 ${bottomShadowOffset} 5px -5px ${shadowColor}`;
    return `${top}, ${bottom}`;
  }

  return { scrollShadowStyle: { boxShadow: getBoxShadow() }, onScrollHandler, scrollRef };
}

/** Key for local storage to read/write recently opened collections */
const RECENT_COLLECTIONS_STORAGE_KEY = "recentDatasets";
const MAX_RECENT_COLLECTIONS = 10;

export type RecentCollection = {
  /** The absolute URL path of the collection resource. */
  url: string;
  /**
   * The user input for the collection resource.
   * If `undefined`, uses the existing label (if already in recent datasets) or reuses the URL (if new).
   */
  label?: string;
};

/**
 * Wrapper around locally-stored recent collections.
 * @returns an array containing the list of recent collections and a function to add a new collection to the list.
 */
export const useRecentCollections = (): [RecentCollection[], (collection: RecentCollection) => void] => {
  const [recentCollections, setRecentCollections] = useLocalStorage<RecentCollection[]>(
    RECENT_COLLECTIONS_STORAGE_KEY,
    []
  );

  const addRecentCollection = (collection: RecentCollection): void => {
    const datasetIndex = recentCollections.findIndex(({ url }) => url === collection.url);
    if (datasetIndex === -1) {
      // New dataset, add to front while maintaining max length
      if (collection.label === undefined) {
        collection.label = collection.url;
      }
      setRecentCollections([collection as RecentCollection, ...recentCollections.slice(0, MAX_RECENT_COLLECTIONS - 1)]);
    } else {
      if (collection.label === undefined) {
        // Reuse existing label
        collection.label = recentCollections[datasetIndex].label;
      }
      // Move to front; this also updates the label if it changed.
      setRecentCollections([
        collection as RecentCollection,

        ...recentCollections.slice(0, datasetIndex),
        ...recentCollections.slice(datasetIndex + 1),
      ]);
    }
  };
  return [recentCollections, addRecentCollection];
};

/**
 * Wrapper around the SharedWorkerPool method `getMotionDeltas`. Returns a
 * debounced motion delta array for the given dataset and vector field
 * configuration.
 * @param dataset The dataset to calculate motion deltas for.
 * @param workerPool The worker pool to use for asynchronous calculations.
 * @param config The vector field configuration to use.
 * @param debounceMs The debounce time in milliseconds. Defaults to 100ms.
 * @returns The motion delta array or `null` if the dataset is invalid. Data
 * will be asynchronously updated as calculations complete.
 */
export const useMotionDeltas = (
  dataset: Dataset | null,
  workerPool: SharedWorkerPool,
  config: VectorConfig,
  debounceMs = 100
): Float32Array | null => {
  const [motionDeltas, setMotionDeltas] = useState<Float32Array | null>(null);
  // Stores the last config + dataset that was requested. Motion deltas will only be updated
  // if the config and dataset match the most recent request.
  const pendingVectorConfig = useRef<null | VectorConfig>(null);
  const pendingDataset = useRef<null | Dataset>(null);

  const debouncedVectorConfig = useDebounce(config, debounceMs);

  const clearPendingConfig = (): void => {
    pendingVectorConfig.current = null;
    pendingDataset.current = null;
  };

  useEffect(() => {
    if (dataset === null) {
      setMotionDeltas(null);
      clearPendingConfig();
      return;
    }

    const updateMotionDeltas = async (vectorConfig: VectorConfig): Promise<void> => {
      pendingVectorConfig.current = config;
      pendingDataset.current = dataset;

      const motionDeltas = await workerPool.getMotionDeltas(dataset, vectorConfig);

      // Check that this is still the most recent request before updating state.
      if (vectorConfig === pendingVectorConfig.current && dataset === pendingDataset.current) {
        setMotionDeltas(motionDeltas ?? null);
        clearPendingConfig();
      }
    };
    updateMotionDeltas(config);
  }, [debouncedVectorConfig.timeIntervals, dataset]);

  return motionDeltas;
};

<<<<<<< HEAD
export type AnnotationState = {
  // Viewer state
=======
export type AnnotationState = IAnnotationData &  {
  // Viewer state that lives outside the annotation data itself
>>>>>>> 4fc258ff
  currentLabelIdx: number | null;
  setCurrentLabelIdx: (labelIdx: number) => void;
  isAnnotationEnabled: boolean;
  setIsAnnotationEnabled: (enabled: boolean) => void;
<<<<<<< HEAD
  /* Increments every time the annotation data has changed. Use for caching.*/
  annotationDataVersion: number;
} & IAnnotationData;
=======
  /*
  * Increments every time the annotation data has changed (both label metadata
  * and IDs the labels are applied to). Can be used as a dependency in React
  * hooks like `useEffect` or `useMemo` to trigger updates when the annotation
  * data changes.
  */
  annotationDataVersion: number;
} ;
>>>>>>> 4fc258ff

export const useAnnotations = (): AnnotationState => {
  const annotationData = useConstructor(() => new AnnotationData());

  const [currentLabelIdx, setCurrentLabelIdx] = useState<number | null>(null);
  const [isAnnotationEnabled, _setIsAnnotationEnabled] = useState<boolean>(false);
<<<<<<< HEAD

=======
  const setIsAnnotationEnabled = (enabled: boolean): void => {
    if (enabled && annotationData.getLabels().length === 0) {
      const newLabelIdx = annotationData.createNewLabel();
      setCurrentLabelIdx(newLabelIdx);
    }
    _setIsAnnotationEnabled(enabled);
  };
  
>>>>>>> 4fc258ff
  /** Increments every time a state update is required. */
  const [dataUpdateCounter, setDataUpdateCounter] = useState(0);

  const wrapFunctionInUpdate = <F extends (...args: any[]) => void>(fn: F): F => {
    return <F>function (...args: any[]) {
<<<<<<< HEAD
      console.log("Update");
      const result = fn(...args);
      setDataUpdateCounter((value) => {return value + 1});
      return result;
    }
  };

  const setIsAnnotationEnabled = (enabled: boolean) => {
    if (enabled && annotationData.getLabels().length === 0) {
      const newLabelIdx = annotationData.createNewLabel();
      setCurrentLabelIdx(newLabelIdx);
    }
    _setIsAnnotationEnabled(enabled);
  };
=======
      const result = fn(...args);
      setDataUpdateCounter((value) => {return value + 1;});
      return result;
    };
  };


>>>>>>> 4fc258ff

  const onDeleteLabel = (labelIdx: number): void => {
    if (currentLabelIdx === null) {
      return;
    }
<<<<<<< HEAD
    if (currentLabelIdx === labelIdx) {
      // Get next default label
      const labels = annotationData.getLabels();
      if (labels.length > 1) {
        setCurrentLabelIdx(Math.max(currentLabelIdx - 1, 0));
      } else {
        setCurrentLabelIdx(null);
        setIsAnnotationEnabled(false);
      }
    } else if (currentLabelIdx > labelIdx) {
=======
    // Update selected label index if necessary.
    const labels = annotationData.getLabels();
    if (currentLabelIdx === labelIdx && labels.length > 1) {
      setCurrentLabelIdx(Math.max(currentLabelIdx - 1, 0));
    } else if (currentLabelIdx === labelIdx) {
      setCurrentLabelIdx(null);
      setIsAnnotationEnabled(false);
    }else if (currentLabelIdx > labelIdx) {
>>>>>>> 4fc258ff
      // Decrement because all indices will shift over
      setCurrentLabelIdx(currentLabelIdx - 1);
    }
    return annotationData.deleteLabel(labelIdx);
  };

  return {
    // UI state
    annotationDataVersion: dataUpdateCounter,
    currentLabelIdx,
    setCurrentLabelIdx,
    isAnnotationEnabled,
    setIsAnnotationEnabled,
    // Data getters
<<<<<<< HEAD
    getLabelIdxById: annotationData.getLabelIdxById,
    getIdsByLabelIdx: annotationData.getIdsByLabelIdx,
    getTimeToLabelIds: annotationData.getTimeToLabelIds,
    getLabels: annotationData.getLabels,
=======
    getLabels: annotationData.getLabels,
    getLabelsAppliedToId: annotationData.getLabelsAppliedToId,
    getLabeledIds: annotationData.getLabeledIds,
    getTimeToLabelIdMap: annotationData.getTimeToLabelIdMap,
>>>>>>> 4fc258ff
    // Wrap state mutators
    createNewLabel: wrapFunctionInUpdate(annotationData.createNewLabel),
    setLabelName: wrapFunctionInUpdate(annotationData.setLabelName),
    setLabelColor: wrapFunctionInUpdate(annotationData.setLabelColor),
    deleteLabel: wrapFunctionInUpdate(onDeleteLabel),
<<<<<<< HEAD
    toggleLabelOnId: wrapFunctionInUpdate(annotationData.toggleLabelOnId),
    removeLabelFromId: wrapFunctionInUpdate(annotationData.removeLabelFromId),
=======

    applyLabelToId: wrapFunctionInUpdate(annotationData.applyLabelToId),
    removeLabelFromId: wrapFunctionInUpdate(annotationData.removeLabelFromId),
    toggleLabelOnId: wrapFunctionInUpdate(annotationData.toggleLabelOnId),
>>>>>>> 4fc258ff
  };
};<|MERGE_RESOLUTION|>--- conflicted
+++ resolved
@@ -308,22 +308,12 @@
   return motionDeltas;
 };
 
-<<<<<<< HEAD
-export type AnnotationState = {
-  // Viewer state
-=======
 export type AnnotationState = IAnnotationData &  {
   // Viewer state that lives outside the annotation data itself
->>>>>>> 4fc258ff
   currentLabelIdx: number | null;
   setCurrentLabelIdx: (labelIdx: number) => void;
   isAnnotationEnabled: boolean;
   setIsAnnotationEnabled: (enabled: boolean) => void;
-<<<<<<< HEAD
-  /* Increments every time the annotation data has changed. Use for caching.*/
-  annotationDataVersion: number;
-} & IAnnotationData;
-=======
   /*
   * Increments every time the annotation data has changed (both label metadata
   * and IDs the labels are applied to). Can be used as a dependency in React
@@ -332,16 +322,12 @@
   */
   annotationDataVersion: number;
 } ;
->>>>>>> 4fc258ff
 
 export const useAnnotations = (): AnnotationState => {
   const annotationData = useConstructor(() => new AnnotationData());
 
   const [currentLabelIdx, setCurrentLabelIdx] = useState<number | null>(null);
   const [isAnnotationEnabled, _setIsAnnotationEnabled] = useState<boolean>(false);
-<<<<<<< HEAD
-
-=======
   const setIsAnnotationEnabled = (enabled: boolean): void => {
     if (enabled && annotationData.getLabels().length === 0) {
       const newLabelIdx = annotationData.createNewLabel();
@@ -350,28 +336,11 @@
     _setIsAnnotationEnabled(enabled);
   };
   
->>>>>>> 4fc258ff
   /** Increments every time a state update is required. */
   const [dataUpdateCounter, setDataUpdateCounter] = useState(0);
 
   const wrapFunctionInUpdate = <F extends (...args: any[]) => void>(fn: F): F => {
     return <F>function (...args: any[]) {
-<<<<<<< HEAD
-      console.log("Update");
-      const result = fn(...args);
-      setDataUpdateCounter((value) => {return value + 1});
-      return result;
-    }
-  };
-
-  const setIsAnnotationEnabled = (enabled: boolean) => {
-    if (enabled && annotationData.getLabels().length === 0) {
-      const newLabelIdx = annotationData.createNewLabel();
-      setCurrentLabelIdx(newLabelIdx);
-    }
-    _setIsAnnotationEnabled(enabled);
-  };
-=======
       const result = fn(...args);
       setDataUpdateCounter((value) => {return value + 1;});
       return result;
@@ -379,24 +348,11 @@
   };
 
 
->>>>>>> 4fc258ff
 
   const onDeleteLabel = (labelIdx: number): void => {
     if (currentLabelIdx === null) {
       return;
     }
-<<<<<<< HEAD
-    if (currentLabelIdx === labelIdx) {
-      // Get next default label
-      const labels = annotationData.getLabels();
-      if (labels.length > 1) {
-        setCurrentLabelIdx(Math.max(currentLabelIdx - 1, 0));
-      } else {
-        setCurrentLabelIdx(null);
-        setIsAnnotationEnabled(false);
-      }
-    } else if (currentLabelIdx > labelIdx) {
-=======
     // Update selected label index if necessary.
     const labels = annotationData.getLabels();
     if (currentLabelIdx === labelIdx && labels.length > 1) {
@@ -405,7 +361,6 @@
       setCurrentLabelIdx(null);
       setIsAnnotationEnabled(false);
     }else if (currentLabelIdx > labelIdx) {
->>>>>>> 4fc258ff
       // Decrement because all indices will shift over
       setCurrentLabelIdx(currentLabelIdx - 1);
     }
@@ -420,30 +375,18 @@
     isAnnotationEnabled,
     setIsAnnotationEnabled,
     // Data getters
-<<<<<<< HEAD
-    getLabelIdxById: annotationData.getLabelIdxById,
-    getIdsByLabelIdx: annotationData.getIdsByLabelIdx,
-    getTimeToLabelIds: annotationData.getTimeToLabelIds,
-    getLabels: annotationData.getLabels,
-=======
     getLabels: annotationData.getLabels,
     getLabelsAppliedToId: annotationData.getLabelsAppliedToId,
     getLabeledIds: annotationData.getLabeledIds,
     getTimeToLabelIdMap: annotationData.getTimeToLabelIdMap,
->>>>>>> 4fc258ff
     // Wrap state mutators
     createNewLabel: wrapFunctionInUpdate(annotationData.createNewLabel),
     setLabelName: wrapFunctionInUpdate(annotationData.setLabelName),
     setLabelColor: wrapFunctionInUpdate(annotationData.setLabelColor),
     deleteLabel: wrapFunctionInUpdate(onDeleteLabel),
-<<<<<<< HEAD
-    toggleLabelOnId: wrapFunctionInUpdate(annotationData.toggleLabelOnId),
-    removeLabelFromId: wrapFunctionInUpdate(annotationData.removeLabelFromId),
-=======
 
     applyLabelToId: wrapFunctionInUpdate(annotationData.applyLabelToId),
     removeLabelFromId: wrapFunctionInUpdate(annotationData.removeLabelFromId),
     toggleLabelOnId: wrapFunctionInUpdate(annotationData.toggleLabelOnId),
->>>>>>> 4fc258ff
   };
 };