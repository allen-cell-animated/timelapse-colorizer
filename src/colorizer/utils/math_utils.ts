--- conflicted
+++ resolved
@@ -93,7 +93,6 @@
   return `${prefix}${coefficient.toFixed(significantFigures - 1)}×10${numberToUnicodeSuperscript(exponent)}`;
 }
 
-<<<<<<< HEAD
 /**
  * Calculates the size of a frame in pixels that is scaled to fit within a canvas with known
  * onscreen pixel dimensions.
@@ -150,7 +149,8 @@
     offsetFromCenter[0] / frameSizeScreenPx[0] - canvasPanPx[0],
     offsetFromCenter[1] / frameSizeScreenPx[1] - canvasPanPx[1],
   ];
-=======
+}
+
 export function getDisplayDateString(date: Date): string {
   try {
     return date.toLocaleString("en-US", { timeZoneName: "short" });
@@ -161,5 +161,4 @@
 
 export function getBuildDisplayDateString(): string {
   return getDisplayDateString(new Date(Number.parseInt(import.meta.env.VITE_BUILD_TIME_UTC, 10)));
->>>>>>> e08f0aaf
 }