--- conflicted
+++ resolved
@@ -313,7 +313,6 @@
   return motionDeltas;
 }
 
-<<<<<<< HEAD
 /** Returns whether a feature value is inside the range of a threshold. */
 function isValueWithinThreshold(value: number, threshold: FeatureThreshold): boolean {
   if (isThresholdNumeric(threshold)) {
@@ -342,7 +341,8 @@
     }
   }
   return inRangeIds;
-=======
+}
+
 /**
  * If the centroids data is in 2D (only x and y coords), pad the data to 3D by adding
  * a z coordinate of 0.
@@ -366,5 +366,4 @@
     );
     return centroidsData;
   }
->>>>>>> 4de64793
 }