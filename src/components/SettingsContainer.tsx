--- conflicted
+++ resolved
@@ -39,11 +39,7 @@
 
   return (
     <label>
-<<<<<<< HEAD
-      <span>{labelElement}</span>
-=======
       <span style={props.labelStyle}>{props.label}</span>
->>>>>>> 80020775
       {props.children}
     </label>
   );
