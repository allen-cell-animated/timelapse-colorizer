<<<<<<< HEAD
import { ColorPicker, Tooltip } from "antd";
=======
import { Tooltip } from "antd";
>>>>>>> 9e34fded
import React, { ReactElement, useMemo } from "react";
import styled from "styled-components";
import { Color, ColorRepresentation } from "three";

import { FlexRow, FlexRowAlignCenter } from "../styles/utils";

import { useViewerStateStore } from "../state/ViewerState";
import WrappedColorPicker from "./Inputs/WrappedColorPicker";

type CategoricalColorPickerProps = {
  categories: string[];
  disabled?: boolean;
};

const defaultProps: Partial<CategoricalColorPickerProps> = {
  disabled: false,
};

const ColorPickerContainer = styled(FlexRow)<{
  $itemGap: string;
  $itemWidth: string;
  $maxItemsPerRow: string;
}>`
  gap: ${(props) => props.$itemGap};
  flex-wrap: wrap;
  margin-top: 8px;
  margin-bottom: 8px;
  margin-right: ${(props) => props.$itemGap};
  max-width: calc(
    ${(props) => `${props.$itemWidth} * ${props.$maxItemsPerRow} + ${props.$itemGap} * (${props.$maxItemsPerRow} - 1)`}
  );

  & > div {
    // Container for both the color picker and the text label.
    gap: 12px;
    width: ${(props) => props.$itemWidth};
    max-width: ${(props) => props.$itemWidth};
    height: fit-content;
  }

  & > div > label,
  & > div > label > span {
    // Text label, hide overflow as ellipsis
    white-space: nowrap;
    overflow: hidden;
    text-overflow: ellipsis;
  }
`;

export default function CategoricalColorPicker(inputProps: CategoricalColorPickerProps): ReactElement {
  const props = { ...defaultProps, ...inputProps } as Required<CategoricalColorPickerProps>;

  const categoricalPalette = useViewerStateStore((state) => state.categoricalPalette);
  const setCategoricalPalette = useViewerStateStore((state) => state.setCategoricalPalette);

  const colorPickers = useMemo(() => {
    const elements = [];
    for (let i = 0; i < props.categories.length; i++) {
      const color = categoricalPalette[i];
      const label = props.categories[i];
      const onChange = (_value: any, hex: string): void => {
        const newPalette = [...categoricalPalette];
        newPalette[i] = new Color(hex as ColorRepresentation);
        setCategoricalPalette(newPalette);
      };
      const colorPickerId = `categorical-color-picker-${i}`;

      // Make the color picker component
      elements.push(
        <FlexRowAlignCenter key={i}>
          <WrappedColorPicker
            id={colorPickerId}
            value={color.getHexString()}
            onChange={onChange}
            size={"small"}
            disabledAlpha={true}
            // Necessary to prevent the color picker from going off the screen
            // TODO: Fix this? This prevents tab navigation from working.
            getPopupContainer={undefined}
          />
          <Tooltip title={label} placement="top">
            <label htmlFor={colorPickerId}>
              <span>{label}</span>
            </label>
          </Tooltip>
        </FlexRowAlignCenter>
      );
    }
    return elements;
  }, [props]);

  return (
    <ColorPickerContainer $itemGap="8px" $maxItemsPerRow="6" $itemWidth="110px">
      {colorPickers}
    </ColorPickerContainer>
  );
}<|MERGE_RESOLUTION|>--- conflicted
+++ resolved
@@ -1,8 +1,4 @@
-<<<<<<< HEAD
-import { ColorPicker, Tooltip } from "antd";
-=======
 import { Tooltip } from "antd";
->>>>>>> 9e34fded
 import React, { ReactElement, useMemo } from "react";
 import styled from "styled-components";
 import { Color, ColorRepresentation } from "three";
