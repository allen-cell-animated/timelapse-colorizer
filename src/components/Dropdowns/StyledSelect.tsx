--- conflicted
+++ resolved
@@ -11,7 +11,7 @@
 import { Color } from "three";
 
 import { DropdownSVG } from "src/assets";
-import { removeUndefinedProperties } from "src/state/utils/data_validation";
+import { removeUndefinedProperties } from "src/colorizer/utils/data_utils";
 import { AppTheme, AppThemeContext } from "src/styles/AppStyle";
 
 import { SelectItem } from "./types";
@@ -305,19 +305,13 @@
 export default function AntStyledSelect<
   IsMulti extends boolean = false,
   Group extends GroupBase<SelectItem> = GroupBase<SelectItem>
-<<<<<<< HEAD
->(props: AntStyledSelectProps<IsMulti, Group>): ReactElement {
-  const theme = useContext(AppThemeContext);
-  const customStyles = useMemo(() => getCustomStyles(theme, props.width ?? "15vw + 30px"), [theme]);
-=======
 >(inputProps: AntStyledSelectProps<IsMulti, Group>): ReactElement {
   const props = { ...defaultProps, ...removeUndefinedProperties(inputProps) };
-  const theme = React.useContext(AppThemeContext);
+  const theme = useContext(AppThemeContext);
   const customStyles = useMemo(
     () => getCustomStyles(theme, props.controlWidth, props.menuWidth),
     [theme, props.controlWidth, props.menuWidth]
   );
->>>>>>> 5d2d029c
 
   return (
     <SelectContainer $type={props.type} style={{ width: "100%" }}>
