--- conflicted
+++ resolved
@@ -197,11 +197,7 @@
     ...base,
     height: theme.controls.height,
     minHeight: theme.controls.height,
-<<<<<<< HEAD
     width: controlWidth,
-=======
-    width: `calc(${width})`,
->>>>>>> bc63b977
     borderRadius: theme.controls.radiusLg,
     borderColor: isFocused ? theme.color.button.outlineActive : theme.color.layout.borders,
   }),
@@ -308,7 +304,6 @@
 >(inputProps: AntStyledSelectProps<IsMulti, Group>): ReactElement {
   const props = { ...defaultProps, ...removeUndefinedProperties(inputProps) };
   const theme = React.useContext(AppThemeContext);
-<<<<<<< HEAD
   const customStyles = useMemo(
     () => getCustomStyles(theme, props.controlWidth, props.menuWidth),
     [theme, props.controlWidth, props.menuWidth]
@@ -316,12 +311,6 @@
 
   return (
     <SelectContainer $type={props.type} style={{ width: "100%" }}>
-=======
-  const customStyles = useMemo(() => getCustomStyles(theme, props.width ?? "15vw + 30px"), [theme]);
-
-  return (
-    <SelectContainer $type={props.type || "outlined"} style={props.controlContainerStyle}>
->>>>>>> bc63b977
       <Select
         {...props}
         menuPlacement={props.menuPlacement}
