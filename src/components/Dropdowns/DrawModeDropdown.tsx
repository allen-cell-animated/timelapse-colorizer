--- conflicted
+++ resolved
@@ -3,11 +3,7 @@
 import { PresetsItem } from "antd/es/color-picker/interface";
 import React, { ReactElement, useRef } from "react";
 import styled from "styled-components";
-<<<<<<< HEAD
 import { ColorRepresentation, Color as ThreeColor } from "three";
-=======
-import { Color as ThreeColor, ColorRepresentation } from "three";
->>>>>>> 80020775
 
 import { DrawMode } from "../../colorizer/types";
 import { FlexRowAlignCenter } from "../../styles/utils";
@@ -53,8 +49,8 @@
 ];
 
 const items = [
-  { key: DrawMode.HIDE.toString(), label: "Hide" },
-  { key: DrawMode.USE_COLOR.toString(), label: "Use custom color" },
+  { value: DrawMode.HIDE.toString(), label: "Hide" },
+  { value: DrawMode.USE_COLOR.toString(), label: "Use custom color" },
 ];
 
 /**
@@ -67,34 +63,6 @@
   const props = { ...defaultProps, ...propsInput } as Required<DrawModeSelectorProps>;
 
   const colorPickerRef = useRef<HTMLParagraphElement>(null);
-<<<<<<< HEAD
-
-  const items = [
-    { value: DrawMode.HIDE.toString(), label: "Hide" },
-    { value: DrawMode.USE_COLOR.toString(), label: "Use custom color" },
-  ];
-
-  const defaultPresetColors = [
-    "#ffffff",
-    "#f0f0f0",
-    "#dddddd",
-    "#c0c0c0",
-    "#9d9d9d",
-    "#808080",
-    "#525252",
-    "#393939",
-    "#191919",
-    "#000000",
-  ];
-  const presets: PresetsItem[] = [
-    {
-      label: "Presets",
-      colors: defaultPresetColors,
-    },
-  ];
-
-=======
->>>>>>> 80020775
   const showColorPicker = props.selected === DrawMode.USE_COLOR;
 
   return (
