--- conflicted
+++ resolved
@@ -1,15 +1,7 @@
-<<<<<<< HEAD
-import { ColorPicker } from "antd";
-import { PresetsItem } from "antd/es/color-picker/interface";
-import React, { ReactElement, useRef } from "react";
-import styled from "styled-components";
-import { ColorRepresentation, Color as ThreeColor } from "three";
-=======
 import { PresetsItem } from "antd/es/color-picker/interface";
 import React, { ReactElement, useRef } from "react";
 import styled from "styled-components";
 import { Color as ThreeColor } from "three";
->>>>>>> 9e34fded
 
 import { FlexRowAlignCenter } from "../../styles/utils";
 
