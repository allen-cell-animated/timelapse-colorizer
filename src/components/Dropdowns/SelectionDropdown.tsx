import { type ButtonProps, Tooltip } from "antd";
import Fuse from "fuse.js";
<<<<<<< HEAD
import React, { type ReactElement, useCallback, useEffect, useMemo, useState, useTransition } from "react";
import { components, type ControlProps, type OptionProps } from "react-select";
=======
import React, { ReactElement, useCallback, useEffect, useMemo, useState, useTransition } from "react";
import { components, ControlProps, OptionProps, StylesConfig } from "react-select";
>>>>>>> e9b60ae2

import { useDebounce } from "src/hooks/useDebounce";
import { FlexRowAlignCenter } from "src/styles/utils";

import StyledSelect from "./StyledSelect";
import type { SelectItem } from "./types";

// TODO: Have the dropdown show a loading indicator after a selection has been
// made but before the prop value updates. -> this is especially noticeable when
// loading large datasets. Is there a way we can do this using async promises,
// maybe? If the promise rejects, discard the changed value?

type SelectionDropdownProps = {
  /** Text label to include with the dropdown. If null or undefined, hides the label. */
  label?: string | null;
  id?: string;
  /** The value of the item that is currently selected. */
  selected: string | SelectItem | undefined;
  /**
   * An array of SelectItems that describes the item properties (`{value,
   * label}`), or an array of strings. Dropdown items will be presented in the
   * provided array order.
   *
   * If a string array is provided, SelectItems objects will be auto-generated
   * with `value` and `label` values set to the string.
   *
   * NOTE: Items should be memoized to prevent unnecessary re-renders. Without
   * memoization, react-select will re-render dropdown options based on the
   * `items` property on every render, which can cause unexpected or unwanted
   * behavior such as flickering on hover during rapid page updates.
   */
  items: SelectItem[] | string[];
  controlTooltipPlacement?: "top" | "bottom" | "left" | "right";
  disabled?: boolean;
  isSearchable?: boolean;
  /**
   * The type of button to render for the dropdown. See Antd's button types:
   * https://ant.design/components/button#components-button-demo-basic
   */
  buttonType?: ButtonProps["type"] | "outlined";
  /**
   * Callback that is fired whenever an item in the dropdown is selected.
   * The callback will be passed the `value` of the selected item.
   */
  onChange: (value: string) => void;
  /**
   * If true, shows the label of the currently-selected item as a tooltip
   * when hovering over the input/selection area.
   */
  showSelectedItemTooltip?: boolean;
  /**
   * Total width of the dropdown button and the label, as a CSS string.
   * Overrides the default sizing behavior if set.
   */
  width?: string;
  /** Width of the control (button) of the dropdown, as a CSS string. */
  controlWidth?: string;
  /**  Width of the dropdown menu, as a CSS string. */
  menuWidth?: string;
  containerStyle?: React.CSSProperties;
  /**
   * Style overrides for the inner Select component. A dictionary from a field
   * (control, menu, option, etc.) to a function that returns a style object.
   */
  selectStyles?: StylesConfig<SelectItem, false>;
};

const defaultProps: Partial<SelectionDropdownProps> = {
  buttonType: "outlined",
  showSelectedItemTooltip: true,
  controlTooltipPlacement: "top",
};

// Override options in the menu list to include tooltips and, optionally, image content.
const Option = (props: OptionProps<SelectItem>): ReactElement => {
  // Debounce the tooltip so it only shows after a short delay when focusing/hovering over it.
  const isFocused = useDebounce(props.isFocused, 100) && props.isFocused;
  const title = (props as OptionProps<SelectItem>).data.tooltip;

  const copiedProps = { ...props, data: { ...(props.data as SelectItem) } };

  if ((props.data as SelectItem).image) {
    copiedProps.children = (
      <img src={copiedProps.data.image} alt={copiedProps.data.label} style={{ width: "100%", height: "100%" }}></img>
    );
  }

  return (
    <Tooltip
      title={(copiedProps as OptionProps<SelectItem>).data.tooltip}
      trigger={["hover", "focus"]}
      placement="right"
      open={title !== undefined && isFocused ? true : undefined}
      mouseEnterDelay={0.5}
      mouseLeaveDelay={0}
    >
      <div>
        <components.Option {...copiedProps} />
      </div>
    </Tooltip>
  );
};

/** Converts an array of strings or SelectItems to an array of SelectItems. */
function formatAsSelectItems(items: string[] | SelectItem[]): SelectItem[] {
  if (items.length === 0) {
    return [];
  }
  if (typeof items[0] === "string") {
    return (items as string[]).map((item) => ({ value: item, label: item }));
  }
  return items as SelectItem[];
}

/**
 * A Select component that supports web accessibility guidelines for keyboard
 * controls. Options can be searched by typing in the dropdown input.
 *
 * Uses react-select internally but mimics the style of Ant Design for
 * consistency.
 *
 * Children will be rendered to the right of the dropdown.
 *
 * NOTE: The `items` prop should be memoized to prevent unnecessary re-renders.
 * Without memoization, react-select will re-render dropdown options based on
 * the `items` property on every render, which can cause unexpected or unwanted
 * behavior such as flickering on hover during rapid page updates.
 */
export default function SelectionDropdown(inputProps: React.PropsWithChildren<SelectionDropdownProps>): ReactElement {
  const props = { ...defaultProps, ...inputProps };

  const options = useMemo(() => formatAsSelectItems(props.items), [props.items]);

  // TODO: Show loading spinner?
  const [_isPending, startTransition] = useTransition();
  const [searchInput, setSearchInput] = useState("");
  const [filteredValues, setFilteredValues] = useState<Set<string>>(new Set(options.map((item) => item.value)));

  let selectedOption: SelectItem | undefined;
  if (typeof props.selected === "string") {
    // Find the full options object corresponding with the selected object
    selectedOption = options.find((option) => option.value === props.selected);
  } else {
    selectedOption = props.selected;
  }

  useEffect(() => {
    if (!props.label && !props.id) {
      console.warn(
        "SelectionDropdown: No label or id provided for the dropdown, which means that the select component may not be labeled correctly for screen readers." +
          " Consider either providing the `label` prop, or setting the `id` prop and passing it an HTML `label` via the `for` attribute."
      );
    }
  }, []);

  // Set up fuse for fuzzy searching
  const fuse = useMemo(() => {
    return new Fuse(options, {
      keys: ["value", "label"],
      isCaseSensitive: false,
      shouldSort: true, // sorts by match score
    });
  }, [props.items]);

  // Filter the items based on the search input
  useMemo(() => {
    if (searchInput === "") {
      startTransition(() => {
        // Reset to original list
        setFilteredValues(new Set(options.map((item) => item.value)));
      });
    } else {
      const searchResult = fuse.search(searchInput);
      const filteredItems = searchResult.map((result) => result.item.value);
      startTransition(() => {
        setFilteredValues(new Set(filteredItems));
      });
    }
  }, [searchInput, props.items]);

  // Add tooltip so it only responds to interaction with the selected option in the control area.
  // Fixes a bug where the tooltip would show when hovering anywhere over the dropdown, including
  // other options.
  const Control = useCallback(
    (controlProps: ControlProps<SelectItem>): ReactElement => {
      const selectedOption = controlProps.getValue()[0] as SelectItem | undefined;

      return (
        <Tooltip
          title={selectedOption?.label}
          trigger={["hover", "focus"]}
          placement={props.controlTooltipPlacement}
          open={props.showSelectedItemTooltip ? undefined : false}
        >
          <div>
            <components.Control {...controlProps}>
              {selectedOption?.image && (
                <img
                  src={selectedOption.image}
                  alt={selectedOption.label}
                  style={{ width: "100%", height: "100%", position: "absolute", pointerEvents: "none" }}
                ></img>
              )}
              {controlProps.children}
            </components.Control>
          </div>
        </Tooltip>
      );
    },
    [props.showSelectedItemTooltip, props.controlTooltipPlacement]
  );

  // Create an ID for the HTML label element if one is provided.
  const selectId = props.id ?? "selection-dropdown-" + props.label?.toLowerCase().replaceAll(" ", "_");
  const labelId = props.label ? selectId + "-label" : undefined;

  return (
    <FlexRowAlignCenter $gap={6} style={{ width: props.width, minWidth: props.width, ...props.containerStyle }}>
      {props.label && (
        <label htmlFor={selectId} style={{ whiteSpace: "nowrap" }}>
          <h3 id={labelId}>{props.label}</h3>
        </label>
      )}
      <StyledSelect
        aria-labelledby={labelId}
        inputId={selectId}
        classNamePrefix="react-select"
        isMulti={false}
        placeholder=""
        type={props.buttonType ?? "outlined"}
        value={selectedOption}
        components={{ Option, Control }}
        options={options}
        filterOption={(option) => filteredValues.has(option.value)}
        isDisabled={props.disabled}
        isClearable={false}
        isSearchable={props.isSearchable}
        // TODO: Allow `onChange` to be async, and show a loading indicator
        // + the awaited value while waiting for it to resolve.
        onChange={(value) => {
          if (value && value.value) {
            props.onChange(value.value);
          }
          startTransition(() => {
            setSearchInput("");
          });
        }}
        onInputChange={(input) => {
          startTransition(() => {
            setSearchInput(input);
          });
        }}
        controlWidth={props.controlWidth}
        menuWidth={props.menuWidth}
        styles={props.selectStyles}
      />
      {props.children}
    </FlexRowAlignCenter>
  );
}<|MERGE_RESOLUTION|>--- conflicted
+++ resolved
@@ -1,12 +1,7 @@
 import { type ButtonProps, Tooltip } from "antd";
 import Fuse from "fuse.js";
-<<<<<<< HEAD
 import React, { type ReactElement, useCallback, useEffect, useMemo, useState, useTransition } from "react";
-import { components, type ControlProps, type OptionProps } from "react-select";
-=======
-import React, { ReactElement, useCallback, useEffect, useMemo, useState, useTransition } from "react";
-import { components, ControlProps, OptionProps, StylesConfig } from "react-select";
->>>>>>> e9b60ae2
+import { components, type ControlProps, type OptionProps, type StylesConfig } from "react-select";
 
 import { useDebounce } from "src/hooks/useDebounce";
 import { FlexRowAlignCenter } from "src/styles/utils";
