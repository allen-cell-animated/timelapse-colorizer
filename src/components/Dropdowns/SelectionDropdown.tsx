<<<<<<< HEAD
import { SearchOutlined } from "@ant-design/icons";
import { Input, InputRef, Tooltip } from "antd";
=======
import { ButtonProps, Tooltip } from "antd";
>>>>>>> a195c404
import { ItemType, MenuItemType } from "antd/es/menu/hooks/useItems";
import Fuse from "fuse.js";
import React, { MutableRefObject, ReactElement, useMemo, useRef, useState, useTransition } from "react";

import { FlexColumn } from "../../styles/utils";

import LoadingSpinner from "../LoadingSpinner";
import AccessibleDropdown from "./AccessibleDropdown";
import DropdownItem from "./DropdownItem";
import DropdownItemList from "./DropdownItemList";

// TODO: Have the dropdown show a loading indicator after a selection has been made
// but before the prop value updates. -> this is especially noticeable when slow datasets.
// Is there a way we can do this using async promises, maybe? If the promise rejects,
// discard the changed value?

type SelectionDropdownProps = {
  /** Text label to include with the dropdown. If null or undefined, hides the label. */
  label?: string | null;
  /** The key of the item that is currently selected. */
  selected: string;
  /** An array of ItemType that describes the item properties (`{key, label}`),
   * or an array of strings. Dropdown items will be presented in the provided array order.
   *
   * If a string array is provided, ItemType objects will be
   * auto-generated with `key` and `label` values set to the string.*/
  items: ItemType[] | string[];
  disabled?: boolean;
  /** The type of button to render for the dropdown. See Antd's button types:
   * https://ant.design/components/button#components-button-demo-basic */
  buttonType?: ButtonProps["type"] | "outlined";
  /** Callback that is fired whenever an item in the dropdown is selected.
   * The callback will be passed the `key` of the selected item. */
  onChange: (key: string) => void;
  showTooltip?: boolean;
  /** Width of the dropdown. Overrides the default sizing behavior if set. */
  width?: string | null;
  /**
   * Whether the search bar should be enabled. If enabled, will show search bar and filter
   * by search input when the total number of items is above `searchThresholdCount`. True by default.
   */
  enableSearch?: boolean;
  /** The number of items that must be in the original list before the search bar will be shown. 10 by default.*/
  searchThresholdCount?: number;
};

const defaultProps: Partial<SelectionDropdownProps> = {
  label: null,
  disabled: false,
  buttonType: "outlined",
  showTooltip: true,
  width: null,
  enableSearch: true,
  searchThresholdCount: 10,
};

/**
 * An wrapper around an AccessibleDropdown that allows for the selection of a single item from a list.
 *
 * Items can be passed in as an array of strings, or as an array of ItemType objects if you need the
 * keys to differ from the labels.
 */
export default function SelectionDropdown(inputProps: SelectionDropdownProps): ReactElement {
  const props = { ...defaultProps, ...inputProps } as Required<SelectionDropdownProps>;

  const [isPending, startTransition] = useTransition();
  const [searchInput, setSearchInput] = useState("");
  const [filteredItems, setFilteredItems] = useState<MenuItemType[]>([]);
  const searchInputRef = useRef<InputRef>();

  // Convert items into MenuItemType, adding missing properties as needed
  const items = useMemo((): MenuItemType[] => {
    if (props.items.length === 0) {
      return [];
    }
    if (typeof props.items[0] === "string") {
      // string array instead of ItemType array
      return (props.items as string[]).map((name) => {
        return {
          label: name,
          key: name,
        };
      });
    } else {
      return props.items as MenuItemType[];
    }
  }, [props.items]);

  // Get the label of the selected item to display in the dropdown button
  const selectedLabel = useMemo((): string => {
    for (const item of items) {
      if (item && item.key === props.selected) {
        return item.label?.toString() || "";
      }
    }
    return "";
  }, [props.selected, items]);

  // Set up fuse for fuzzy searching
  const fuse = useMemo(() => {
    return new Fuse(items, {
      keys: ["key", "label"],
      isCaseSensitive: false,
      shouldSort: true, // sorts by match score
    });
  }, [props.items]);

  // Filter the items based on the search input
  useMemo(() => {
    if (searchInput === "") {
      startTransition(() => {
        // Reset to original list
        setFilteredItems(items);
      });
    } else {
      const searchResult = fuse.search(searchInput);
      const filteredItems = searchResult.map((result) => result.item);
      startTransition(() => {
        setFilteredItems(filteredItems);
      });
    }
  }, [searchInput, items]);

  // Completely customize the dropdown menu and make the buttons manually.
  // This is because Antd's Dropdown component doesn't allow us to add item tooltips, and complicates
  // other behaviors (like tab navigation or setting width).
  // Ant recommends using the Popover component for this instead of Dropdown, but they use
  // different animation styling (Dropdown looks nicer).

  const getDropdownItems = (closeDropdown: () => void): ReactElement[] => {
    return filteredItems.map((item) => {
      return (
        <Tooltip key={item.key} title={item.label?.toString()} placement="right" trigger={["hover", "focus"]}>
          <DropdownItem
            key={item.key}
            selected={item.key === props.selected}
            disabled={props.disabled}
            onClick={() => {
              props.onChange(item.key.toString());
              closeDropdown();
              // Add a slight delay so the dropdown closes first before the input is cleared
              setTimeout(() => setSearchInput(""), 1);
            }}
          >
            {item.label}
          </DropdownItem>
        </Tooltip>
      );
    });
  };

  const showSearch = props.enableSearch && items.length > props.searchThresholdCount;
  const getDropdownContent = (setForceOpen: (forceOpen: boolean) => void): ReactElement => {
    const closeDropdown = (): void => {
      setForceOpen(false);
    };
    if (showSearch) {
      return (
        <FlexColumn $gap={6}>
          <Input
            style={{ paddingLeft: "6px" }}
            value={searchInput}
            onChange={(e) => {
              setSearchInput(e.target.value);
            }}
            prefix={<SearchOutlined style={{ color: "var(--color-text-hint)" }} />}
            placeholder="Type to search"
            allowClear
            ref={searchInputRef as MutableRefObject<InputRef>}
            onFocus={() => {
              // Keep the dropdown pinned open if the user clicks into the input box
              setForceOpen(true);
            }}
            spellCheck={false}
          ></Input>
          <LoadingSpinner loading={isPending} style={{ borderRadius: "4px", overflow: "hidden" }}>
            <DropdownItemList>{getDropdownItems(closeDropdown)}</DropdownItemList>
          </LoadingSpinner>
        </FlexColumn>
      );
    } else {
      return <DropdownItemList>{getDropdownItems(closeDropdown)}</DropdownItemList>;
    }
  };

  const mainButtonStyle: React.CSSProperties = {
    width: props.width || "15vw",
    minWidth: "60px",
    maxWidth: "270px",
  };

  return (
    <AccessibleDropdown
      label={props.label}
      disabled={props.disabled}
      buttonStyle={mainButtonStyle}
      buttonType={props.buttonType}
      buttonText={selectedLabel}
      showTooltip={props.showTooltip}
      dropdownContent={getDropdownContent}
      onButtonClicked={() => {
        // Focus the search input when the dropdown is clicked open
        if (searchInputRef.current) {
          searchInputRef.current.focus();
        }
      }}
    ></AccessibleDropdown>
  );
}<|MERGE_RESOLUTION|>--- conflicted
+++ resolved
@@ -1,9 +1,5 @@
-<<<<<<< HEAD
 import { SearchOutlined } from "@ant-design/icons";
-import { Input, InputRef, Tooltip } from "antd";
-=======
-import { ButtonProps, Tooltip } from "antd";
->>>>>>> a195c404
+import { ButtonProps, Input, InputRef, Tooltip } from "antd";
 import { ItemType, MenuItemType } from "antd/es/menu/hooks/useItems";
 import Fuse from "fuse.js";
 import React, { MutableRefObject, ReactElement, useMemo, useRef, useState, useTransition } from "react";
