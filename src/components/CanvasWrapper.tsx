import { HomeOutlined, ZoomInOutlined, ZoomOutOutlined } from "@ant-design/icons";
import { Tooltip, TooltipProps } from "antd";
import React, { ReactElement, ReactNode, useCallback, useContext, useEffect, useMemo, useRef, useState } from "react";
import styled from "styled-components";
import { Color, ColorRepresentation, Vector2 } from "three";
import { clamp } from "three/src/math/MathUtils";

import { NoImageSVG } from "../assets";
import { ColorRamp, Dataset, Track } from "../colorizer";
import { LoadTroubleshooting, ViewerConfig } from "../colorizer/types";
import * as mathUtils from "../colorizer/utils/math_utils";
import { FlexColumn, FlexColumnAlignCenter, VisuallyHidden } from "../styles/utils";

import CanvasUIOverlay from "../colorizer/CanvasWithOverlay";
import Collection from "../colorizer/Collection";
import { AppThemeContext } from "./AppStyle";
import { AlertBannerProps } from "./Banner";
import IconButton from "./IconButton";
import LoadingSpinner from "./LoadingSpinner";

const ASPECT_RATIO = 14.6 / 10;
/* Minimum distance in either X or Y that mouse should move
 * before mouse event is considered a drag
 */
const MIN_DRAG_THRESHOLD_PX = 5;
const LEFT_CLICK_BUTTON = 0;
const MIDDLE_CLICK_BUTTON = 1;
const RIGHT_CLICK_BUTTON = 2;

const MAX_INVERSE_ZOOM = 2; // 0.5x zoom
const MIN_INVERSE_ZOOM = 0.1; // 10x zoom

function TooltipWithSubtext(props: TooltipProps & { title: ReactNode; subtext: ReactNode }): ReactElement {
  return (
    <Tooltip
      {...props}
      title={
        <>
          <p style={{ margin: 0 }}>{props.title}</p>
          <p style={{ margin: 0, fontSize: "12px" }}>{props.subtext}</p>
        </>
      }
    >
      {props.children}
    </Tooltip>
  );
}

const CanvasControlsContainer = styled(FlexColumn)`
  position: absolute;
  top: 12px;
  right: 12px;
  padding: 4px;
  border-radius: 4px;
  background-color: var(--color-viewport-overlay-background);
  border: 1px solid var(--color-viewport-overlay-outline);
`;

const MissingFileIconContainer = styled(FlexColumnAlignCenter)`
  position: absolute;
  top: 50%;
  left: 50%;
  transform: translate(-50%, -50%);
  background-color: #fff9;
  padding: 10px 15px;
  border-radius: 6px;
  // TODO: Make this responsive to background color?
  --fill-color: #0006;
  fill: var(--fill-color);
  color: var(--fill-color);
  pointer-events: none;
`;

type CanvasWrapperProps = {
  canv: CanvasUIOverlay;
  /** Dataset to look up track and ID information in.
   * Changing this does NOT update the canvas dataset; do so
   * directly by calling `canv.setDataset()`.
   */
  dataset: Dataset | null;
  datasetKey: string | null;

  featureKey: string | null;
  /** Pan and zoom will be reset on collection change. */
  collection: Collection | null;
  config: ViewerConfig;
  vectorData: Float32Array | null;

  loading: boolean;
  loadingProgress: number | null;
  isRecording: boolean;

  selectedBackdropKey: string | null;

  colorRamp: ColorRamp;
  colorRampMin: number;
  colorRampMax: number;

  selectedTrack: Track | null;
  categoricalColors: Color[];

  inRangeLUT?: Uint8Array;

  /** Called when the mouse hovers over the canvas; reports the currently hovered id. */
  onMouseHover?: (id: number) => void;
  /** Called when the mouse exits the canvas. */
  onMouseLeave?: () => void;
  /** Called when the canvas is clicked; reports the track info of the clicked object. */
  onTrackClicked?: (track: Track | null) => void;

  showAlert?: (props: AlertBannerProps) => void;

  maxWidthPx?: number;
  maxHeightPx?: number;
};

const defaultProps: Partial<CanvasWrapperProps> = {
  onMouseHover() {},
  onMouseLeave() {},
  onTrackClicked: () => {},
  inRangeLUT: new Uint8Array(0),
  maxWidthPx: 1400,
  maxHeightPx: 1000,
};

/**
 * Provides a React component-style interface for interacting with ColorizeCanvas.
 *
 * Note that some canvas operations (like `setFrame`, `setFeature`, `setDataset`)
 * are async and should be called directly on the canvas instance.
 */
export default function CanvasWrapper(inputProps: CanvasWrapperProps): ReactElement {
  const props = { ...defaultProps, ...inputProps } as Required<CanvasWrapperProps>;

  const containerRef = useRef<HTMLDivElement>(null);

  const canv = props.canv;
  const canvasPlaceholderRef = useRef<HTMLDivElement>(null);

  /**
   * Canvas zoom level, stored as its inverse. This makes it so linear changes in zoom level
   * (by +/-0.25) affect the zoom level more when zoomed in than zoomed out.
   */
  const canvasZoomInverse = useRef(1.0);
  /**
   * The offset of the frame in the canvas, in normalized frame coordinates. [0, 0] means the
   * frame will be centered, while [-0.5, -0.5] means the top right corner of the frame will be
   * centered in the canvas view.
   * X and Y are clamped to a range of [-0.5, 0.5] to prevent the frame from being panned out of view.
   */
  const canvasPanOffset = useRef(new Vector2(0, 0));
  const isMouseLeftDown = useRef(false);
  const isMouseMiddleDown = useRef(false);
  const isMouseRightDown = useRef(false);
  /**
   * Turns on if the mouse has moved more than MIN_DRAG_THRESHOLD_PX in X or Y after initial click;
   * turns off when mouse is released. Used to determine whether to pan the canvas or treat
   * the click as a track selection/regular click.
   */
  const isMouseDragging = useRef(false);
  const totalMouseDrag = useRef(new Vector2(0, 0));

  const isMouseOverCanvas = useRef(false);
  const lastMousePositionPx = useRef(new Vector2(0, 0));
  const theme = useContext(AppThemeContext);

  const [showMissingFileIcon, setShowMissingFileIcon] = useState(false);

  // CANVAS PROPERTIES /////////////////////////////////////////////////

  const onFrameChangedCallback = useCallback(
    (isMissing: boolean) => {
      setShowMissingFileIcon(isMissing);
      if (props.showAlert && isMissing) {
        props.showAlert({
          type: "warning",
          message: "Warning: One or more frames failed to load.",
          description: LoadTroubleshooting.CHECK_FILE_OR_NETWORK,
          showDoNotShowAgainCheckbox: true,
          closable: true,
        });
      }
    },
    [props.showAlert, setShowMissingFileIcon, canv]
  );

  canv.setOnFrameChangeCallback(onFrameChangedCallback);

  // Mount the canvas to the placeholder's location in the document.
  useEffect(() => {
    canvasPlaceholderRef.current?.parentNode?.replaceChild(canv.domElement, canvasPlaceholderRef.current);
  }, []);

  // These are all useMemo calls because the updates to the canvas must happen in the same render;
  // if these were useEffects, the canvas will lag behind updates since there is no state update to
  // trigger a re-render.

  // Update the theming of the canvas overlay.
  useMemo(() => {
    const defaultTheme = {
      fontSizePx: theme.font.size.label,
      fontColor: theme.color.text.primary,
      fontFamily: theme.font.family,
    };
    const sidebarTheme = {
      ...defaultTheme,
      stroke: theme.color.layout.borders,
      fill: theme.color.layout.background,
    };
    canv.updateScaleBarStyle(defaultTheme);
    canv.updateTimestampStyle(defaultTheme);
    canv.updateInsetBoxStyle({ stroke: theme.color.layout.borders });
    canv.updateLegendStyle(defaultTheme);
    canv.updateFooterStyle(sidebarTheme);
    canv.updateHeaderStyle(sidebarTheme);
    canv.setCanvasBackgroundColor(new Color(theme.color.viewport.background as ColorRepresentation));
  }, [theme]);

  // Update canvas color ramp
  useMemo(() => {
    canv.setColorRamp(props.colorRamp);
    canv.setColorMapRangeMin(props.colorRampMin);
    canv.setColorMapRangeMax(props.colorRampMax);
  }, [props.colorRamp, props.colorRampMin, props.colorRampMax]);

  // Update backdrops
  useMemo(() => {
    canv.setBackdropKey(props.selectedBackdropKey);
    canv.setBackdropBrightness(props.config.backdropBrightness);
    canv.setBackdropSaturation(props.config.backdropSaturation);
  }, [props.selectedBackdropKey, props.config.backdropBrightness, props.config.backdropSaturation]);

  // Update categorical colors
  useMemo(() => {
    canv.setCategoricalColors(props.categoricalColors);
  }, [props.categoricalColors, props.dataset, props.featureKey]);

  // Update drawing modes for outliers + out of range values
  useMemo(() => {
    const settings = props.config.outOfRangeDrawSettings;
    canv.setOutOfRangeDrawMode(settings.mode, settings.color);
  }, [props.config.outOfRangeDrawSettings]);

  useMemo(() => {
    const settings = props.config.outlierDrawSettings;
    canv.setOutlierDrawMode(settings.mode, settings.color);
  }, [props.config.outlierDrawSettings]);

  useMemo(() => {
    canv.setObjectOpacity(props.config.objectOpacity);
  }, [props.config.objectOpacity]);

  useMemo(() => {
    canv.setInRangeLUT(props.inRangeLUT);
  }, [props.inRangeLUT]);

  // Updated track-related settings
  useMemo(() => {
    canv.setSelectedTrack(props.selectedTrack);
    canv.setShowTrackPath(props.config.showTrackPath);
  }, [props.selectedTrack, props.config.showTrackPath]);

  // Update overlay settings
  useMemo(() => {
    canv.isScaleBarVisible = props.config.showScaleBar;
  }, [props.config.showScaleBar]);

  useMemo(() => {
    canv.isTimestampVisible = props.config.showTimestamp;
  }, [props.config.showTimestamp]);

  useMemo(() => {
    canv.setCollection(props.collection);
  }, [props.collection]);

  useMemo(() => {
    canv.setDatasetKey(props.datasetKey);
  }, [props.datasetKey]);

  useMemo(() => {
    canv.setIsExporting(props.isRecording);
    canv.isHeaderVisibleOnExport = props.config.showHeaderDuringExport;
    canv.isFooterVisibleOnExport = props.config.showLegendDuringExport;
  }, [props.config.showLegendDuringExport, props.isRecording]);

  useMemo(() => {
<<<<<<< HEAD
    canv.setVectorFieldConfig(props.config.vectorConfig);
  }, [props.config.vectorConfig]);

  useMemo(() => {
    canv.setVectorData(props.vectorData);
  }, [props.vectorData]);
=======
    canv.setOutlineColor(props.config.outlineColor);
  }, [props.config.outlineColor]);
>>>>>>> 375cc90e

  // CANVAS RESIZING /////////////////////////////////////////////////

  /**
   * Measures the current width of the canvas component, constraining it by
   * the maximum width and height props while maintaining the aspect ratio.
   */
  const getCanvasSizePx = useCallback((): Vector2 => {
    const widthPx = Math.min(
      containerRef.current?.clientWidth ?? props.maxWidthPx,
      props.maxWidthPx,
      props.maxHeightPx * ASPECT_RATIO
    );
    return new Vector2(Math.floor(widthPx), Math.floor(widthPx / ASPECT_RATIO));
  }, [props.maxHeightPx, props.maxWidthPx]);

  // Respond to window resizing
  useEffect(() => {
    const updateCanvasDimensions = (): void => {
      const canvasSizePx = getCanvasSizePx();
      canv.setSize(canvasSizePx.x, canvasSizePx.y);
    };
    updateCanvasDimensions(); // Initial size setting

    const handleResize = (): void => {
      updateCanvasDimensions();
      canv.render();
    };

    window.addEventListener("resize", handleResize);
    return () => {
      window.removeEventListener("resize", handleResize);
    };
  }, [canv, getCanvasSizePx]);

  // CANVAS ACTIONS /////////////////////////////////////////////////

  // Reset the canvas zoom + pan when the collection changes
  useEffect(() => {
    canvasZoomInverse.current = 1.0;
    canvasPanOffset.current = new Vector2(0, 0);
    canv.setZoom(1.0);
    canv.setPan(0, 0);
  }, [props.collection]);

  /** Report clicked tracks via the passed callback. */
  const handleTrackSelection = useCallback(
    async (event: MouseEvent): Promise<void> => {
      const id = canv.getIdAtPixel(event.offsetX, event.offsetY);
      // Reset track input
      if (id < 0 || props.dataset === null) {
        props.onTrackClicked(null);
      } else {
        const trackId = props.dataset.getTrackId(id);
        const newTrack = props.dataset.buildTrack(trackId);
        props.onTrackClicked(newTrack);
      }
    },
    [canv, props.dataset]
  );

  /**
   * Returns the full size of the frame in screen pixels, including offscreen pixels.
   */
  const getFrameSizeInScreenPx = useCallback((): Vector2 => {
    const canvasSizePx = getCanvasSizePx();
    const frameResolution = props.dataset ? props.dataset.frameResolution : canvasSizePx;
    const canvasZoom = 1 / canvasZoomInverse.current;
    return mathUtils.getFrameSizeInScreenPx(canvasSizePx, frameResolution, canvasZoom);
  }, [props.dataset?.frameResolution, getCanvasSizePx]);

  /** Change zoom by some delta factor. */
  const handleZoom = useCallback(
    (zoomDelta: number): void => {
      canvasZoomInverse.current += zoomDelta;
      canvasZoomInverse.current = clamp(canvasZoomInverse.current, MIN_INVERSE_ZOOM, MAX_INVERSE_ZOOM);
      canv.setZoom(1 / canvasZoomInverse.current);
    },
    [canv]
  );

  /** Zoom with respect to the pointer; keeps the mouse in the same position relative to the underlying
   *  frame by panning as the zoom changes.
   */
  const handleZoomToMouse = useCallback(
    (event: WheelEvent, zoomDelta: number): void => {
      const canvasSizePx = getCanvasSizePx();
      const startingFrameSizePx = getFrameSizeInScreenPx();
      const canvasOffsetPx = new Vector2(event.offsetX, event.offsetY);

      const currentMousePosition = mathUtils.convertCanvasOffsetPxToFrameCoords(
        canvasSizePx,
        startingFrameSizePx,
        canvasOffsetPx,
        canvasPanOffset.current
      );

      handleZoom(zoomDelta);

      const newFrameSizePx = getFrameSizeInScreenPx();
      const newMousePosition = mathUtils.convertCanvasOffsetPxToFrameCoords(
        canvasSizePx,
        newFrameSizePx,
        canvasOffsetPx,
        canvasPanOffset.current
      );
      const mousePositionDelta = newMousePosition.clone().sub(currentMousePosition);

      canvasPanOffset.current.x = clamp(canvasPanOffset.current.x + mousePositionDelta.x, -0.5, 0.5);
      canvasPanOffset.current.y = clamp(canvasPanOffset.current.y + mousePositionDelta.y, -0.5, 0.5);

      canv.setPan(canvasPanOffset.current.x, canvasPanOffset.current.y);
    },
    [handleZoom, getCanvasSizePx, getFrameSizeInScreenPx]
  );

  const handlePan = useCallback(
    (dx: number, dy: number): void => {
      const frameSizePx = getFrameSizeInScreenPx();
      // Normalize dx/dy (change in pixels) to frame coordinates
      canvasPanOffset.current.x += dx / frameSizePx.x;
      canvasPanOffset.current.y += -dy / frameSizePx.y;
      // Clamp panning
      canvasPanOffset.current.x = clamp(canvasPanOffset.current.x, -0.5, 0.5);
      canvasPanOffset.current.y = clamp(canvasPanOffset.current.y, -0.5, 0.5);
      canv.setPan(canvasPanOffset.current.x, canvasPanOffset.current.y);
    },
    [canv, getCanvasSizePx, props.dataset]
  );

  // Mouse event handlers

  const onMouseClick = useCallback(
    (event: MouseEvent): void => {
      // Note that click events won't fire until the mouse is released. We need to check
      // if the mouse was dragged before treating the click as a track selection; otherwise
      // the track selection gets changed unexpectedly.
      if (!isMouseDragging.current) {
        handleTrackSelection(event);
      }
    },
    [handleTrackSelection]
  );

  const onContextMenu = useCallback((event: MouseEvent): void => {
    if (isMouseDragging.current) {
      event.preventDefault();
    }
  }, []);

  const onMouseDown = useCallback((event: MouseEvent): void => {
    event.preventDefault(); // Prevent text selection
    isMouseDragging.current = false;

    if (event.button === MIDDLE_CLICK_BUTTON) {
      isMouseMiddleDown.current = true;
    } else if (event.button === LEFT_CLICK_BUTTON) {
      isMouseLeftDown.current = true;
    } else if (event.button === RIGHT_CLICK_BUTTON) {
      isMouseRightDown.current = true;
    }

    totalMouseDrag.current = new Vector2(0, 0);
  }, []);

  const onMouseMove = useCallback(
    (event: MouseEvent): void => {
      if (isMouseLeftDown.current || isMouseMiddleDown.current || isMouseRightDown.current) {
        // Add to total drag distance; if it exceeds threshold, consider the mouse interaction
        // to be a drag operation. Start panning and disable track selection.
        totalMouseDrag.current.x += Math.abs(event.movementX);
        totalMouseDrag.current.y += Math.abs(event.movementY);
        if (totalMouseDrag.current.length() > MIN_DRAG_THRESHOLD_PX) {
          isMouseDragging.current = true;
          handlePan(event.movementX, event.movementY);
        }
      }

      if (isMouseDragging.current) {
        canv.domElement.style.cursor = "move";
      } else {
        canv.domElement.style.cursor = "auto";
      }
    },
    [handlePan]
  );

  const onMouseUp = useCallback((_event: MouseEvent): void => {
    // Reset any mouse tracking state
    isMouseLeftDown.current = false;
    isMouseMiddleDown.current = false;
    isMouseRightDown.current = false;
    setTimeout(() => {
      // Delay slightly to make sure that click event is processed first before resetting drag state
      isMouseDragging.current = false;
    }, 10);
  }, []);

  const onMouseWheel = useCallback(
    (event: WheelEvent): void => {
      if (event.metaKey || event.ctrlKey) {
        event.preventDefault();
        if (Math.abs(event.deltaY) > 25) {
          // Using mouse wheel (probably). There's no surefire way to detect this, but mice usually
          // scroll in much larger increments.
          handleZoomToMouse(event, event.deltaY * 0.001);
        } else {
          // Track pad zoom
          handleZoomToMouse(event, event.deltaY * 0.005);
        }
      }
    },
    [handleZoomToMouse]
  );

  // Mount the event listeners for pan and zoom interactions.
  // It may be more performant to separate these into individual useEffects, but
  // this is more readable.
  useEffect(() => {
    canv.domElement.addEventListener("click", onMouseClick);
    canv.domElement.addEventListener("wheel", onMouseWheel);
    canv.domElement.addEventListener("mousedown", onMouseDown);
    // Listen for context menu, mouseup, and mousemove events anywhere.
    // For context menu, this allows us to hide the context menu if the user was dragging the mouse
    // and releases the right mouse button off the canvas.
    document.addEventListener("contextmenu", onContextMenu);
    document.addEventListener("mousemove", onMouseMove);
    document.addEventListener("mouseup", onMouseUp);
    return () => {
      canv.domElement.removeEventListener("click", onMouseClick);
      canv.domElement.removeEventListener("wheel", onMouseWheel);
      canv.domElement.removeEventListener("mousedown", onMouseDown);
      document.removeEventListener("contextmenu", onContextMenu);
      document.removeEventListener("mousemove", onMouseMove);
      document.removeEventListener("mouseup", onMouseUp);
    };
  }, [canv, onMouseClick, onMouseWheel, onMouseDown, onMouseMove, onMouseUp, handlePan]);

  /** Report hovered id via the passed callback. */
  const reportHoveredIdAtPixel = useCallback(
    (x: number, y: number): void => {
      if (!props.dataset) {
        return;
      }
      const id = canv.getIdAtPixel(x, y);
      props.onMouseHover(id);
    },
    [props.dataset, canv]
  );

  /** Track whether the canvas is hovered, so we can determine whether to send updates about the
   * hovered value when the canvas frame updates.
   */
  useEffect(() => {
    canv.domElement.addEventListener("mouseenter", () => (isMouseOverCanvas.current = true));
    canv.domElement.addEventListener("mouseleave", () => (isMouseOverCanvas.current = false));
  });

  /** Update hovered id when the canvas updates the current frame */
  useEffect(() => {
    if (isMouseOverCanvas.current) {
      reportHoveredIdAtPixel(lastMousePositionPx.current.x, lastMousePositionPx.current.y);
    }
  }, [canv.getCurrentFrame()]);

  useEffect(() => {
    const onMouseMove = (event: MouseEvent): void => {
      reportHoveredIdAtPixel(event.offsetX, event.offsetY);
      lastMousePositionPx.current = new Vector2(event.offsetX, event.offsetY);
    };

    canv.domElement.addEventListener("mousemove", onMouseMove);
    canv.domElement.addEventListener("mouseleave", props.onMouseLeave);
    return () => {
      canv.domElement.removeEventListener("mousemove", onMouseMove);
      canv.domElement.removeEventListener("mouseleave", props.onMouseLeave);
    };
  }, [props.dataset, canv]);

  // RENDERING /////////////////////////////////////////////////
  canv.render();
  return (
    <FlexColumnAlignCenter
      style={{
        position: "relative",
        backgroundColor: theme.color.viewport.background,
      }}
      ref={containerRef}
    >
      <LoadingSpinner loading={props.loading} progress={props.loadingProgress}>
        <div ref={canvasPlaceholderRef}></div>
      </LoadingSpinner>
      <MissingFileIconContainer style={{ visibility: showMissingFileIcon ? "visible" : "hidden" }}>
        <NoImageSVG aria-labelledby="no-image" style={{ width: "50px" }} />
        <p id="no-image">
          <b>Missing image data</b>
        </p>
      </MissingFileIconContainer>
      <CanvasControlsContainer $gap={4} style={{ zIndex: 101 }}>
        <Tooltip title={"Reset view"} placement="right" trigger={["hover", "focus"]}>
          <IconButton
            onClick={() => {
              canvasZoomInverse.current = 1.0;
              canvasPanOffset.current = new Vector2(0, 0);
              canv.setZoom(1.0);
              canv.setPan(0, 0);
            }}
            type="link"
          >
            <HomeOutlined />
            <VisuallyHidden>Reset view</VisuallyHidden>
          </IconButton>
        </Tooltip>
        <TooltipWithSubtext title={"Zoom in"} subtext="Ctrl + Scroll" placement="right" trigger={["hover", "focus"]}>
          <IconButton
            type="link"
            onClick={() => {
              handleZoom(-0.25);
            }}
          >
            <ZoomInOutlined />
            <VisuallyHidden>Zoom in</VisuallyHidden>
          </IconButton>
        </TooltipWithSubtext>
        <TooltipWithSubtext title={"Zoom out"} subtext="Ctrl + Scroll" placement="right" trigger={["hover", "focus"]}>
          <IconButton
            type="link"
            onClick={() => {
              // Little hack because the minimum zoom level is 0.1x, but all the other zoom levels
              // are in increments of 0.25x. This ensures zooming all the way in and back out will return
              // the zoom to 1.0x.
              handleZoom(canvasZoomInverse.current === MIN_INVERSE_ZOOM ? 0.15 : 0.25);
            }}
          >
            <ZoomOutOutlined />
            <VisuallyHidden>Zoom out</VisuallyHidden>
          </IconButton>
        </TooltipWithSubtext>
      </CanvasControlsContainer>
    </FlexColumnAlignCenter>
  );
}<|MERGE_RESOLUTION|>--- conflicted
+++ resolved
@@ -284,17 +284,16 @@
   }, [props.config.showLegendDuringExport, props.isRecording]);
 
   useMemo(() => {
-<<<<<<< HEAD
     canv.setVectorFieldConfig(props.config.vectorConfig);
   }, [props.config.vectorConfig]);
 
   useMemo(() => {
     canv.setVectorData(props.vectorData);
   }, [props.vectorData]);
-=======
+
+  useMemo(() => {
     canv.setOutlineColor(props.config.outlineColor);
   }, [props.config.outlineColor]);
->>>>>>> 375cc90e
 
   // CANVAS RESIZING /////////////////////////////////////////////////
 
