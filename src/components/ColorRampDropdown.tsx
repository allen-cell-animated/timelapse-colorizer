import { RetweetOutlined } from "@ant-design/icons";
import { Button, Tooltip } from "antd";
import React, { ReactElement, useContext, useEffect, useMemo, useState } from "react";
<<<<<<< HEAD

import { DEFAULT_COLOR_RAMPS } from "../constants/color_ramps";
=======
import { Color } from "three";

import { ColorRamp, ColorRampType } from "../colorizer";
import { ColorRampData, DEFAULT_CATEGORICAL_PALETTES, DEFAULT_COLOR_RAMPS } from "../constants";
>>>>>>> 1645a9f0
import { AppThemeContext } from "./AppStyle";
import styles from "./ColorRampDropdown.module.css";
import IconButton from "./IconButton";

type ColorRampSelectorProps = {
  selectedRamp: string;
  onChangeRamp: (colorRampKey: string, reversed: boolean) => void;
  colorRamps?: typeof DEFAULT_COLOR_RAMPS;

  useCategoricalPalettes?: boolean;
  categoricalPalettes?: typeof DEFAULT_CATEGORICAL_PALETTES;
  numCategories: number;
  selectedPalette: Color[];
  onChangePalette: (newPalette: Color[]) => void;

  disabled?: boolean;
  reversed?: boolean;
};

const defaultProps: Partial<ColorRampSelectorProps> = {
  colorRamps: DEFAULT_COLOR_RAMPS,
  disabled: false,
  useCategoricalPalettes: false,
  categoricalPalettes: DEFAULT_CATEGORICAL_PALETTES,
};

/**
 * Returns whether the two arrays are deeply equal, where arr1[i] === arr2[i] for all i.
 */
function arrayDeepEquals<T>(arr1: T[], arr2: T[]): boolean {
  if (arr1.length !== arr2.length) {
    return false;
  }
  for (let i = 0; i < arr2.length; i++) {
    if (arr1[i] !== arr2[i]) {
      return false;
    }
  }
  return true;
}

/**
 * A dropdown selector for color ramp gradients.
 */
const ColorRampSelector: React.FC<ColorRampSelectorProps> = (propsInput): ReactElement => {
  const props = { ...defaultProps, ...propsInput } as Required<ColorRampSelectorProps>;
  const theme = useContext(AppThemeContext);

  // TODO: Consider refactoring this into a shared hook if this behavior is repeated again.
  // Override the open/close behavior for the dropdown so it's compatible with keyboard navigation.
  const [forceOpen, setForceOpen] = useState(false);
  const componentContainerRef = React.useRef<HTMLDivElement>(null);

  // If open, close the dropdown when focus is lost.
  useEffect(() => {
    if (!forceOpen) {
      return;
    }
    const doesContainTarget = (target: EventTarget | null): boolean => {
      return (
        (target instanceof Element &&
          componentContainerRef.current &&
          componentContainerRef.current.contains(target)) ||
        false
      );
    };
    // Handle focus loss for tab navigation
    const handleFocusLoss = (event: FocusEvent): void => {
      if (!doesContainTarget(event.relatedTarget)) {
        setForceOpen(false);
      }
    };

    componentContainerRef.current?.addEventListener("focusout", handleFocusLoss);
    return () => {
      componentContainerRef.current?.removeEventListener("focusout", handleFocusLoss);
    };
  }, [forceOpen]);

  const selectedRampData = props.colorRamps.get(props.selectedRamp);

  if (!selectedRampData || !selectedRampData.colorRamp) {
    throw new Error(`Selected color ramp name '${props.selectedRamp}' is invalid.`);
  }

  // Only regenerate the gradient canvas URL if the selected ramp changes!
  const rampImgSrc = useMemo(() => {
    let selectedRamp = selectedRampData.colorRamp;
    if (props.reversed) {
      selectedRamp = selectedRamp.reverse();
    }
    return selectedRamp.createGradientCanvas(120, theme.controls.height).toDataURL();
  }, [props.selectedRamp, props.reversed]);

  const paletteImgSrc = useMemo(() => {
    const visibleColors = props.selectedPalette.slice(0, Math.max(1, props.numCategories));
    const colorRamp = new ColorRamp(visibleColors, ColorRampType.HARD_STOP);
    return colorRamp.createGradientCanvas(120, theme.controls.height).toDataURL();
  }, [props.useCategoricalPalettes, props.numCategories, props.selectedPalette]);

  // Determine if we're currently using a preset palette; otherwise show the "Custom" tooltip.
  let selectedPaletteName = "Custom";
  for (const [, paletteData] of props.categoricalPalettes) {
    if (arrayDeepEquals(paletteData.colors, props.selectedPalette)) {
      selectedPaletteName = paletteData.name;
      break;
    }
  }

  ///////// Generate dropdown contents

  /** Generates a list of tooltip-wrapped buttons containing color ramp gradients. */
  const makeRampButtonList = (
    colorRampData: ColorRampData[],
    onClick: (rampData: ColorRampData) => void
  ): ReactElement[] => {
    const contents: ReactElement[] = [];
    for (let i = 0; i < colorRampData.length; i++) {
      contents.push(
        <Tooltip title={colorRampData[i].name} placement="right" key={i} trigger={["hover", "focus"]}>
          <Button onClick={() => onClick(colorRampData[i])} rootClassName={styles.dropdownButton}>
            <img src={colorRampData[i].colorRamp.createGradientCanvas(120, theme.controls.height).toDataURL()} />
          </Button>
        </Tooltip>
      );
    }
    return contents;
  };

  /** The contents of the dropdown that appears when you hover over the button */
  const dropdownContents = useMemo(() => {
    if (props.useCategoricalPalettes) {
      // Make categorical palettes by converting them into color ramps.
      const onClick = (paletteData: ColorRampData): void => {
        const colors = props.categoricalPalettes.get(paletteData.key)?.colors;
        if (colors) {
          props.onChangePalette(colors);
        }
      };
      // Generate color ramps from the palettes.
      const paletteData = Array.from(props.categoricalPalettes.values());
      // Append the missing ColorRamp into the palette data so it can be handled as a ColorRampData.
      const colorRampData = paletteData.map((data) => {
        const visibleColors = data.colors.slice(0, Math.max(1, props.numCategories));
        return { ...data, colorRamp: new ColorRamp(visibleColors, ColorRampType.HARD_STOP) };
      });
      return makeRampButtonList(colorRampData, onClick);
    } else {
      // Make gradient ramps instead
      return makeRampButtonList(Array.from(props.colorRamps.values()), (rampData) => {
        props.onChangeRamp(rampData.key, false);
      });
    }
  }, [props.colorRamps, props.useCategoricalPalettes, props.categoricalPalettes, props.numCategories]);

  /// Rendering

  // Swap between two image sources as needed
  const dropdownButtonImgSrc = props.useCategoricalPalettes ? paletteImgSrc : rampImgSrc;

  const buttonDivClassName = styles.buttonContainer + (props.disabled ? ` ${styles.disabled}` : "");

  const dropdownClassNames = [styles.dropdownContainer];
  if (props.useCategoricalPalettes) {
    dropdownClassNames.push(styles.categorical);
  }
  if (forceOpen) {
    dropdownClassNames.push(styles.forceOpen);
  }
  const dropdownContainerClassName = dropdownClassNames.join(" ");

  return (
    <div className={styles.colorRampSelector} ref={componentContainerRef}>
      <h3>Color map</h3>
      <div className={buttonDivClassName} style={{ marginLeft: "6px" }}>
        <Tooltip
          // Force the tooltip to be hidden (open=false) when disabled
          open={props.disabled ? false : undefined}
          title={props.useCategoricalPalettes ? selectedPaletteName : selectedRampData.name}
          placement="right"
          trigger={["focus", "hover"]}
        >
          <Button
            id={styles.selectorButton}
            className={props.useCategoricalPalettes ? styles.categorical : ""}
            disabled={props.disabled}
            onClick={() => setForceOpen(!forceOpen)}
          >
            <img src={dropdownButtonImgSrc} />
          </Button>
        </Tooltip>
        <div className={dropdownContainerClassName}>{dropdownContents}</div>
      </div>
      {/** Reverse map button */}
      <IconButton
        style={{ marginLeft: "2px" }}
        type="link"
        disabled={props.disabled || props.useCategoricalPalettes}
        onClick={() => {
          props.onChangeRamp(props.selectedRamp, !props.reversed);
        }}
      >
        <RetweetOutlined />
      </IconButton>
    </div>
  );
};
export default ColorRampSelector;<|MERGE_RESOLUTION|>--- conflicted
+++ resolved
@@ -1,15 +1,10 @@
 import { RetweetOutlined } from "@ant-design/icons";
 import { Button, Tooltip } from "antd";
 import React, { ReactElement, useContext, useEffect, useMemo, useState } from "react";
-<<<<<<< HEAD
-
-import { DEFAULT_COLOR_RAMPS } from "../constants/color_ramps";
-=======
 import { Color } from "three";
 
 import { ColorRamp, ColorRampType } from "../colorizer";
 import { ColorRampData, DEFAULT_CATEGORICAL_PALETTES, DEFAULT_COLOR_RAMPS } from "../constants";
->>>>>>> 1645a9f0
 import { AppThemeContext } from "./AppStyle";
 import styles from "./ColorRampDropdown.module.css";
 import IconButton from "./IconButton";
