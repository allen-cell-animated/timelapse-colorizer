import { CameraOutlined, CheckCircleOutlined, LockOutlined, UnlockOutlined } from "@ant-design/icons";
import {
  App,
  Button,
  Card,
  Checkbox,
  Input,
  InputNumber,
  Progress,
  Radio,
  RadioChangeEvent,
  Space,
  Tooltip,
} from "antd";
import React, { ReactElement, useCallback, useContext, useEffect, useMemo, useRef, useState } from "react";
import styled from "styled-components";
import { Vector2 } from "three";
import { clamp } from "three/src/math/MathUtils";

import { toEven } from "../colorizer/canvas/utils";
import { AnalyticsEvent, triggerAnalyticsEvent } from "../colorizer/utils/analytics";
import { DEFAULT_EXPORT_DIMENSIONS } from "../constants";
import { useViewerStateStore } from "../state";
import { StyledRadioGroup } from "../styles/components";
import { FlexColumn, FlexColumnAlignCenter, FlexRow, FlexRowAlignCenter, VisuallyHidden } from "../styles/utils";

import CanvasOverlay from "../colorizer/CanvasOverlay";
import { RenderOptions } from "../colorizer/IRenderCanvas";
import CanvasRecorder, { RecordingOptions } from "../colorizer/recorders/CanvasRecorder";
import ImageSequenceRecorder from "../colorizer/recorders/ImageSequenceRecorder";
import Mp4VideoRecorder, { VideoBitrate } from "../colorizer/recorders/Mp4VideoRecorder";
import { AppThemeContext } from "./AppStyle";
import TextButton from "./Buttons/TextButton";
import IconButton from "./IconButton";
import StyledModal, { useStyledModal } from "./Modals/StyledModal";
import { SettingsContainer, SettingsItem } from "./SettingsContainer";
import SpinBox from "./SpinBox";

const enum HtmlIds {
  FRAME_RANGE_RADIO = "export-modal-frame-range-radio",
  FRAME_CUSTOM_RANGE_INPUT = "export-modal-frame-custom-range-input",
  FRAME_CUSTOM_RANGE_FRAME_INCREMENT_INPUT = "export-modal-frame-custom-range-frame-increment-input",
  FPS_INPUT = "export-modal-fps-input",
  VIDEO_QUALITY_RADIO = "export-modal-video-quality-radio",
  IMAGE_FILENAME_INPUT = "export-modal-image-filename-input",
  SHOW_FEATURE_LEGEND_CHECKBOX = "export-modal-show-feature-legend-checkbox",
  SHOW_DATASET_NAME_CHECKBOX = "export-modal-show-dataset-name-checkbox",
}

type ExportButtonProps = {
  totalFrames: number;
  setFrame: (frame: number, options?: RenderOptions) => Promise<void>;
  getCanvasExportDimensions: (baseResolution: Vector2, useHeader: boolean, useFooter: boolean) => Vector2;
  getCanvas: () => CanvasOverlay;
  /** Callback, called whenever the button is clicked. Can be used to stop playback. */
  onClick: () => void;
  currentFrame: number;
  /** Callback, called whenever the recording process starts or stops. */
  setIsRecording: (recording: boolean) => void;
  defaultImagePrefix: string;
  disabled: boolean;
};

const FRAME_RANGE_RADIO_LABEL_ID = "export-modal-frame-range-label";
const FRAME_DIMENSION_WIDTH_INPUT_ID = "export-modal-dimensions-width";
const FRAME_DIMENSION_HEIGHT_INPUT_ID = "export-modal-dimensions-height";

const defaultProps: Partial<ExportButtonProps> = {
  setIsRecording: () => {},
  defaultImagePrefix: "image",
  disabled: false,
  onClick: () => {},
};

const HorizontalDiv = styled.div`
  display: flex;
  flex-direction: row;
  gap: 6px;
  flex-wrap: wrap;
`;

const VerticalDiv = styled.div`
  display: flex;
  flex-direction: column;
  gap: 10px;
`;

const CustomRadio = styled(Radio)`
  & span {
    // Clip text when the radio is too narrow
    overflow: hidden;
    text-overflow: ellipsis;
    white-space: nowrap;
  }

  & span:not(.ant-radio-button) {
    // Text span
    width: 100%;
    text-align: center;
  }
`;

const ExportModeRadioGroup = styled(StyledRadioGroup)`
  & {
    // Use standard 40px of padding, unless the view is too narrow and it needs to shrink
    padding: 0 calc(min(40px, 5vw));
  }
  & label {
    // Make the Radio options the same width
    flex-grow: 1;
    width: 50%;
  }
`;

/** Overrides Ant's styling so contents can take up full width */
const MaxWidthRadioGroup = styled(Radio.Group)`
  width: 100%;

  & .ant-space {
    width: 100%;
  }
`;

const VideoQualityRadioGroup = styled(StyledRadioGroup)`
  & {
    display: flex;
    flex-direction: row;
  }
`;

const HintText = styled.p`
  color: var(--color-text-hint);
  padding: 0;
  margin: 0;
`;

const StyledInputNumber = styled(InputNumber)`
  .ant-input-number-group-addon {
    padding: 0 6px;
  }
`;

/**
 * A single Export button that opens up an export modal when clicked. Manages starting and stopping
 * an image sequence recording, resetting state when complete.
 */
export default function Export(inputProps: ExportButtonProps): ReactElement {
  const props = { ...defaultProps, ...inputProps } as Required<ExportButtonProps>;

  const theme = useContext(AppThemeContext);

  const enum RangeMode {
    ALL,
    CURRENT,
    CUSTOM,
  }

  const enum RecordingMode {
    IMAGE_SEQUENCE,
    VIDEO_MP4,
  }

  // Static convenience method for creating simple modals + notifications.
  // Used here for the cancel modal and the success notification.
  // Note: notification API seems to only place notifications at the top-level under the
  // <body> tag, which causes some issues with styling.
  const { notification } = App.useApp();
  const modal = useStyledModal();

  const showHeaderDuringExport = useViewerStateStore((state) => state.showHeaderDuringExport);
  const setShowHeaderDuringExport = useViewerStateStore((state) => state.setShowHeaderDuringExport);
  const showLegendDuringExport = useViewerStateStore((state) => state.showLegendDuringExport);
  const setShowLegendDuringExport = useViewerStateStore((state) => state.setShowLegendDuringExport);
  const dataset = useViewerStateStore((state) => state.dataset);

  const originalFrameRef = useRef(props.currentFrame);
  const exportModalRef = useRef<HTMLDivElement>(null);
  const [isModalOpen, _setIsModalOpen] = useState(false);
  const [isRecording, _setIsRecording] = useState(false);
  const [isPlayingCloseAnimation, setIsPlayingCloseAnimation] = useState(false);

  const [recordingMode, _setRecordingMode] = useState(RecordingMode.IMAGE_SEQUENCE);
  const recorder = useRef<CanvasRecorder | null>(null);
  const [errorText, setErrorText] = useState<null | string>(null);

  // TODO: Store these settings to local storage so they persist?
  const [rangeMode, setRangeMode] = useState(RangeMode.ALL);
  const [customMin, setCustomMin] = useState(0);
  const [customMax, setCustomMax] = useState(props.totalFrames - 1);

  const [dimensionsInput, setDimensionsInput] = useState(DEFAULT_EXPORT_DIMENSIONS);
  const [aspectRatio, setAspectRatio] = useState<number | null>(dimensionsInput[0] / dimensionsInput[1]);

  const innerFrameDimensions = useMemo(() => {
    if (recordingMode === RecordingMode.VIDEO_MP4) {
      // Video codecs will sometimes require even dimensions. Round to even numbers when exporting.
      return dimensionsInput.map(toEven);
    }
    return dimensionsInput.map(Math.round);
  }, [dimensionsInput, recordingMode]);
  const exportDimensions = useMemo(
    () =>
      props
        .getCanvasExportDimensions(
          new Vector2(innerFrameDimensions[0], innerFrameDimensions[1]),
          showHeaderDuringExport,
          showLegendDuringExport
        )
        .toArray(),
    [showHeaderDuringExport, showLegendDuringExport, innerFrameDimensions]
  );

  const defaultImagePrefix = useMemo(() => {
    return `${props.defaultImagePrefix}-${innerFrameDimensions[0]}x${innerFrameDimensions[1]}`;
  }, [innerFrameDimensions, props.defaultImagePrefix]);

  const [imagePrefix, setImagePrefix] = useState(defaultImagePrefix);
  const [useDefaultImagePrefix, setUseDefaultImagePrefix] = useState(true);
  const [frameIncrement, setFrameIncrement] = useState(1);
  const [fps, setFps] = useState(12);
  const [videoBitsPerSecond, setVideoBitsPerSecond] = useState(VideoBitrate.MEDIUM);

  const [percentComplete, setPercentComplete] = useState(0);

  // Override setRecordingMode when switching to video; users should not choose current frame only
  // (since exporting the current frame only as a video doesn't really make sense.)
  const setRecordingMode = (mode: RecordingMode): void => {
    _setRecordingMode(mode);
    if (mode === RecordingMode.VIDEO_MP4 && rangeMode === RangeMode.CURRENT) {
      setRangeMode(RangeMode.ALL);
    }
  };

  // Override setIsLoadModalOpen to store the current frame whenever the modal opens.
  // This is so we can reset to it when the modal is closed.
  const setIsModalOpen = (isOpen: boolean): void => {
    if (isOpen) {
      originalFrameRef.current = props.currentFrame;
      setErrorText(null);
    }
    _setIsModalOpen(isOpen);
  };

  // Notify parent via props if recording state changes
  const setIsRecording = (isRecording: boolean): void => {
    props.setIsRecording(isRecording);
    _setIsRecording(isRecording);
  };

  // If dataset changes, update the max range field with the total frames.
  useEffect(() => {
    setCustomMax(props.totalFrames - 1);
  }, [props.totalFrames]);

  const getImagePrefix = (): string => {
    if (useDefaultImagePrefix) {
      if (recordingMode === RecordingMode.IMAGE_SEQUENCE) {
        // Add separator between prefix and frame number
        return defaultImagePrefix + "-";
      } else {
        return defaultImagePrefix;
      }
    } else {
      return imagePrefix;
    }
  };

  //////////////// EVENT HANDLERS ////////////////

  /** Stop any ongoing recordings and reset the current frame, optionally closing the modal. */
  const stopRecording = useCallback(
    (closeModal: boolean) => {
      recorder.current?.abort();
      // Reset the frame number (clean up!)
      props.setFrame(originalFrameRef.current);
      setIsRecording(false);
      recorder.current = null;
      setIsPlayingCloseAnimation(false);
      setPercentComplete(0);
      if (closeModal) {
        setIsModalOpen(false);
      }
    },
    [props.setFrame]
  );

  /**
   * Triggered when the user attempts to cancel or exit the main modal.
   */
  const handleCancel = useCallback(() => {
    // Not recording; exit
    if (!isRecording) {
      setIsModalOpen(false);
      return;
    }

    // TODO: Close the modal if the recording is done, but the modal is still open.
    // Currently recording; user must be prompted to confirm
    modal.confirm({
      title: "Cancel export",
      content: "Are you sure you want to cancel and exit?",
      okText: "Cancel",
      cancelText: "Back",
      centered: true,
      icon: null,
      onOk: () => {
        stopRecording(true);
      },
    });
  }, [isRecording, stopRecording]);

  /**
   * Stop the recording without closing the modal.
   */
  const handleStop = useCallback(() => {
    stopRecording(false);
    setErrorText(null);
  }, [stopRecording]);

  const handleError = useCallback((error: Error) => {
    // Stop current recording and show error message
    setErrorText(error.message);
    if (recorder.current) {
      recorder.current.abort();
    }
  }, []);

  // Note: This is not wrapped in a useCallback because it has a large number
  // of dependencies, and is likely to update whenever ANY prop or input changes.
  /**
   * Handle the user pressing the Export button and starting a recording.
   */
  const handleStartExport = (): void => {
    if (isRecording) {
      return;
    }
    setIsRecording(true);
    setErrorText(null);

    /** Min and max are both inclusive */
    let min: number, max: number;
    switch (rangeMode) {
      case RangeMode.ALL:
        min = 0;
        max = props.totalFrames - 1;
        break;
      case RangeMode.CURRENT:
        min = props.currentFrame;
        max = props.currentFrame;
        break;
      case RangeMode.CUSTOM:
        // Clamp range values in case of unsafe input
        min = clamp(customMin, 0, props.totalFrames - 1);
        max = clamp(customMax, min, props.totalFrames - 1);
    }

    // Copy configuration to options object
    // Note that different codecs will be selected by the browser based on the canvas dimensions.
    const canvas = props.getCanvas();
    canvas.setIsExporting(true);
    canvas.setResolution(innerFrameDimensions[0], innerFrameDimensions[1]);
    const canvasDims = props
      .getCanvasExportDimensions(new Vector2(...innerFrameDimensions), showHeaderDuringExport, showLegendDuringExport)
      .toArray();

    const recordingOptions: Partial<RecordingOptions> = {
      min: min,
      max: max,
      prefix: getImagePrefix(),
      minDigits: (props.totalFrames - 1).toString().length,
      // Disable download delay for video
      delayMs: recordingMode === RecordingMode.IMAGE_SEQUENCE ? 100 : 0,
      frameIncrement: frameIncrement,
      fps: fps,
      bitrate: videoBitsPerSecond,
      outputSize: [canvasDims[0], canvasDims[1]],
      onCompleted: async () => {
        // Close modal once recording finishes and show completion notification
        setPercentComplete(100);
        notification.success({
          message: "Export complete.",
          placement: "bottomLeft",
          duration: 4,
          icon: <CheckCircleOutlined style={{ color: theme.color.text.success }} />,
        });
        // Close the modal after a small delay so the success notification can be seen
        setIsPlayingCloseAnimation(true);
        setTimeout(() => stopRecording(true), 750);
        triggerAnalyticsEvent(AnalyticsEvent.EXPORT_COMPLETE, {
          exportFormat: recordingMode === RecordingMode.IMAGE_SEQUENCE ? "png" : "mp4",
        });
      },
      onRecordedFrame: (frame: number) => {
        // Update the progress bar as frames are recorded.
        setPercentComplete(Math.floor(((frame - min) / (max - min)) * 100));
      },
      onError: handleError,
    };

    // Initialize different recorders based on the provided options.
    const setFrameAndRender = async (frame: number): Promise<void> => {
      // Unfortunately this will make the canvas render twice :(
      await props.setFrame(frame);
      canvas.render({
        targetResolution: new Vector2(innerFrameDimensions[0], innerFrameDimensions[1]),
      });
    };
    switch (recordingMode) {
      case RecordingMode.VIDEO_MP4:
        recorder.current = new Mp4VideoRecorder(setFrameAndRender, () => props.getCanvas().canvas, recordingOptions);
        break;
      case RecordingMode.IMAGE_SEQUENCE:
      default:
        recorder.current = new ImageSequenceRecorder(
          setFrameAndRender,
          () => props.getCanvas().canvas,
          recordingOptions
        );
        break;
    }
    recorder.current.start();
  };

  const imageDimensions = useMemo(() => {
    if (!dataset || dataset.has3dFrames()) {
      return null;
    }
    return dataset.frameResolution.toArray();
  }, [dataset, dataset?.frameResolution.x, dataset?.frameResolution.y]);
  const isImageDimensions =
    imageDimensions && imageDimensions[0] === dimensionsInput[0] && imageDimensions[1] === dimensionsInput[1];

  const viewportDimensions = props.getCanvas().resolution.toArray();
  const isViewportDimensions =
    viewportDimensions[0] === dimensionsInput[0] && viewportDimensions[1] === dimensionsInput[1];

  const onSetDimensions = useCallback(
    (dimensions: [number, number]) => {
      setDimensionsInput(dimensions);
      if (aspectRatio) {
        setAspectRatio(dimensions[0] / dimensions[1]);
      }
    },
    [aspectRatio]
  );

  const handleSetWidth = (width: number | null): void => {
    if (width !== null) {
      if (aspectRatio !== null) {
        setDimensionsInput([width, toEven(width / aspectRatio)]);
      } else {
        setDimensionsInput([width, dimensionsInput[1]]);
      }
    }
  };

  const handleSetHeight = (height: number | null): void => {
    if (height !== null) {
      if (aspectRatio !== null) {
        setDimensionsInput([toEven(height * aspectRatio), Math.round(height)]);
      } else {
        setDimensionsInput([dimensionsInput[0], Math.round(height)]);
      }
    }
  };

  //////////////// RENDERING ////////////////

  const tooltipTrigger: ("hover" | "focus")[] = ["hover", "focus"];

  const videoQualityOptions = [
    { label: "High", value: VideoBitrate.HIGH },
    { label: "Med", value: VideoBitrate.MEDIUM },
    { label: "Low", value: VideoBitrate.LOW },
  ];

  const isWebCodecsEnabled = Mp4VideoRecorder.isSupported();
  const customRangeFrames = Math.max(Math.ceil((customMax - customMin + 1) / frameIncrement), 1);

  const totalFrames = rangeMode === RangeMode.CUSTOM ? customRangeFrames : props.totalFrames;
  const totalSeconds = totalFrames / fps;

  // Gets the total duration as a MM min, SS sec label.
  // Also adds decimal places for small durations.
  const getDurationLabel = (): string => {
    const durationMin = Math.floor(totalSeconds / 60);
    const durationSec = totalSeconds - durationMin * 60;

    let timestamp = "";
    if (durationMin > 0) {
      timestamp += durationMin.toString() + " min, ";
    }
    // Format seconds to hundredths if less than 10 seconds
    if (durationMin === 0 && durationSec < 10) {
      // Round digits to 2 decimal places
      const roundedSeconds = Math.round(durationSec * 100) / 100;
      timestamp += roundedSeconds.toFixed(2) + " sec";
    } else {
      timestamp += Math.floor(durationSec).toString() + " sec";
    }
    return timestamp;
  };

  const getApproximateVideoFilesizeMb = (): string => {
    // From experimentation, filesize scales linearly (ish) with the
    // bitrate and duration unless a maximum filesize is hit at high
    // bitrates, which seems to depend on the video dimensions.

    // Video quality is bitrate in bits/second.
    // This is usually within 0.5-2x the actual filesize.
    const maxVideoBitsDuration = totalSeconds * videoBitsPerSecond;

    // Experimentally-determined compression ratio (bits per pixel), which determines
    // maximum size a video can be at very high bitrates. This may vary WILDLY based
    // on image complexity (videos with little change will compress better).
    // This is here because otherwise the filesize estimate is way too high for high bitrates
    // (475 MB predicted vs. 70 MB actual)
    // TODO: Is there a way to concretely determine this?
    const compressionRatioBitsPerPixel = 3.5; // Actual value 2.7-3.0, overshooting to be safe
    const maxVideoBitsResolution =
      innerFrameDimensions[0] * innerFrameDimensions[1] * totalFrames * compressionRatioBitsPerPixel;

    const sizeInMb = Math.min(maxVideoBitsResolution, maxVideoBitsDuration) / 8_000_000; // bits to MB

    if (sizeInMb > 1) {
      return Math.round(sizeInMb) + " MB";
    } else {
      // Round to one decimal place, with a minimum of 0.1 MB. (We don't need to be too precise
      // because these are estimates.)
      return Math.max(1, Math.round(sizeInMb * 10)) / 10 + " MB";
    }
  };

  let progressBarColor = theme.color.theme;
  if (errorText) {
    progressBarColor = theme.color.text.error;
  } else if (percentComplete === 100) {
    progressBarColor = theme.color.text.success;
  }

  // Footer for the Export modal.
  // Layout: Optional Progress meter - Export/Stop Button - Cancel Button
  const modalFooter = (
    <VerticalDiv>
      <HorizontalDiv style={{ alignItems: "center", justifyContent: "flex-end", flexWrap: "wrap" }}>
        {(percentComplete !== 0 || isRecording) && (
          <Tooltip title={percentComplete + "%"} style={{ verticalAlign: "middle" }} trigger={tooltipTrigger}>
            <Progress
              style={{ marginRight: "8px", verticalAlign: "middle" }}
              type="circle"
              size={theme.controls.heightSmall - 6}
              percent={percentComplete}
              showInfo={false}
              strokeColor={progressBarColor}
              strokeWidth={12}
            />
          </Tooltip>
        )}
        <Button
          type={isRecording ? "default" : "primary"}
          onClick={isRecording ? handleStop : handleStartExport}
          style={{ width: "76px" }}
          disabled={isPlayingCloseAnimation}
          id={isRecording ? "export-modal-stop-button" : "export-modal-export-button"}
        >
          {isRecording ? "Stop" : "Export"}
        </Button>
        <Button onClick={handleCancel} style={{ width: "76px" }} disabled={isPlayingCloseAnimation}>
          {isRecording ? "Cancel" : "Close"}
        </Button>
      </HorizontalDiv>
      {errorText && <p style={{ color: theme.color.text.error, textAlign: "left" }}>{errorText}</p>}
    </VerticalDiv>
  );

  return (
    <div>
      {/* Export button */}
      <TextButton
        onClick={() => {
          setIsModalOpen(true);
          props.onClick();
        }}
        disabled={props.disabled}
        id="export-button"
      >
        <CameraOutlined />
        <p>Export</p>
      </TextButton>

      {/* Export modal */}
      <StyledModal
        title={"Export"}
        open={isModalOpen}
        onCancel={handleCancel}
        cancelButtonProps={{ hidden: true }}
        centered={true}
        // Don't allow cancellation of modal by clicking off it when the recording is happening
        maskClosable={!isRecording}
        footer={modalFooter}
      >
        <FlexColumn $gap={10} style={{ marginTop: "15px" }} ref={exportModalRef}>
          {/* Recording type (image/video) radio */}
          <FlexColumnAlignCenter>
            <ExportModeRadioGroup
              value={recordingMode}
              buttonStyle="solid"
              optionType="button"
              style={{
                display: "flex",
                flexDirection: "row",
                justifyContent: "center",
                width: "100%",
              }}
              onChange={(e) => setRecordingMode(e.target.value)}
              disabled={isRecording}
            >
              <CustomRadio value={RecordingMode.IMAGE_SEQUENCE}>PNG image sequence</CustomRadio>
              {/* Optional tooltip here in case WebCodecs API is not enabled. */}
              <Tooltip
                title={"Video recording isn't supported by this browser."}
                open={isWebCodecsEnabled ? false : undefined}
                trigger={tooltipTrigger}
              >
                <CustomRadio value={RecordingMode.VIDEO_MP4} disabled={isRecording || !isWebCodecsEnabled}>
                  MP4 video
                </CustomRadio>
              </Tooltip>
            </ExportModeRadioGroup>
          </FlexColumnAlignCenter>

          {/* Range options (All/Current Frame/Custom) */}
          <Card size="small" title={<p id={FRAME_RANGE_RADIO_LABEL_ID}>Frame range</p>}>
            <MaxWidthRadioGroup
              value={rangeMode}
              onChange={(e: RadioChangeEvent) => {
                setRangeMode(e.target.value);
              }}
              disabled={isRecording}
              aria-labelledby={FRAME_RANGE_RADIO_LABEL_ID}
            >
              <Space direction="vertical">
                <Radio value={RangeMode.ALL}>
                  All frames{" "}
                  {rangeMode === RangeMode.ALL && (
                    <span style={{ color: theme.color.text.hint, marginLeft: "4px" }}>
                      ({props.totalFrames} frames total)
                    </span>
                  )}
                </Radio>
                <Radio value={RangeMode.CURRENT} disabled={isRecording || recordingMode === RecordingMode.VIDEO_MP4}>
                  Current frame only
                </Radio>
                <Radio value={RangeMode.CUSTOM}>Custom range</Radio>

                {rangeMode === RangeMode.CUSTOM ? (
                  // Render the custom range input in the radio list if selected
                  <SettingsContainer indentPx={28}>
                    <SettingsItem label="Range" htmlFor={HtmlIds.FRAME_CUSTOM_RANGE_INPUT}>
                      <HorizontalDiv>
                        <InputNumber
                          id={HtmlIds.FRAME_CUSTOM_RANGE_INPUT}
                          style={{ width: 60 }}
                          aria-label="min frame"
                          controls={false}
                          min={0}
                          max={props.totalFrames - 1}
                          value={customMin}
                          onChange={(value) => value && setCustomMin(value)}
                          disabled={isRecording}
                        />
                        <p>-</p>
                        <InputNumber
                          style={{ width: 60 }}
                          aria-label="max frame"
                          controls={false}
                          min={customMin}
                          max={props.totalFrames - 1}
                          value={customMax}
                          onChange={(value) => value && setCustomMax(value)}
                          disabled={isRecording}
                        />
                        <p>of {props.totalFrames - 1}</p>
                      </HorizontalDiv>
                    </SettingsItem>
                    <SettingsItem label="Frame increment" htmlFor={HtmlIds.FRAME_CUSTOM_RANGE_FRAME_INCREMENT_INPUT}>
                      <FlexRow $gap={6}>
                        <SpinBox
                          id={HtmlIds.FRAME_CUSTOM_RANGE_FRAME_INCREMENT_INPUT}
                          value={frameIncrement}
                          onChange={setFrameIncrement}
                          min={1}
                          max={props.totalFrames - 1}
                          disabled={isRecording}
                          width="140px"
                        />
                        <p style={{ color: theme.color.text.hint }}>({customRangeFrames} frames total)</p>
                      </FlexRow>
                    </SettingsItem>
                  </SettingsContainer>
                ) : null}
              </Space>
            </MaxWidthRadioGroup>
          </Card>
          <Card size="small" title={"Dimensions"}>
            <SettingsContainer indentPx={0} gapPx={6}>
              <SettingsItem label="Frame dimensions" labelStyle={{ marginTop: "2px", height: "min-content" }}>
                <FlexColumn style={{ alignItems: "flex-start", paddingBottom: "8px" }} $gap={6}>
                  <FlexRow $gap={6}>
                    <Button
                      onClick={() => onSetDimensions(viewportDimensions)}
                      type={isViewportDimensions ? "primary" : "default"}
                    >
                      Set to viewport
                    </Button>
                    <Button
                      disabled={imageDimensions === null}
                      type={isImageDimensions ? "primary" : "default"}
                      onClick={() => imageDimensions && onSetDimensions(imageDimensions)}
                    >
                      Set to image
                    </Button>
                  </FlexRow>
                  <FlexColumn>
                    <FlexRowAlignCenter $gap={4}>
                      <StyledInputNumber
                        id={FRAME_DIMENSION_WIDTH_INPUT_ID}
                        addonBefore={
                          <HintText>
                            W<VisuallyHidden>idth</VisuallyHidden>
                          </HintText>
                        }
                        value={dimensionsInput[0]}
                        onChange={handleSetWidth}
                        controls={false}
                        style={{ width: "90px" }}
                      />
                      <span style={{ padding: "0 4px" }}>×</span>
                      <StyledInputNumber
                        id={FRAME_DIMENSION_HEIGHT_INPUT_ID}
                        addonBefore={
                          <HintText>
                            H<VisuallyHidden>eight</VisuallyHidden>
                          </HintText>
                        }
                        value={dimensionsInput[1]}
                        onChange={handleSetHeight}
                        controls={false}
                        style={{ width: "90px" }}
                      />
                      <Tooltip
                        title={aspectRatio ? "Unlock aspect ratio" : "Lock aspect ratio"}
                        trigger={["hover", "focus"]}
                        getPopupContainer={() => exportModalRef.current || document.body}
                      >
                        <IconButton
                          type={aspectRatio ? "primary" : "link"}
                          sizePx={26}
                          onClick={() => setAspectRatio(aspectRatio ? null : dimensionsInput[0] / dimensionsInput[1])}
                        >
                          {aspectRatio ? <LockOutlined /> : <UnlockOutlined />}
                        </IconButton>
                      </Tooltip>
                    </FlexRowAlignCenter>
                  </FlexColumn>
                </FlexColumn>
              </SettingsItem>
              <SettingsItem label="Dataset name">
                <div style={{ width: "fit-content" }}>
                  <Checkbox
                    checked={showHeaderDuringExport}
                    onChange={(e) => setShowHeaderDuringExport(e.target.checked)}
                  />
                </div>
              </SettingsItem>
              <SettingsItem label={"Feature legend"}>
                <div style={{ width: "fit-content" }}>
                  <Checkbox
                    checked={showLegendDuringExport}
                    onChange={(e) => setShowLegendDuringExport(e.target.checked)}
                  />
                </div>
              </SettingsItem>
              <SettingsItem label="Final dimensions">
                <HintText>{`${exportDimensions[0]} x ${exportDimensions[1]}`}</HintText>
              </SettingsItem>
            </SettingsContainer>
          </Card>

          <SettingsContainer gapPx={6}>
            {recordingMode === RecordingMode.VIDEO_MP4 && (
              <>
                <SettingsItem label="Frames per second" htmlFor={HtmlIds.FPS_INPUT}>
                  <FlexRow $gap={6}>
                    <SpinBox
                      id={HtmlIds.FPS_INPUT}
                      value={fps}
                      onChange={setFps}
                      min={1}
                      max={120}
                      disabled={isRecording}
                      width="175px"
                    />
                    <p style={{ color: theme.color.text.hint }}>({getDurationLabel()})</p>
                  </FlexRow>
                </SettingsItem>
                <SettingsItem label="Video quality" htmlFor={HtmlIds.VIDEO_QUALITY_RADIO}>
                  <FlexRow $gap={6}>
                    <VideoQualityRadioGroup
                      id={HtmlIds.VIDEO_QUALITY_RADIO}
                      disabled={isRecording}
                      options={videoQualityOptions}
                      optionType="button"
                      value={videoBitsPerSecond}
                      onChange={(e) => setVideoBitsPerSecond(e.target.value)}
                    />
                    <p style={{ color: theme.color.text.hint }}>(~{getApproximateVideoFilesizeMb()})</p>
                  </FlexRow>
                </SettingsItem>
              </>
            )}
            {/* Filename prefix */}
            <SettingsItem label={"Filename"} htmlFor={HtmlIds.IMAGE_FILENAME_INPUT}>
              <FlexRow $gap={6}>
                <Input
                  id={HtmlIds.IMAGE_FILENAME_INPUT}
                  onChange={(event) => {
                    setImagePrefix(event.target.value);
                    setUseDefaultImagePrefix(false);
                  }}
                  size="small"
                  value={getImagePrefix()}
                  disabled={isRecording}
                />
                <p>{recordingMode === RecordingMode.IMAGE_SEQUENCE ? "#.png" : ".mp4"}</p>
                <Button
                  disabled={isRecording || useDefaultImagePrefix}
                  onClick={() => {
                    setUseDefaultImagePrefix(true);
                  }}
                >
                  Reset
                </Button>
              </FlexRow>
            </SettingsItem>
<<<<<<< HEAD
=======
            <SettingsItem label={"Show feature legend"} htmlFor={HtmlIds.SHOW_FEATURE_LEGEND_CHECKBOX}>
              <div style={{ width: "fit-content" }}>
                <Checkbox
                  id={HtmlIds.SHOW_FEATURE_LEGEND_CHECKBOX}
                  checked={showLegendDuringExport}
                  onChange={(e) => setShowLegendDuringExport(e.target.checked)}
                />
              </div>
            </SettingsItem>
            <SettingsItem label="Show dataset name" htmlFor={HtmlIds.SHOW_DATASET_NAME_CHECKBOX}>
              <div style={{ width: "fit-content" }}>
                <Checkbox
                  id={HtmlIds.SHOW_DATASET_NAME_CHECKBOX}
                  checked={showHeaderDuringExport}
                  onChange={(e) => setShowHeaderDuringExport(e.target.checked)}
                />
              </div>
            </SettingsItem>
>>>>>>> 9e34fded
          </SettingsContainer>

          <div>
            <p>
              <b>Recommended browser settings:</b> disable &quot;Ask where to save each file before downloading&quot;
              and set the default download location.
            </p>
          </div>
        </FlexColumn>
      </StyledModal>
    </div>
  );
}<|MERGE_RESOLUTION|>--- conflicted
+++ resolved
@@ -843,27 +843,6 @@
                 </Button>
               </FlexRow>
             </SettingsItem>
-<<<<<<< HEAD
-=======
-            <SettingsItem label={"Show feature legend"} htmlFor={HtmlIds.SHOW_FEATURE_LEGEND_CHECKBOX}>
-              <div style={{ width: "fit-content" }}>
-                <Checkbox
-                  id={HtmlIds.SHOW_FEATURE_LEGEND_CHECKBOX}
-                  checked={showLegendDuringExport}
-                  onChange={(e) => setShowLegendDuringExport(e.target.checked)}
-                />
-              </div>
-            </SettingsItem>
-            <SettingsItem label="Show dataset name" htmlFor={HtmlIds.SHOW_DATASET_NAME_CHECKBOX}>
-              <div style={{ width: "fit-content" }}>
-                <Checkbox
-                  id={HtmlIds.SHOW_DATASET_NAME_CHECKBOX}
-                  checked={showHeaderDuringExport}
-                  onChange={(e) => setShowHeaderDuringExport(e.target.checked)}
-                />
-              </div>
-            </SettingsItem>
->>>>>>> 9e34fded
           </SettingsContainer>
 
           <div>
