import React, { ReactElement, useCallback, useContext, useEffect, useRef, useState } from "react";
import { Button, Modal, Input, Radio, Space, RadioChangeEvent, InputNumber, App, Progress, Tooltip, Card } from "antd";
import { CheckCircleOutlined } from "@ant-design/icons";
import styled from "styled-components";
<<<<<<< HEAD
import { CheckCircleOutlined } from "@ant-design/icons";
import { clamp } from "three/src/math/MathUtils";

import { AppThemeContext } from "./AppStyle";
import SpinBox from "./SpinBox";
import { RecordingOptions } from "../colorizer/RecordingControls";
=======

import SpinBox from "./SpinBox";
import ImageSequenceRecorder from "../colorizer/recorders/ImageSequenceRecorder";
import CanvasRecorder, { RecordingOptions } from "../colorizer/recorders/CanvasRecorder";
import { AppThemeContext } from "./AppStyle";
import Mp4VideoRecorder, { VideoBitrate } from "../colorizer/recorders/Mp4VideoRecorder";
>>>>>>> db15e82b

type ExportButtonProps = {
  totalFrames: number;
  setFrame: (frame: number) => Promise<void>;
  getCanvas: () => HTMLCanvasElement;
  /** Callback, called whenever the button is clicked. Can be used to stop playback. */
  onClick?: () => void;
  currentFrame: number;
  /** Callback, called whenever the recording process starts or stops. */
  setIsRecording?: (recording: boolean) => void;
  defaultImagePrefix?: string;
  disabled?: boolean;
};

const defaultProps: Partial<ExportButtonProps> = {
  setIsRecording: () => {},
  defaultImagePrefix: "image",
  disabled: false,
  onClick: () => {},
};

const HorizontalDiv = styled.div`
  display: flex;
  flex-direction: row;
  gap: 6px;
  flex-wrap: wrap;
`;

const VerticalDiv = styled.div`
  display: flex;
  flex-direction: column;
  gap: 10px;
`;

const CustomRangeDiv = styled(HorizontalDiv)`
  & input {
    width: 70px;
    text-align: right;
  }
`;

<<<<<<< HEAD
=======
const CustomRadio = styled(Radio)`
  & span {
    // Clip text when the radio is too narrow
    overflow: hidden;
    text-overflow: ellipsis;
    white-space: nowrap;
  }

  & span:not(.ant-radio-button) {
    // Text span
    width: 100%;
    text-align: center;
  }
`;

const ExportModeRadioGroup = styled(Radio.Group)`
  & {
    // Use standard 40px of padding, unless the view is too narrow and it needs to shrink
    padding: 0 calc(min(40px, 5vw));
  }
  & label {
    // Make the Radio options the same width
    flex-grow: 1;
    width: 50%;
  }
`;

const CustomRadioGroup = styled(Radio.Group)`
  & {
    display: flex;
    flex-direction: row;
  }
`;

function clamp(value: number, min: number, max: number): number {
  return Math.min(max, Math.max(value, min));
}

>>>>>>> db15e82b
/**
 * A single Export button that opens up an export modal when clicked. Manages starting and stopping
 * an image sequence recording, resetting state when complete.
 */
export default function Export(inputProps: ExportButtonProps): ReactElement {
  const props = { ...defaultProps, ...inputProps } as Required<ExportButtonProps>;

  const theme = useContext(AppThemeContext);

  const enum RangeMode {
    ALL,
    CURRENT,
    CUSTOM,
  }

  const enum RecordingMode {
    IMAGE_SEQUENCE,
    VIDEO_MP4,
  }

  // Static convenience method for creating simple modals + notifications.
  // Used here for the cancel modal and the success notification.
  // Note: notification API seems to only place notifications at the top-level under the
  // <body> tag, which causes some issues with styling.
  const { modal, notification } = App.useApp();
  const modalContextRef = useRef<HTMLDivElement>(null);

  const originalFrameRef = useRef(props.currentFrame);
  const [isLoadModalOpen, _setIsLoadModalOpen] = useState(false);
  const [isRecording, _setIsRecording] = useState(false);
  const [isPlayingCloseAnimation, setIsPlayingCloseAnimation] = useState(false);

  const [recordingMode, _setRecordingMode] = useState(RecordingMode.IMAGE_SEQUENCE);
  const recorder = useRef<CanvasRecorder | null>(null);
  const [errorText, setErrorText] = useState<null | string>(null);

  // TODO: Store these settings to local storage so they persist?
  const [rangeMode, setRangeMode] = useState(RangeMode.ALL);
  const [customMin, setCustomMin] = useState(0);
  const [customMax, setCustomMax] = useState(props.totalFrames - 1);
  const [imagePrefix, setImagePrefix] = useState(props.defaultImagePrefix);
  const [useDefaultImagePrefix, setUseDefaultImagePrefix] = useState(true);
  const [frameIncrement, setFrameIncrement] = useState(1);
  const [fps, setFps] = useState(30);
  const [videoBitsPerSecond, setVideoBitsPerSecond] = useState(VideoBitrate.MEDIUM);

  const [percentComplete, setPercentComplete] = useState(0);

  // Override setRecordingMode when switching to video; users should not choose current frame only
  // (since exporting the current frame only as a video doesn't really make sense.)
  const setRecordingMode = (mode: RecordingMode): void => {
    _setRecordingMode(mode);
    if (mode === RecordingMode.VIDEO_MP4 && rangeMode === RangeMode.CURRENT) {
      setRangeMode(RangeMode.ALL);
    }
  };

  // Override setIsLoadModalOpen to store the current frame whenever the modal opens.
  // This is so we can reset to it when the modal is closed.
  const setIsLoadModalOpen = (isOpen: boolean): void => {
    if (isOpen) {
      originalFrameRef.current = props.currentFrame;
      setErrorText(null);
    }
    _setIsLoadModalOpen(isOpen);
  };

  // Notify parent via props if recording state changes
  const setIsRecording = (isRecording: boolean): void => {
    props.setIsRecording(isRecording);
    _setIsRecording(isRecording);
  };

  // If dataset changes, update the max range field with the total frames.
  useEffect(() => {
    setCustomMax(props.totalFrames - 1);
  }, [props.totalFrames]);

  const getImagePrefix = (): string => {
    if (useDefaultImagePrefix) {
      if (recordingMode === RecordingMode.IMAGE_SEQUENCE) {
        // Add separator between prefix and frame number
        return props.defaultImagePrefix + "-";
      } else {
        return props.defaultImagePrefix;
      }
    } else {
      return imagePrefix;
    }
  };

  //////////////// EVENT HANDLERS ////////////////

  /** Stop any ongoing recordings and reset the current frame, optionally closing the modal. */
  const stopRecording = useCallback(
    (closeModal: boolean) => {
      recorder.current?.abort();
      // Reset the frame number (clean up!)
      props.setFrame(originalFrameRef.current);
      setIsRecording(false);
      recorder.current = null;
      setIsPlayingCloseAnimation(false);
      setPercentComplete(0);
      if (closeModal) {
        setIsLoadModalOpen(false);
      }
    },
    [props.setFrame]
  );

  /**
   * Triggered when the user attempts to cancel or exit the main modal.
   */
  const handleCancel = useCallback(() => {
    // Not recording; exit
    if (!isRecording) {
      setIsLoadModalOpen(false);
      return;
    }

    // Currently recording; user must be prompted to confirm
    modal.confirm({
      title: "Cancel export",
      content: "Are you sure you want to cancel and exit?",
      okText: "Cancel",
      cancelText: "Back",
      centered: true,
      icon: null,
      getContainer: modalContextRef.current || undefined,
      onOk: () => {
        stopRecording(true);
      },
    });
  }, [isRecording, modalContextRef.current, stopRecording]);

  /**
   * Stop the recording without closing the modal.
   */
  const handleStop = useCallback(() => {
    stopRecording(false);
    setErrorText(null);
  }, [stopRecording]);

  const handleError = useCallback((error: Error) => {
    // Stop current recording and show error message
    setErrorText(error.message);
    if (recorder.current) {
      recorder.current.abort();
    }
  }, []);

  // Note: This is not wrapped in a useCallback because it has a large number
  // of dependencies, and is likely to update whenever ANY prop or input changes.
  /**
   * Handle the user pressing the Export button and starting a recording.
   */
  const handleStartExport = (): void => {
    if (isRecording) {
      return;
    }
    setIsRecording(true);
    setErrorText(null);

    /** Min and max are both inclusive */
    let min: number, max: number;
    switch (rangeMode) {
      case RangeMode.ALL:
        min = 0;
        max = props.totalFrames - 1;
        break;
      case RangeMode.CURRENT:
        min = props.currentFrame;
        max = props.currentFrame;
        break;
      case RangeMode.CUSTOM:
        // Clamp range values in case of unsafe input
        min = clamp(customMin, 0, props.totalFrames - 1);
        max = clamp(customMax, min, props.totalFrames - 1);
    }

    // Copy configuration to options object
    const recordingOptions: Partial<RecordingOptions> = {
      min: min,
      max: max,
      prefix: getImagePrefix(),
      minDigits: (props.totalFrames - 1).toString().length,
      // Disable download delay for video
      delayMs: recordingMode === RecordingMode.IMAGE_SEQUENCE ? 100 : 0,
      frameIncrement: frameIncrement,
      fps: fps,
      bitrate: videoBitsPerSecond,
      onCompleted: async () => {
        // Close modal once recording finishes and show completion notification
        setPercentComplete(100);
        notification.success({
          message: "Export complete.",
          placement: "bottomLeft",
          duration: 4,
          icon: <CheckCircleOutlined style={{ color: theme.color.text.success }} />,
        });
        // Close the modal after a small delay so the success notification can be seen
        setIsPlayingCloseAnimation(true);
        setTimeout(() => stopRecording(true), 750);
      },
      onRecordedFrame: (frame: number) => {
        // Update the progress bar as frames are recorded.
        setPercentComplete(Math.floor(((frame - min) / (max - min)) * 100));
      },
      onError: handleError,
    };

    // Initialize different recorders based on the provided options.
    switch (recordingMode) {
      case RecordingMode.VIDEO_MP4:
        recorder.current = new Mp4VideoRecorder(props.setFrame, props.getCanvas, recordingOptions);
        break;
      case RecordingMode.IMAGE_SEQUENCE:
      default:
        recorder.current = new ImageSequenceRecorder(props.setFrame, props.getCanvas, recordingOptions);
        break;
    }
    recorder.current.start();
  };

  //////////////// RENDERING ////////////////

  const tooltipTrigger: ("hover" | "focus")[] = ["hover", "focus"];

  const videoQualityOptions = [
    { label: "High", value: VideoBitrate.HIGH },
    { label: "Med", value: VideoBitrate.MEDIUM },
    { label: "Low", value: VideoBitrate.LOW },
  ];

  const isWebCodecsEnabled = Mp4VideoRecorder.isSupported();
  const customRangeFrames = Math.max(Math.ceil((customMax - customMin + 1) / frameIncrement), 1);

  const totalFrames = rangeMode === RangeMode.CUSTOM ? customRangeFrames : props.totalFrames;
  const totalSeconds = totalFrames / fps;

  // Gets the total duration as a MM min, SS sec label.
  // Also adds decimal places for small durations.
  const getDurationLabel = (): string => {
    const durationMin = Math.floor(totalSeconds / 60);
    const durationSec = totalSeconds - durationMin * 60;

    let timestamp = "";
    if (durationMin > 0) {
      timestamp += durationMin.toString() + " min, ";
    }
    // Format seconds to hundredths if less than 10 seconds
    if (durationMin === 0 && durationSec < 10) {
      // Round digits to 2 decimal places
      const roundedSeconds = Math.round(durationSec * 100) / 100;
      timestamp += roundedSeconds.toFixed(2) + " sec";
    } else {
      timestamp += Math.floor(durationSec).toString() + " sec";
    }
    return timestamp;
  };

  const getApproximateVideoFilesizeMb = (): string => {
    // From experimentation, filesize scales linearly (ish) with the
    // bitrate and duration unless a maximum filesize is hit at high
    // bitrates, which seems to depend on the video dimensions.

    // Video quality is bitrate in bits/second.
    // This is usually within 0.5-2x the actual filesize.
    const maxVideoBitsDuration = totalSeconds * videoBitsPerSecond;

    // Experimentally-determined compression ratio (bits per pixel), which determines
    // maximum size a video can be at very high bitrates. This may vary WILDLY based
    // on image complexity (videos with little change will compress better).
    // This is here because otherwise the filesize estimate is way too high for high bitrates
    // (475 MB predicted vs. 70 MB actual)
    // TODO: Is there a way to concretely determine this?
    const compressionRatioBitsPerPixel = 3.5; // Actual value 2.7-3.0, overshooting to be safe
    const maxVideoBitsResolution =
      props.getCanvas().width * props.getCanvas().height * totalFrames * compressionRatioBitsPerPixel;

    const sizeInMb = Math.min(maxVideoBitsResolution, maxVideoBitsDuration) / 8_000_000; // bits to MB

    if (sizeInMb > 1) {
      return Math.round(sizeInMb) + " MB";
    } else {
      // Round to one decimal place, with a minimum of 0.1 MB. (We don't need to be too precise
      // because these are estimates.)
      return Math.max(1, Math.round(sizeInMb * 10)) / 10 + " MB";
    }
  };

  let progressBarColor = theme.color.theme;
  if (errorText) {
    progressBarColor = theme.color.text.error;
  } else if (percentComplete === 100) {
    progressBarColor = theme.color.text.success;
  }

  // Footer for the Export modal.
  // Layout: Optional Progress meter - Export/Stop Button - Cancel Button
  const modalFooter = (
    <VerticalDiv>
      <HorizontalDiv style={{ alignItems: "center", justifyContent: "flex-end", flexWrap: "wrap" }}>
        {(percentComplete !== 0 || isRecording) && (
          <Tooltip title={percentComplete + "%"} style={{ verticalAlign: "middle" }} trigger={tooltipTrigger}>
            <Progress
              style={{ marginRight: "8px", verticalAlign: "middle" }}
              type="circle"
              size={theme.controls.heightSmall - 6}
              percent={percentComplete}
              showInfo={false}
              strokeColor={progressBarColor}
              strokeWidth={12}
            />
          </Tooltip>
        )}
        <Button
          type={isRecording ? "default" : "primary"}
          onClick={isRecording ? handleStop : handleStartExport}
          style={{ width: "76px" }}
          disabled={isPlayingCloseAnimation}
        >
          {isRecording ? "Stop" : "Export"}
        </Button>
        <Button onClick={handleCancel} style={{ width: "76px" }} disabled={isPlayingCloseAnimation}>
          {isRecording ? "Cancel" : "Close"}
        </Button>
      </HorizontalDiv>
      {errorText && <p style={{ color: theme.color.text.error, textAlign: "left" }}>{errorText}</p>}
    </VerticalDiv>
  );

  return (
    <div ref={modalContextRef}>
      {/* Export button */}
      <Button
        type="primary"
        onClick={() => {
          setIsLoadModalOpen(true);
          props.onClick();
        }}
        disabled={props.disabled}
      >
        Export
      </Button>

      {/* Export modal */}
      <Modal
        title={"Export"}
        open={isLoadModalOpen}
        onCancel={handleCancel}
        cancelButtonProps={{ hidden: true }}
        centered={true}
        // Don't allow cancellation of modal by clicking off it when the recording is happening
        maskClosable={!isRecording}
        getContainer={modalContextRef.current || undefined}
        footer={modalFooter}
      >
        <div style={{ display: "flex", flexDirection: "column", gap: "20px", marginBottom: "20px", marginTop: "15px" }}>
          {/* Recording type (image/video) radio */}
          <div style={{ display: "flex", flexDirection: "column", justifyContent: "center" }}>
            <ExportModeRadioGroup
              value={recordingMode}
              buttonStyle="solid"
              optionType="button"
              style={{
                display: "flex",
                flexDirection: "row",
                justifyContent: "center",
                width: "100%",
              }}
              onChange={(e) => setRecordingMode(e.target.value)}
              disabled={isRecording}
            >
              <CustomRadio value={RecordingMode.IMAGE_SEQUENCE}>PNG image sequence</CustomRadio>
              {/* Optional tooltip here in case WebCodecs API is not enabled. */}
              <Tooltip
                title={"Video recording isn't supported by this browser."}
                open={isWebCodecsEnabled ? false : undefined}
                trigger={tooltipTrigger}
              >
                <CustomRadio value={RecordingMode.VIDEO_MP4} disabled={isRecording || !isWebCodecsEnabled}>
                  MP4 video
                </CustomRadio>
              </Tooltip>
            </ExportModeRadioGroup>
          </div>

          {/* Range options (All/Current Frame/Custom) */}
          <Card size="small">
            <Radio.Group
              value={rangeMode}
              onChange={(e: RadioChangeEvent) => {
                setRangeMode(e.target.value);
              }}
              disabled={isRecording}
            >
              <Space direction="vertical">
                <Radio value={RangeMode.ALL}>
                  All frames{" "}
                  {rangeMode === RangeMode.ALL && (
                    <span style={{ color: theme.color.text.hint, marginLeft: "4px" }}>
                      ({props.totalFrames} frames total)
                    </span>
                  )}
                </Radio>
                <Radio value={RangeMode.CURRENT} disabled={isRecording || recordingMode === RecordingMode.VIDEO_MP4}>
                  Current frame only
                </Radio>
                <Radio value={RangeMode.CUSTOM}>Custom range</Radio>

                {rangeMode === RangeMode.CUSTOM ? (
                  // Render the custom range input in the radio list if selected
                  <VerticalDiv style={{ paddingLeft: "25px" }}>
                    <CustomRangeDiv>
                      <p>Range:</p>
                      <InputNumber
                        aria-label="min frame"
                        controls={false}
                        min={0}
                        max={props.totalFrames - 1}
                        value={customMin}
                        onChange={(value) => value && setCustomMin(value)}
                        disabled={isRecording}
                      />
                      <p>-</p>
                      <InputNumber
                        aria-label="max frame"
                        controls={false}
                        min={customMin}
                        max={props.totalFrames - 1}
                        value={customMax}
                        onChange={(value) => value && setCustomMax(value)}
                        disabled={isRecording}
                      />
                      <p>of {props.totalFrames - 1}</p>
                    </CustomRangeDiv>
                    <HorizontalDiv>
                      <p>Frame increment:</p>
                      <SpinBox
                        value={frameIncrement}
                        onChange={setFrameIncrement}
                        min={1}
                        max={props.totalFrames - 1}
                        disabled={isRecording}
                      />
                      <p style={{ color: theme.color.text.hint }}>({customRangeFrames} frames total)</p>
                    </HorizontalDiv>
                  </VerticalDiv>
                ) : null}
              </Space>
            </Radio.Group>
          </Card>

          {recordingMode === RecordingMode.VIDEO_MP4 && (
            <Card size="small" title={<p>Video settings</p>}>
              <VerticalDiv>
                <HorizontalDiv>
                  <p>Frames per second:</p>
                  <SpinBox value={fps} onChange={setFps} min={1} max={120} disabled={isRecording} />
                  <p style={{ color: theme.color.text.hint }}>({getDurationLabel()})</p>
                </HorizontalDiv>
                <HorizontalDiv>
                  <p>Video quality:</p>
                  <CustomRadioGroup
                    disabled={isRecording}
                    options={videoQualityOptions}
                    optionType="button"
                    value={videoBitsPerSecond}
                    onChange={(e) => setVideoBitsPerSecond(e.target.value)}
                  />
                  <p style={{ color: theme.color.text.hint }}>(~{getApproximateVideoFilesizeMb()})</p>
                </HorizontalDiv>
              </VerticalDiv>
            </Card>
          )}

          <div>
            <p>Helpful tips:</p>
            <div style={{ paddingLeft: "4px" }}>
              <p>1. Set your default download location </p>
              <p>2. Turn off &quot;Ask where to save each file before downloading&quot; in your browser settings</p>
              <p>3. For best results, keep this page open while exporting</p>
            </div>
          </div>

          {/* Filename prefix */}
          <HorizontalDiv style={{ flexWrap: "nowrap" }}>
            <label style={{ width: "100%" }}>
              <p>{recordingMode === RecordingMode.IMAGE_SEQUENCE ? "Prefix:" : "Filename:"}</p>
              <Input
                onChange={(event) => {
                  setImagePrefix(event.target.value);
                  setUseDefaultImagePrefix(false);
                }}
                size="small"
                value={getImagePrefix()}
                disabled={isRecording}
              />
            </label>
            <p>{recordingMode === RecordingMode.IMAGE_SEQUENCE ? "#.png" : ".mp4"}</p>
            <Button
              disabled={isRecording || useDefaultImagePrefix}
              onClick={() => {
                setUseDefaultImagePrefix(true);
              }}
            >
              Reset
            </Button>
          </HorizontalDiv>
        </div>
      </Modal>
    </div>
  );
}<|MERGE_RESOLUTION|>--- conflicted
+++ resolved
@@ -2,21 +2,12 @@
 import { Button, Modal, Input, Radio, Space, RadioChangeEvent, InputNumber, App, Progress, Tooltip, Card } from "antd";
 import { CheckCircleOutlined } from "@ant-design/icons";
 import styled from "styled-components";
-<<<<<<< HEAD
-import { CheckCircleOutlined } from "@ant-design/icons";
-import { clamp } from "three/src/math/MathUtils";
-
-import { AppThemeContext } from "./AppStyle";
-import SpinBox from "./SpinBox";
-import { RecordingOptions } from "../colorizer/RecordingControls";
-=======
 
 import SpinBox from "./SpinBox";
 import ImageSequenceRecorder from "../colorizer/recorders/ImageSequenceRecorder";
 import CanvasRecorder, { RecordingOptions } from "../colorizer/recorders/CanvasRecorder";
 import { AppThemeContext } from "./AppStyle";
 import Mp4VideoRecorder, { VideoBitrate } from "../colorizer/recorders/Mp4VideoRecorder";
->>>>>>> db15e82b
 
 type ExportButtonProps = {
   totalFrames: number;
@@ -58,8 +49,6 @@
   }
 `;
 
-<<<<<<< HEAD
-=======
 const CustomRadio = styled(Radio)`
   & span {
     // Clip text when the radio is too narrow
@@ -98,7 +87,6 @@
   return Math.min(max, Math.max(value, min));
 }
 
->>>>>>> db15e82b
 /**
  * A single Export button that opens up an export modal when clicked. Manages starting and stopping
  * an image sequence recording, resetting state when complete.
