import { CheckCircleOutlined } from "@ant-design/icons";
import {
  App,
  Button,
  Card,
  Checkbox,
  Input,
  InputNumber,
  Progress,
  Radio,
  RadioChangeEvent,
  Space,
  Tooltip,
} from "antd";
import React, { ReactElement, useCallback, useContext, useEffect, useRef, useState } from "react";
import styled from "styled-components";
import { clamp } from "three/src/math/MathUtils";

import { ExportIconSVG } from "../assets";
import { ViewerConfig } from "../colorizer/types";
import { AnalyticsEvent, triggerAnalyticsEvent } from "../colorizer/utils/analytics";
import { FlexColumn, FlexColumnAlignCenter, FlexRow } from "../styles/utils";

import CanvasRecorder, { RecordingOptions } from "../colorizer/recorders/CanvasRecorder";
import ImageSequenceRecorder from "../colorizer/recorders/ImageSequenceRecorder";
import Mp4VideoRecorder, { VideoBitrate } from "../colorizer/recorders/Mp4VideoRecorder";
import { AppThemeContext } from "./AppStyle";
import TextButton from "./Buttons/TextButton";
import StyledModal, { useStyledModal } from "./Modals/StyledModal";
import { SettingsContainer, SettingsItem } from "./SettingsContainer";
import SpinBox from "./SpinBox";

type ExportButtonProps = {
  totalFrames: number;
  setFrame: (frame: number) => Promise<void>;
  getCanvasExportDimensions: () => [number, number];
  getCanvas: () => HTMLCanvasElement;
  /** Callback, called whenever the button is clicked. Can be used to stop playback. */
  onClick?: () => void;
  currentFrame: number;
  /** Callback, called whenever the recording process starts or stops. */
  setIsRecording?: (recording: boolean) => void;
  defaultImagePrefix?: string;
  disabled?: boolean;
  config: ViewerConfig;
  updateConfig: (settings: Partial<ViewerConfig>) => void;
  onVisibilityChange?: (visible: boolean) => void;
};

const FRAME_RANGE_RADIO_LABEL_ID = "export-modal-frame-range-label";

const defaultProps: Partial<ExportButtonProps> = {
  setIsRecording: () => {},
  defaultImagePrefix: "image",
  disabled: false,
  onClick: () => {},
  onVisibilityChange: () => {},
};

const HorizontalDiv = styled.div`
  display: flex;
  flex-direction: row;
  gap: 6px;
  flex-wrap: wrap;
`;

const VerticalDiv = styled.div`
  display: flex;
  flex-direction: column;
  gap: 10px;
`;

const CustomRadio = styled(Radio)`
  & span {
    // Clip text when the radio is too narrow
    overflow: hidden;
    text-overflow: ellipsis;
    white-space: nowrap;
  }

  & span:not(.ant-radio-button) {
    // Text span
    width: 100%;
    text-align: center;
  }
`;

const ExportModeRadioGroup = styled(Radio.Group)`
  & {
    // Use standard 40px of padding, unless the view is too narrow and it needs to shrink
    padding: 0 calc(min(40px, 5vw));
  }
  & label {
    // Make the Radio options the same width
    flex-grow: 1;
    width: 50%;
  }
`;

/** Overrides Ant's styling so contents can take up full width */
const MaxWidthRadioGroup = styled(Radio.Group)`
  width: 100%;

  & .ant-space {
    width: 100%;
  }
`;

const VideoQualityRadioGroup = styled(Radio.Group)`
  & {
    display: flex;
    flex-direction: row;
  }
`;

/**
 * A single Export button that opens up an export modal when clicked. Manages starting and stopping
 * an image sequence recording, resetting state when complete.
 */
export default function Export(inputProps: ExportButtonProps): ReactElement {
  const props = { ...defaultProps, ...inputProps } as Required<ExportButtonProps>;

  const theme = useContext(AppThemeContext);

  const enum RangeMode {
    ALL,
    CURRENT,
    CUSTOM,
  }

  const enum RecordingMode {
    IMAGE_SEQUENCE,
    VIDEO_MP4,
  }

  // Static convenience method for creating simple modals + notifications.
  // Used here for the cancel modal and the success notification.
  // Note: notification API seems to only place notifications at the top-level under the
  // <body> tag, which causes some issues with styling.
  const { notification } = App.useApp();
  const modal = useStyledModal();

  const originalFrameRef = useRef(props.currentFrame);
  const [isModalOpen, _setIsModalOpen] = useState(false);
  const [isRecording, _setIsRecording] = useState(false);
  const [isPlayingCloseAnimation, setIsPlayingCloseAnimation] = useState(false);

  const [recordingMode, _setRecordingMode] = useState(RecordingMode.IMAGE_SEQUENCE);
  const recorder = useRef<CanvasRecorder | null>(null);
  const [errorText, setErrorText] = useState<null | string>(null);

  // TODO: Store these settings to local storage so they persist?
  const [rangeMode, setRangeMode] = useState(RangeMode.ALL);
  const [customMin, setCustomMin] = useState(0);
  const [customMax, setCustomMax] = useState(props.totalFrames - 1);
  const [imagePrefix, setImagePrefix] = useState(props.defaultImagePrefix);
  const [useDefaultImagePrefix, setUseDefaultImagePrefix] = useState(true);
  const [frameIncrement, setFrameIncrement] = useState(1);
  const [fps, setFps] = useState(12);
  const [videoBitsPerSecond, setVideoBitsPerSecond] = useState(VideoBitrate.MEDIUM);

  const [percentComplete, setPercentComplete] = useState(0);

  // Override setRecordingMode when switching to video; users should not choose current frame only
  // (since exporting the current frame only as a video doesn't really make sense.)
  const setRecordingMode = (mode: RecordingMode): void => {
    _setRecordingMode(mode);
    if (mode === RecordingMode.VIDEO_MP4 && rangeMode === RangeMode.CURRENT) {
      setRangeMode(RangeMode.ALL);
    }
  };

  // Override setIsLoadModalOpen to store the current frame whenever the modal opens.
  // This is so we can reset to it when the modal is closed.
  const setIsModalOpen = (isOpen: boolean): void => {
    if (isOpen) {
      originalFrameRef.current = props.currentFrame;
      setErrorText(null);
    }
    _setIsModalOpen(isOpen);
    props.onVisibilityChange(isOpen);
  };

  // Notify parent via props if recording state changes
  const setIsRecording = (isRecording: boolean): void => {
    props.setIsRecording(isRecording);
    _setIsRecording(isRecording);
  };

  // If dataset changes, update the max range field with the total frames.
  useEffect(() => {
    setCustomMax(props.totalFrames - 1);
  }, [props.totalFrames]);

  const getImagePrefix = (): string => {
    if (useDefaultImagePrefix) {
      if (recordingMode === RecordingMode.IMAGE_SEQUENCE) {
        // Add separator between prefix and frame number
        return props.defaultImagePrefix + "-";
      } else {
        return props.defaultImagePrefix;
      }
    } else {
      return imagePrefix;
    }
  };

  //////////////// EVENT HANDLERS ////////////////

  /** Stop any ongoing recordings and reset the current frame, optionally closing the modal. */
  const stopRecording = useCallback(
    (closeModal: boolean) => {
      recorder.current?.abort();
      // Reset the frame number (clean up!)
      props.setFrame(originalFrameRef.current);
      setIsRecording(false);
      recorder.current = null;
      setIsPlayingCloseAnimation(false);
      setPercentComplete(0);
      if (closeModal) {
        setIsModalOpen(false);
      }
    },
    [props.setFrame]
  );

  /**
   * Triggered when the user attempts to cancel or exit the main modal.
   */
  const handleCancel = useCallback(() => {
    // Not recording; exit
    if (!isRecording) {
      setIsModalOpen(false);
      return;
    }

    // TODO: Close the modal if the recording is done, but the modal is still open.
    // Currently recording; user must be prompted to confirm
    modal.confirm({
      title: "Cancel export",
      content: "Are you sure you want to cancel and exit?",
      okText: "Cancel",
      cancelText: "Back",
      centered: true,
      icon: null,
      onOk: () => {
        stopRecording(true);
      },
    });
  }, [isRecording, stopRecording]);

  /**
   * Stop the recording without closing the modal.
   */
  const handleStop = useCallback(() => {
    stopRecording(false);
    setErrorText(null);
  }, [stopRecording]);

  const handleError = useCallback((error: Error) => {
    // Stop current recording and show error message
    setErrorText(error.message);
    if (recorder.current) {
      recorder.current.abort();
    }
  }, []);

  // Note: This is not wrapped in a useCallback because it has a large number
  // of dependencies, and is likely to update whenever ANY prop or input changes.
  /**
   * Handle the user pressing the Export button and starting a recording.
   */
  const handleStartExport = (): void => {
    if (isRecording) {
      return;
    }
    setIsRecording(true);
    setErrorText(null);

    /** Min and max are both inclusive */
    let min: number, max: number;
    switch (rangeMode) {
      case RangeMode.ALL:
        min = 0;
        max = props.totalFrames - 1;
        break;
      case RangeMode.CURRENT:
        min = props.currentFrame;
        max = props.currentFrame;
        break;
      case RangeMode.CUSTOM:
        // Clamp range values in case of unsafe input
        min = clamp(customMin, 0, props.totalFrames - 1);
        max = clamp(customMax, min, props.totalFrames - 1);
    }

    // Copy configuration to options object
<<<<<<< HEAD
    // TODO: Canvas MUST ALWAYS BE AN EVEN NUMBER for dimensions.
    // Web codecs will fail to initialize if a dimension is even.
    const canvas = props.getCanvas();
    console.log("canvas dimensions", canvas.width, canvas.height);
=======
    // Note that different codecs will be selected by the browser based on the canvas dimensions.
    const canvasDims = props.getCanvasExportDimensions();
>>>>>>> 3adaf81e
    const recordingOptions: Partial<RecordingOptions> = {
      min: min,
      max: max,
      prefix: getImagePrefix(),
      minDigits: (props.totalFrames - 1).toString().length,
      // Disable download delay for video
      delayMs: recordingMode === RecordingMode.IMAGE_SEQUENCE ? 100 : 0,
      frameIncrement: frameIncrement,
      fps: fps,
      bitrate: videoBitsPerSecond,
<<<<<<< HEAD
      outputSize: [canvas.width, canvas.height],
=======
      outputSize: [canvasDims[0], canvasDims[1]],
>>>>>>> 3adaf81e
      onCompleted: async () => {
        // Close modal once recording finishes and show completion notification
        setPercentComplete(100);
        notification.success({
          message: "Export complete.",
          placement: "bottomLeft",
          duration: 4,
          icon: <CheckCircleOutlined style={{ color: theme.color.text.success }} />,
        });
        // Close the modal after a small delay so the success notification can be seen
        setIsPlayingCloseAnimation(true);
        setTimeout(() => stopRecording(true), 750);
        triggerAnalyticsEvent(AnalyticsEvent.EXPORT_COMPLETE, {
          exportFormat: recordingMode === RecordingMode.IMAGE_SEQUENCE ? "png" : "mp4",
        });
      },
      onRecordedFrame: (frame: number) => {
        // Update the progress bar as frames are recorded.
        setPercentComplete(Math.floor(((frame - min) / (max - min)) * 100));
      },
      onError: handleError,
    };

    // Initialize different recorders based on the provided options.
    switch (recordingMode) {
      case RecordingMode.VIDEO_MP4:
        recorder.current = new Mp4VideoRecorder(props.setFrame, props.getCanvas, recordingOptions);
        break;
      case RecordingMode.IMAGE_SEQUENCE:
      default:
        recorder.current = new ImageSequenceRecorder(props.setFrame, props.getCanvas, recordingOptions);
        break;
    }
    recorder.current.start();
  };

  //////////////// RENDERING ////////////////

  const tooltipTrigger: ("hover" | "focus")[] = ["hover", "focus"];

  const videoQualityOptions = [
    { label: "High", value: VideoBitrate.HIGH },
    { label: "Med", value: VideoBitrate.MEDIUM },
    { label: "Low", value: VideoBitrate.LOW },
  ];

  const isWebCodecsEnabled = Mp4VideoRecorder.isSupported();
  const customRangeFrames = Math.max(Math.ceil((customMax - customMin + 1) / frameIncrement), 1);

  const totalFrames = rangeMode === RangeMode.CUSTOM ? customRangeFrames : props.totalFrames;
  const totalSeconds = totalFrames / fps;

  // Gets the total duration as a MM min, SS sec label.
  // Also adds decimal places for small durations.
  const getDurationLabel = (): string => {
    const durationMin = Math.floor(totalSeconds / 60);
    const durationSec = totalSeconds - durationMin * 60;

    let timestamp = "";
    if (durationMin > 0) {
      timestamp += durationMin.toString() + " min, ";
    }
    // Format seconds to hundredths if less than 10 seconds
    if (durationMin === 0 && durationSec < 10) {
      // Round digits to 2 decimal places
      const roundedSeconds = Math.round(durationSec * 100) / 100;
      timestamp += roundedSeconds.toFixed(2) + " sec";
    } else {
      timestamp += Math.floor(durationSec).toString() + " sec";
    }
    return timestamp;
  };

  const getApproximateVideoFilesizeMb = (): string => {
    // From experimentation, filesize scales linearly (ish) with the
    // bitrate and duration unless a maximum filesize is hit at high
    // bitrates, which seems to depend on the video dimensions.

    // Video quality is bitrate in bits/second.
    // This is usually within 0.5-2x the actual filesize.
    const maxVideoBitsDuration = totalSeconds * videoBitsPerSecond;

    // Experimentally-determined compression ratio (bits per pixel), which determines
    // maximum size a video can be at very high bitrates. This may vary WILDLY based
    // on image complexity (videos with little change will compress better).
    // This is here because otherwise the filesize estimate is way too high for high bitrates
    // (475 MB predicted vs. 70 MB actual)
    // TODO: Is there a way to concretely determine this?
    const compressionRatioBitsPerPixel = 3.5; // Actual value 2.7-3.0, overshooting to be safe
    const canvasExportDimensions = props.getCanvasExportDimensions();
    const maxVideoBitsResolution =
      canvasExportDimensions[0] * canvasExportDimensions[1] * totalFrames * compressionRatioBitsPerPixel;

    const sizeInMb = Math.min(maxVideoBitsResolution, maxVideoBitsDuration) / 8_000_000; // bits to MB

    if (sizeInMb > 1) {
      return Math.round(sizeInMb) + " MB";
    } else {
      // Round to one decimal place, with a minimum of 0.1 MB. (We don't need to be too precise
      // because these are estimates.)
      return Math.max(1, Math.round(sizeInMb * 10)) / 10 + " MB";
    }
  };

  let progressBarColor = theme.color.theme;
  if (errorText) {
    progressBarColor = theme.color.text.error;
  } else if (percentComplete === 100) {
    progressBarColor = theme.color.text.success;
  }

  // Footer for the Export modal.
  // Layout: Optional Progress meter - Export/Stop Button - Cancel Button
  const modalFooter = (
    <VerticalDiv>
      <HorizontalDiv style={{ alignItems: "center", justifyContent: "flex-end", flexWrap: "wrap" }}>
        {(percentComplete !== 0 || isRecording) && (
          <Tooltip title={percentComplete + "%"} style={{ verticalAlign: "middle" }} trigger={tooltipTrigger}>
            <Progress
              style={{ marginRight: "8px", verticalAlign: "middle" }}
              type="circle"
              size={theme.controls.heightSmall - 6}
              percent={percentComplete}
              showInfo={false}
              strokeColor={progressBarColor}
              strokeWidth={12}
            />
          </Tooltip>
        )}
        <Button
          type={isRecording ? "default" : "primary"}
          onClick={isRecording ? handleStop : handleStartExport}
          style={{ width: "76px" }}
          disabled={isPlayingCloseAnimation}
          id={isRecording ? "export-modal-stop-button" : "export-modal-export-button"}
        >
          {isRecording ? "Stop" : "Export"}
        </Button>
        <Button onClick={handleCancel} style={{ width: "76px" }} disabled={isPlayingCloseAnimation}>
          {isRecording ? "Cancel" : "Close"}
        </Button>
      </HorizontalDiv>
      {errorText && <p style={{ color: theme.color.text.error, textAlign: "left" }}>{errorText}</p>}
    </VerticalDiv>
  );

  return (
    <div>
      {/* Export button */}
      <TextButton
        onClick={() => {
          setIsModalOpen(true);
          props.onClick();
        }}
        disabled={props.disabled}
        id="export-button"
      >
        <ExportIconSVG />
        <p>Export</p>
      </TextButton>

      {/* Export modal */}
      <StyledModal
        title={"Export"}
        open={isModalOpen}
        onCancel={handleCancel}
        cancelButtonProps={{ hidden: true }}
        centered={true}
        // Don't allow cancellation of modal by clicking off it when the recording is happening
        maskClosable={!isRecording}
        footer={modalFooter}
      >
        <FlexColumn $gap={20} style={{ marginTop: "15px" }}>
          {/* Recording type (image/video) radio */}
<<<<<<< HEAD
          <FlexColumnAlignCenter style={{ marginBottom: "10px" }}>
=======
          <FlexColumnAlignCenter>
>>>>>>> 3adaf81e
            <ExportModeRadioGroup
              value={recordingMode}
              buttonStyle="solid"
              optionType="button"
              style={{
                display: "flex",
                flexDirection: "row",
                justifyContent: "center",
                width: "100%",
              }}
              onChange={(e) => setRecordingMode(e.target.value)}
              disabled={isRecording}
            >
              <CustomRadio value={RecordingMode.IMAGE_SEQUENCE}>PNG image sequence</CustomRadio>
              {/* Optional tooltip here in case WebCodecs API is not enabled. */}
              <Tooltip
                title={"Video recording isn't supported by this browser."}
                open={isWebCodecsEnabled ? false : undefined}
                trigger={tooltipTrigger}
              >
                <CustomRadio value={RecordingMode.VIDEO_MP4} disabled={isRecording || !isWebCodecsEnabled}>
                  MP4 video
                </CustomRadio>
              </Tooltip>
            </ExportModeRadioGroup>
          </FlexColumnAlignCenter>

          {/* Range options (All/Current Frame/Custom) */}
<<<<<<< HEAD
          <Card size="small" title={<p id="export-modal-frame-range-label">Frame range</p>}>
=======
          <Card size="small" title={<p id={FRAME_RANGE_RADIO_LABEL_ID}>Frame range</p>}>
>>>>>>> 3adaf81e
            <MaxWidthRadioGroup
              value={rangeMode}
              onChange={(e: RadioChangeEvent) => {
                setRangeMode(e.target.value);
              }}
              disabled={isRecording}
<<<<<<< HEAD
              aria-labelledby="export-modal-frame-range-label"
=======
              aria-labelledby={FRAME_RANGE_RADIO_LABEL_ID}
>>>>>>> 3adaf81e
            >
              <Space direction="vertical">
                <Radio value={RangeMode.ALL}>
                  All frames{" "}
                  {rangeMode === RangeMode.ALL && (
                    <span style={{ color: theme.color.text.hint, marginLeft: "4px" }}>
                      ({props.totalFrames} frames total)
                    </span>
                  )}
                </Radio>
                <Radio value={RangeMode.CURRENT} disabled={isRecording || recordingMode === RecordingMode.VIDEO_MP4}>
                  Current frame only
                </Radio>
                <Radio value={RangeMode.CUSTOM}>Custom range</Radio>

                {rangeMode === RangeMode.CUSTOM ? (
                  // Render the custom range input in the radio list if selected
                  <SettingsContainer indentPx={28}>
                    <SettingsItem label="Range">
                      <HorizontalDiv>
                        <InputNumber
                          style={{ width: 60 }}
                          aria-label="min frame"
                          controls={false}
                          min={0}
                          max={props.totalFrames - 1}
                          value={customMin}
                          onChange={(value) => value && setCustomMin(value)}
                          disabled={isRecording}
                        />
                        <p>-</p>
                        <InputNumber
                          style={{ width: 60 }}
                          aria-label="max frame"
                          controls={false}
                          min={customMin}
                          max={props.totalFrames - 1}
                          value={customMax}
                          onChange={(value) => value && setCustomMax(value)}
                          disabled={isRecording}
                        />
                        <p>of {props.totalFrames - 1}</p>
                      </HorizontalDiv>
                    </SettingsItem>
                    <SettingsItem label="Frame increment">
                      <FlexRow $gap={6}>
                        <SpinBox
                          value={frameIncrement}
                          onChange={setFrameIncrement}
                          min={1}
                          max={props.totalFrames - 1}
                          disabled={isRecording}
                          width="140px"
                        />
                        <p style={{ color: theme.color.text.hint }}>({customRangeFrames} frames total)</p>
                      </FlexRow>
                    </SettingsItem>
                  </SettingsContainer>
                ) : null}
              </Space>
            </MaxWidthRadioGroup>
          </Card>

          <SettingsContainer gapPx={10}>
            {recordingMode === RecordingMode.VIDEO_MP4 && (
              <>
                <SettingsItem label="Frames per second">
                  <FlexRow $gap={6}>
                    <SpinBox value={fps} onChange={setFps} min={1} max={120} disabled={isRecording} width="175px" />
                    <p style={{ color: theme.color.text.hint }}>({getDurationLabel()})</p>
                  </FlexRow>
                </SettingsItem>
                <SettingsItem label="Video quality">
                  <FlexRow $gap={6}>
                    <VideoQualityRadioGroup
                      disabled={isRecording}
                      options={videoQualityOptions}
                      optionType="button"
                      value={videoBitsPerSecond}
                      onChange={(e) => setVideoBitsPerSecond(e.target.value)}
                    />
                    <p style={{ color: theme.color.text.hint }}>(~{getApproximateVideoFilesizeMb()})</p>
                  </FlexRow>
                </SettingsItem>
              </>
            )}
            {/* Filename prefix */}
            <SettingsItem label={"Filename"}>
              <FlexRow $gap={6}>
                <Input
                  onChange={(event) => {
                    setImagePrefix(event.target.value);
                    setUseDefaultImagePrefix(false);
                  }}
                  size="small"
                  value={getImagePrefix()}
                  disabled={isRecording}
                />
                <p>{recordingMode === RecordingMode.IMAGE_SEQUENCE ? "#.png" : ".mp4"}</p>
                <Button
                  disabled={isRecording || useDefaultImagePrefix}
                  onClick={() => {
                    setUseDefaultImagePrefix(true);
                  }}
                >
                  Reset
                </Button>
              </FlexRow>
            </SettingsItem>
<<<<<<< HEAD
            <SettingsItem>
              <Checkbox
                checked={props.config.showLegendDuringExport}
                onChange={(e) => {
                  props.updateConfig({ showLegendDuringExport: e.target.checked });
                }}
              >
                Include legend in exported image/video
              </Checkbox>
            </SettingsItem>
=======
>>>>>>> 3adaf81e
          </SettingsContainer>

          <div>
            <p>
<<<<<<< HEAD
              <b>Recommended browser settings:</b> Disable &quot;Ask where to save each file before downloading&quot;
=======
              <b>Recommended browser settings:</b> disable &quot;Ask where to save each file before downloading&quot;
>>>>>>> 3adaf81e
              and set the default download location.
            </p>
          </div>
        </FlexColumn>
      </StyledModal>
    </div>
  );
}<|MERGE_RESOLUTION|>--- conflicted
+++ resolved
@@ -295,15 +295,8 @@
     }
 
     // Copy configuration to options object
-<<<<<<< HEAD
-    // TODO: Canvas MUST ALWAYS BE AN EVEN NUMBER for dimensions.
-    // Web codecs will fail to initialize if a dimension is even.
-    const canvas = props.getCanvas();
-    console.log("canvas dimensions", canvas.width, canvas.height);
-=======
     // Note that different codecs will be selected by the browser based on the canvas dimensions.
     const canvasDims = props.getCanvasExportDimensions();
->>>>>>> 3adaf81e
     const recordingOptions: Partial<RecordingOptions> = {
       min: min,
       max: max,
@@ -314,11 +307,7 @@
       frameIncrement: frameIncrement,
       fps: fps,
       bitrate: videoBitsPerSecond,
-<<<<<<< HEAD
-      outputSize: [canvas.width, canvas.height],
-=======
       outputSize: [canvasDims[0], canvasDims[1]],
->>>>>>> 3adaf81e
       onCompleted: async () => {
         // Close modal once recording finishes and show completion notification
         setPercentComplete(100);
@@ -493,11 +482,7 @@
       >
         <FlexColumn $gap={20} style={{ marginTop: "15px" }}>
           {/* Recording type (image/video) radio */}
-<<<<<<< HEAD
-          <FlexColumnAlignCenter style={{ marginBottom: "10px" }}>
-=======
           <FlexColumnAlignCenter>
->>>>>>> 3adaf81e
             <ExportModeRadioGroup
               value={recordingMode}
               buttonStyle="solid"
@@ -526,22 +511,14 @@
           </FlexColumnAlignCenter>
 
           {/* Range options (All/Current Frame/Custom) */}
-<<<<<<< HEAD
-          <Card size="small" title={<p id="export-modal-frame-range-label">Frame range</p>}>
-=======
           <Card size="small" title={<p id={FRAME_RANGE_RADIO_LABEL_ID}>Frame range</p>}>
->>>>>>> 3adaf81e
             <MaxWidthRadioGroup
               value={rangeMode}
               onChange={(e: RadioChangeEvent) => {
                 setRangeMode(e.target.value);
               }}
               disabled={isRecording}
-<<<<<<< HEAD
-              aria-labelledby="export-modal-frame-range-label"
-=======
               aria-labelledby={FRAME_RANGE_RADIO_LABEL_ID}
->>>>>>> 3adaf81e
             >
               <Space direction="vertical">
                 <Radio value={RangeMode.ALL}>
@@ -651,7 +628,6 @@
                 </Button>
               </FlexRow>
             </SettingsItem>
-<<<<<<< HEAD
             <SettingsItem>
               <Checkbox
                 checked={props.config.showLegendDuringExport}
@@ -662,17 +638,11 @@
                 Include legend in exported image/video
               </Checkbox>
             </SettingsItem>
-=======
->>>>>>> 3adaf81e
           </SettingsContainer>
 
           <div>
             <p>
-<<<<<<< HEAD
               <b>Recommended browser settings:</b> Disable &quot;Ask where to save each file before downloading&quot;
-=======
-              <b>Recommended browser settings:</b> disable &quot;Ask where to save each file before downloading&quot;
->>>>>>> 3adaf81e
               and set the default download location.
             </p>
           </div>
