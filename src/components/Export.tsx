import React, { ReactElement, useCallback, useContext, useEffect, useRef, useState } from "react";
import { Button, Modal, Input, Radio, Space, RadioChangeEvent, InputNumber, App, Progress, Tooltip, Card } from "antd";
import { CheckCircleOutlined } from "@ant-design/icons";
import styled from "styled-components";
import { clamp } from "three/src/math/MathUtils";

import SpinBox from "./SpinBox";
import ImageSequenceRecorder from "../colorizer/recorders/ImageSequenceRecorder";
import CanvasRecorder, { RecordingOptions } from "../colorizer/recorders/CanvasRecorder";
import { AppThemeContext } from "./AppStyle";
import Mp4VideoRecorder, { VideoBitrate } from "../colorizer/recorders/Mp4VideoRecorder";
<<<<<<< HEAD
import { SettingsContainer } from "../styles/utils";
=======
import { FlexRow, SettingsContainer } from "../styles/utils";
>>>>>>> 3b6bc89f

type ExportButtonProps = {
  totalFrames: number;
  setFrame: (frame: number) => Promise<void>;
  getCanvas: () => HTMLCanvasElement;
  /** Callback, called whenever the button is clicked. Can be used to stop playback. */
  onClick?: () => void;
  currentFrame: number;
  /** Callback, called whenever the recording process starts or stops. */
  setIsRecording?: (recording: boolean) => void;
  defaultImagePrefix?: string;
  disabled?: boolean;
};

const defaultProps: Partial<ExportButtonProps> = {
  setIsRecording: () => {},
  defaultImagePrefix: "image",
  disabled: false,
  onClick: () => {},
};

const HorizontalDiv = styled.div`
  display: flex;
  flex-direction: row;
  gap: 6px;
  flex-wrap: wrap;
`;

const VerticalDiv = styled.div`
  display: flex;
  flex-direction: column;
  gap: 10px;
`;

const CustomRadio = styled(Radio)`
  & span {
    // Clip text when the radio is too narrow
    overflow: hidden;
    text-overflow: ellipsis;
    white-space: nowrap;
  }

  & span:not(.ant-radio-button) {
    // Text span
    width: 100%;
    text-align: center;
  }
`;

const ExportModeRadioGroup = styled(Radio.Group)`
  & {
    // Use standard 40px of padding, unless the view is too narrow and it needs to shrink
    padding: 0 calc(min(40px, 5vw));
  }
  & label {
    // Make the Radio options the same width
    flex-grow: 1;
    width: 50%;
  }
`;

/** Overrides Ant's styling so contents can take up full width */
const MaxWidthRadioGroup = styled(Radio.Group)`
  width: 100%;

  & .ant-space {
    width: 100%;
  }
`;

const VideoQualityRadioGroup = styled(Radio.Group)`
  & {
    display: flex;
    flex-direction: row;
  }
`;

/**
 * A single Export button that opens up an export modal when clicked. Manages starting and stopping
 * an image sequence recording, resetting state when complete.
 */
export default function Export(inputProps: ExportButtonProps): ReactElement {
  const props = { ...defaultProps, ...inputProps } as Required<ExportButtonProps>;

  const theme = useContext(AppThemeContext);

  const enum RangeMode {
    ALL,
    CURRENT,
    CUSTOM,
  }

  const enum RecordingMode {
    IMAGE_SEQUENCE,
    VIDEO_MP4,
  }

  // Static convenience method for creating simple modals + notifications.
  // Used here for the cancel modal and the success notification.
  // Note: notification API seems to only place notifications at the top-level under the
  // <body> tag, which causes some issues with styling.
  const { modal, notification } = App.useApp();
  const modalContextRef = useRef<HTMLDivElement>(null);

  const originalFrameRef = useRef(props.currentFrame);
  const [isLoadModalOpen, _setIsLoadModalOpen] = useState(false);
  const [isRecording, _setIsRecording] = useState(false);
  const [isPlayingCloseAnimation, setIsPlayingCloseAnimation] = useState(false);

  const [recordingMode, _setRecordingMode] = useState(RecordingMode.IMAGE_SEQUENCE);
  const recorder = useRef<CanvasRecorder | null>(null);
  const [errorText, setErrorText] = useState<null | string>(null);

  // TODO: Store these settings to local storage so they persist?
  const [rangeMode, setRangeMode] = useState(RangeMode.ALL);
  const [customMin, setCustomMin] = useState(0);
  const [customMax, setCustomMax] = useState(props.totalFrames - 1);
  const [imagePrefix, setImagePrefix] = useState(props.defaultImagePrefix);
  const [useDefaultImagePrefix, setUseDefaultImagePrefix] = useState(true);
  const [frameIncrement, setFrameIncrement] = useState(1);
  const [fps, setFps] = useState(30);
  const [videoBitsPerSecond, setVideoBitsPerSecond] = useState(VideoBitrate.MEDIUM);

  const [percentComplete, setPercentComplete] = useState(0);

  // Override setRecordingMode when switching to video; users should not choose current frame only
  // (since exporting the current frame only as a video doesn't really make sense.)
  const setRecordingMode = (mode: RecordingMode): void => {
    _setRecordingMode(mode);
    if (mode === RecordingMode.VIDEO_MP4 && rangeMode === RangeMode.CURRENT) {
      setRangeMode(RangeMode.ALL);
    }
  };

  // Override setIsLoadModalOpen to store the current frame whenever the modal opens.
  // This is so we can reset to it when the modal is closed.
  const setIsLoadModalOpen = (isOpen: boolean): void => {
    if (isOpen) {
      originalFrameRef.current = props.currentFrame;
      setErrorText(null);
    }
    _setIsLoadModalOpen(isOpen);
  };

  // Notify parent via props if recording state changes
  const setIsRecording = (isRecording: boolean): void => {
    props.setIsRecording(isRecording);
    _setIsRecording(isRecording);
  };

  // If dataset changes, update the max range field with the total frames.
  useEffect(() => {
    setCustomMax(props.totalFrames - 1);
  }, [props.totalFrames]);

  const getImagePrefix = (): string => {
    if (useDefaultImagePrefix) {
      if (recordingMode === RecordingMode.IMAGE_SEQUENCE) {
        // Add separator between prefix and frame number
        return props.defaultImagePrefix + "-";
      } else {
        return props.defaultImagePrefix;
      }
    } else {
      return imagePrefix;
    }
  };

  //////////////// EVENT HANDLERS ////////////////

  /** Stop any ongoing recordings and reset the current frame, optionally closing the modal. */
  const stopRecording = useCallback(
    (closeModal: boolean) => {
      recorder.current?.abort();
      // Reset the frame number (clean up!)
      props.setFrame(originalFrameRef.current);
      setIsRecording(false);
      recorder.current = null;
      setIsPlayingCloseAnimation(false);
      setPercentComplete(0);
      if (closeModal) {
        setIsLoadModalOpen(false);
      }
    },
    [props.setFrame]
  );

  /**
   * Triggered when the user attempts to cancel or exit the main modal.
   */
  const handleCancel = useCallback(() => {
    // Not recording; exit
    if (!isRecording) {
      setIsLoadModalOpen(false);
      return;
    }

    // Currently recording; user must be prompted to confirm
    modal.confirm({
      title: "Cancel export",
      content: "Are you sure you want to cancel and exit?",
      okText: "Cancel",
      cancelText: "Back",
      centered: true,
      icon: null,
      getContainer: modalContextRef.current || undefined,
      onOk: () => {
        stopRecording(true);
      },
    });
  }, [isRecording, modalContextRef.current, stopRecording]);

  /**
   * Stop the recording without closing the modal.
   */
  const handleStop = useCallback(() => {
    stopRecording(false);
    setErrorText(null);
  }, [stopRecording]);

  const handleError = useCallback((error: Error) => {
    // Stop current recording and show error message
    setErrorText(error.message);
    if (recorder.current) {
      recorder.current.abort();
    }
  }, []);

  // Note: This is not wrapped in a useCallback because it has a large number
  // of dependencies, and is likely to update whenever ANY prop or input changes.
  /**
   * Handle the user pressing the Export button and starting a recording.
   */
  const handleStartExport = (): void => {
    if (isRecording) {
      return;
    }
    setIsRecording(true);
    setErrorText(null);

    /** Min and max are both inclusive */
    let min: number, max: number;
    switch (rangeMode) {
      case RangeMode.ALL:
        min = 0;
        max = props.totalFrames - 1;
        break;
      case RangeMode.CURRENT:
        min = props.currentFrame;
        max = props.currentFrame;
        break;
      case RangeMode.CUSTOM:
        // Clamp range values in case of unsafe input
        min = clamp(customMin, 0, props.totalFrames - 1);
        max = clamp(customMax, min, props.totalFrames - 1);
    }

    // Copy configuration to options object
    const recordingOptions: Partial<RecordingOptions> = {
      min: min,
      max: max,
      prefix: getImagePrefix(),
      minDigits: (props.totalFrames - 1).toString().length,
      // Disable download delay for video
      delayMs: recordingMode === RecordingMode.IMAGE_SEQUENCE ? 100 : 0,
      frameIncrement: frameIncrement,
      fps: fps,
      bitrate: videoBitsPerSecond,
      onCompleted: async () => {
        // Close modal once recording finishes and show completion notification
        setPercentComplete(100);
        notification.success({
          message: "Export complete.",
          placement: "bottomLeft",
          duration: 4,
          icon: <CheckCircleOutlined style={{ color: theme.color.text.success }} />,
        });
        // Close the modal after a small delay so the success notification can be seen
        setIsPlayingCloseAnimation(true);
        setTimeout(() => stopRecording(true), 750);
      },
      onRecordedFrame: (frame: number) => {
        // Update the progress bar as frames are recorded.
        setPercentComplete(Math.floor(((frame - min) / (max - min)) * 100));
      },
      onError: handleError,
    };

    // Initialize different recorders based on the provided options.
    switch (recordingMode) {
      case RecordingMode.VIDEO_MP4:
        recorder.current = new Mp4VideoRecorder(props.setFrame, props.getCanvas, recordingOptions);
        break;
      case RecordingMode.IMAGE_SEQUENCE:
      default:
        recorder.current = new ImageSequenceRecorder(props.setFrame, props.getCanvas, recordingOptions);
        break;
    }
    recorder.current.start();
  };

  //////////////// RENDERING ////////////////

  const tooltipTrigger: ("hover" | "focus")[] = ["hover", "focus"];

  const videoQualityOptions = [
    { label: "High", value: VideoBitrate.HIGH },
    { label: "Med", value: VideoBitrate.MEDIUM },
    { label: "Low", value: VideoBitrate.LOW },
  ];

  const isWebCodecsEnabled = Mp4VideoRecorder.isSupported();
  const customRangeFrames = Math.max(Math.ceil((customMax - customMin + 1) / frameIncrement), 1);

  const totalFrames = rangeMode === RangeMode.CUSTOM ? customRangeFrames : props.totalFrames;
  const totalSeconds = totalFrames / fps;

  // Gets the total duration as a MM min, SS sec label.
  // Also adds decimal places for small durations.
  const getDurationLabel = (): string => {
    const durationMin = Math.floor(totalSeconds / 60);
    const durationSec = totalSeconds - durationMin * 60;

    let timestamp = "";
    if (durationMin > 0) {
      timestamp += durationMin.toString() + " min, ";
    }
    // Format seconds to hundredths if less than 10 seconds
    if (durationMin === 0 && durationSec < 10) {
      // Round digits to 2 decimal places
      const roundedSeconds = Math.round(durationSec * 100) / 100;
      timestamp += roundedSeconds.toFixed(2) + " sec";
    } else {
      timestamp += Math.floor(durationSec).toString() + " sec";
    }
    return timestamp;
  };

  const getApproximateVideoFilesizeMb = (): string => {
    // From experimentation, filesize scales linearly (ish) with the
    // bitrate and duration unless a maximum filesize is hit at high
    // bitrates, which seems to depend on the video dimensions.

    // Video quality is bitrate in bits/second.
    // This is usually within 0.5-2x the actual filesize.
    const maxVideoBitsDuration = totalSeconds * videoBitsPerSecond;

    // Experimentally-determined compression ratio (bits per pixel), which determines
    // maximum size a video can be at very high bitrates. This may vary WILDLY based
    // on image complexity (videos with little change will compress better).
    // This is here because otherwise the filesize estimate is way too high for high bitrates
    // (475 MB predicted vs. 70 MB actual)
    // TODO: Is there a way to concretely determine this?
    const compressionRatioBitsPerPixel = 3.5; // Actual value 2.7-3.0, overshooting to be safe
    const maxVideoBitsResolution =
      props.getCanvas().width * props.getCanvas().height * totalFrames * compressionRatioBitsPerPixel;

    const sizeInMb = Math.min(maxVideoBitsResolution, maxVideoBitsDuration) / 8_000_000; // bits to MB

    if (sizeInMb > 1) {
      return Math.round(sizeInMb) + " MB";
    } else {
      // Round to one decimal place, with a minimum of 0.1 MB. (We don't need to be too precise
      // because these are estimates.)
      return Math.max(1, Math.round(sizeInMb * 10)) / 10 + " MB";
    }
  };

  let progressBarColor = theme.color.theme;
  if (errorText) {
    progressBarColor = theme.color.text.error;
  } else if (percentComplete === 100) {
    progressBarColor = theme.color.text.success;
  }

  // Footer for the Export modal.
  // Layout: Optional Progress meter - Export/Stop Button - Cancel Button
  const modalFooter = (
    <VerticalDiv>
      <HorizontalDiv style={{ alignItems: "center", justifyContent: "flex-end", flexWrap: "wrap" }}>
        {(percentComplete !== 0 || isRecording) && (
          <Tooltip title={percentComplete + "%"} style={{ verticalAlign: "middle" }} trigger={tooltipTrigger}>
            <Progress
              style={{ marginRight: "8px", verticalAlign: "middle" }}
              type="circle"
              size={theme.controls.heightSmall - 6}
              percent={percentComplete}
              showInfo={false}
              strokeColor={progressBarColor}
              strokeWidth={12}
            />
          </Tooltip>
        )}
        <Button
          type={isRecording ? "default" : "primary"}
          onClick={isRecording ? handleStop : handleStartExport}
          style={{ width: "76px" }}
          disabled={isPlayingCloseAnimation}
        >
          {isRecording ? "Stop" : "Export"}
        </Button>
        <Button onClick={handleCancel} style={{ width: "76px" }} disabled={isPlayingCloseAnimation}>
          {isRecording ? "Cancel" : "Close"}
        </Button>
      </HorizontalDiv>
      {errorText && <p style={{ color: theme.color.text.error, textAlign: "left" }}>{errorText}</p>}
    </VerticalDiv>
  );

  return (
    <div ref={modalContextRef}>
      {/* Export button */}
      <Button
        type="primary"
        onClick={() => {
          setIsLoadModalOpen(true);
          props.onClick();
        }}
        disabled={props.disabled}
      >
        Export
      </Button>

      {/* Export modal */}
      <Modal
        title={"Export"}
        open={isLoadModalOpen}
        onCancel={handleCancel}
        cancelButtonProps={{ hidden: true }}
        centered={true}
        // Don't allow cancellation of modal by clicking off it when the recording is happening
        maskClosable={!isRecording}
        getContainer={modalContextRef.current || undefined}
        footer={modalFooter}
      >
        <div style={{ display: "flex", flexDirection: "column", gap: "20px", marginBottom: "20px", marginTop: "15px" }}>
          {/* Recording type (image/video) radio */}
          <div style={{ display: "flex", flexDirection: "column", justifyContent: "center" }}>
            <ExportModeRadioGroup
              value={recordingMode}
              buttonStyle="solid"
              optionType="button"
              style={{
                display: "flex",
                flexDirection: "row",
                justifyContent: "center",
                width: "100%",
              }}
              onChange={(e) => setRecordingMode(e.target.value)}
              disabled={isRecording}
            >
              <CustomRadio value={RecordingMode.IMAGE_SEQUENCE}>PNG image sequence</CustomRadio>
              {/* Optional tooltip here in case WebCodecs API is not enabled. */}
              <Tooltip
                title={"Video recording isn't supported by this browser."}
                open={isWebCodecsEnabled ? false : undefined}
                trigger={tooltipTrigger}
              >
                <CustomRadio value={RecordingMode.VIDEO_MP4} disabled={isRecording || !isWebCodecsEnabled}>
                  MP4 video
                </CustomRadio>
              </Tooltip>
            </ExportModeRadioGroup>
          </div>

          {/* Range options (All/Current Frame/Custom) */}
          <Card size="small">
            <MaxWidthRadioGroup
              value={rangeMode}
              onChange={(e: RadioChangeEvent) => {
                setRangeMode(e.target.value);
              }}
              disabled={isRecording}
            >
              <Space direction="vertical">
                <Radio value={RangeMode.ALL}>
                  All frames{" "}
                  {rangeMode === RangeMode.ALL && (
                    <span style={{ color: theme.color.text.hint, marginLeft: "4px" }}>
                      ({props.totalFrames} frames total)
                    </span>
                  )}
                </Radio>
                <Radio value={RangeMode.CURRENT} disabled={isRecording || recordingMode === RecordingMode.VIDEO_MP4}>
                  Current frame only
                </Radio>
                <Radio value={RangeMode.CUSTOM}>Custom range</Radio>

                {rangeMode === RangeMode.CUSTOM ? (
                  // Render the custom range input in the radio list if selected
<<<<<<< HEAD
                  <SettingsContainer $spanWidth="30%" style={{ paddingLeft: "10px", width: "100%" }}>
=======
                  <SettingsContainer $indentPx={28}>
>>>>>>> 3b6bc89f
                    <label>
                      <span>Range:</span>
                      <HorizontalDiv>
                        <InputNumber
                          style={{ width: 60 }}
                          aria-label="min frame"
                          controls={false}
                          min={0}
                          max={props.totalFrames - 1}
                          value={customMin}
                          onChange={(value) => value && setCustomMin(value)}
                          disabled={isRecording}
                        />
                        <p>-</p>
                        <InputNumber
                          style={{ width: 60 }}
                          aria-label="max frame"
                          controls={false}
                          min={customMin}
                          max={props.totalFrames - 1}
                          value={customMax}
                          onChange={(value) => value && setCustomMax(value)}
                          disabled={isRecording}
                        />
                        <p>of {props.totalFrames - 1}</p>
                      </HorizontalDiv>
                    </label>
                    <label>
                      <span>Frame increment:</span>
<<<<<<< HEAD
                      <SpinBox
                        value={frameIncrement}
                        onChange={setFrameIncrement}
                        min={1}
                        max={props.totalFrames - 1}
                        disabled={isRecording}
                      />
                      <p style={{ color: theme.color.text.hint }}>({customRangeFrames} frames total)</p>
=======
                      <FlexRow $gap={6}>
                        <SpinBox
                          value={frameIncrement}
                          onChange={setFrameIncrement}
                          min={1}
                          max={props.totalFrames - 1}
                          disabled={isRecording}
                        />
                        <p style={{ color: theme.color.text.hint }}>({customRangeFrames} frames total)</p>
                      </FlexRow>
>>>>>>> 3b6bc89f
                    </label>
                  </SettingsContainer>
                ) : null}
              </Space>
            </MaxWidthRadioGroup>
          </Card>

          {recordingMode === RecordingMode.VIDEO_MP4 && (
            <Card size="small" title={<p>Video settings</p>}>
              <SettingsContainer>
                <label>
                  <span>Frames per second:</span>
<<<<<<< HEAD
                  <SpinBox value={fps} onChange={setFps} min={1} max={120} disabled={isRecording} />
                  <p style={{ color: theme.color.text.hint }}>({getDurationLabel()})</p>
                </label>
                <label>
                  <span>Video quality:</span>
                  <VideoQualityRadioGroup
                    disabled={isRecording}
                    options={videoQualityOptions}
                    optionType="button"
                    value={videoBitsPerSecond}
                    onChange={(e) => setVideoBitsPerSecond(e.target.value)}
                  />
                  <p style={{ color: theme.color.text.hint }}>(~{getApproximateVideoFilesizeMb()})</p>
=======
                  <FlexRow $gap={6}>
                    <SpinBox value={fps} onChange={setFps} min={1} max={120} disabled={isRecording} />
                    <p style={{ color: theme.color.text.hint }}>({getDurationLabel()})</p>
                  </FlexRow>
                </label>
                <label>
                  <span>Video quality:</span>
                  <FlexRow $gap={6}>
                    <VideoQualityRadioGroup
                      disabled={isRecording}
                      options={videoQualityOptions}
                      optionType="button"
                      value={videoBitsPerSecond}
                      onChange={(e) => setVideoBitsPerSecond(e.target.value)}
                    />
                    <p style={{ color: theme.color.text.hint }}>(~{getApproximateVideoFilesizeMb()})</p>
                  </FlexRow>
>>>>>>> 3b6bc89f
                </label>
              </SettingsContainer>
            </Card>
          )}

          <div>
            <p>Helpful tips:</p>
            <div style={{ paddingLeft: "4px" }}>
              <p>1. Set your default download location </p>
              <p>2. Turn off &quot;Ask where to save each file before downloading&quot; in your browser settings</p>
              <p>3. For best results, keep this page open while exporting</p>
            </div>
          </div>

          {/* Filename prefix */}
          <HorizontalDiv style={{ flexWrap: "nowrap" }}>
            <label style={{ width: "100%" }}>
              <p>{recordingMode === RecordingMode.IMAGE_SEQUENCE ? "Prefix:" : "Filename:"}</p>
              <Input
                onChange={(event) => {
                  setImagePrefix(event.target.value);
                  setUseDefaultImagePrefix(false);
                }}
                size="small"
                value={getImagePrefix()}
                disabled={isRecording}
              />
            </label>
            <p>{recordingMode === RecordingMode.IMAGE_SEQUENCE ? "#.png" : ".mp4"}</p>
            <Button
              disabled={isRecording || useDefaultImagePrefix}
              onClick={() => {
                setUseDefaultImagePrefix(true);
              }}
            >
              Reset
            </Button>
          </HorizontalDiv>
        </div>
      </Modal>
    </div>
  );
}<|MERGE_RESOLUTION|>--- conflicted
+++ resolved
@@ -9,11 +9,7 @@
 import CanvasRecorder, { RecordingOptions } from "../colorizer/recorders/CanvasRecorder";
 import { AppThemeContext } from "./AppStyle";
 import Mp4VideoRecorder, { VideoBitrate } from "../colorizer/recorders/Mp4VideoRecorder";
-<<<<<<< HEAD
-import { SettingsContainer } from "../styles/utils";
-=======
 import { FlexRow, SettingsContainer } from "../styles/utils";
->>>>>>> 3b6bc89f
 
 type ExportButtonProps = {
   totalFrames: number;
@@ -504,11 +500,7 @@
 
                 {rangeMode === RangeMode.CUSTOM ? (
                   // Render the custom range input in the radio list if selected
-<<<<<<< HEAD
-                  <SettingsContainer $spanWidth="30%" style={{ paddingLeft: "10px", width: "100%" }}>
-=======
                   <SettingsContainer $indentPx={28}>
->>>>>>> 3b6bc89f
                     <label>
                       <span>Range:</span>
                       <HorizontalDiv>
@@ -538,16 +530,6 @@
                     </label>
                     <label>
                       <span>Frame increment:</span>
-<<<<<<< HEAD
-                      <SpinBox
-                        value={frameIncrement}
-                        onChange={setFrameIncrement}
-                        min={1}
-                        max={props.totalFrames - 1}
-                        disabled={isRecording}
-                      />
-                      <p style={{ color: theme.color.text.hint }}>({customRangeFrames} frames total)</p>
-=======
                       <FlexRow $gap={6}>
                         <SpinBox
                           value={frameIncrement}
@@ -558,7 +540,6 @@
                         />
                         <p style={{ color: theme.color.text.hint }}>({customRangeFrames} frames total)</p>
                       </FlexRow>
->>>>>>> 3b6bc89f
                     </label>
                   </SettingsContainer>
                 ) : null}
@@ -571,21 +552,6 @@
               <SettingsContainer>
                 <label>
                   <span>Frames per second:</span>
-<<<<<<< HEAD
-                  <SpinBox value={fps} onChange={setFps} min={1} max={120} disabled={isRecording} />
-                  <p style={{ color: theme.color.text.hint }}>({getDurationLabel()})</p>
-                </label>
-                <label>
-                  <span>Video quality:</span>
-                  <VideoQualityRadioGroup
-                    disabled={isRecording}
-                    options={videoQualityOptions}
-                    optionType="button"
-                    value={videoBitsPerSecond}
-                    onChange={(e) => setVideoBitsPerSecond(e.target.value)}
-                  />
-                  <p style={{ color: theme.color.text.hint }}>(~{getApproximateVideoFilesizeMb()})</p>
-=======
                   <FlexRow $gap={6}>
                     <SpinBox value={fps} onChange={setFps} min={1} max={120} disabled={isRecording} />
                     <p style={{ color: theme.color.text.hint }}>({getDurationLabel()})</p>
@@ -603,7 +569,6 @@
                     />
                     <p style={{ color: theme.color.text.hint }}>(~{getApproximateVideoFilesizeMb()})</p>
                   </FlexRow>
->>>>>>> 3b6bc89f
                 </label>
               </SettingsContainer>
             </Card>
