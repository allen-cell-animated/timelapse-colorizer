import { HomeOutlined, ZoomInOutlined, ZoomOutOutlined } from "@ant-design/icons";
import { Tooltip } from "antd";
import React, { type ReactElement, type ReactNode, useCallback, useContext, useEffect, useMemo, useRef, useState } from "react";
import styled from "styled-components";
import { Vector2 } from "three";

import { NoImageSVG, TagIconSVG, TagSlashIconSVG } from "src/assets";
<<<<<<< HEAD
import { type LabelData, LabelType } from "src/colorizer/AnnotationData";
import type CanvasOverlay from "src/colorizer/CanvasOverlay";
=======
import { LabelData, LabelType } from "src/colorizer/AnnotationData";
import CanvasOverlay from "src/colorizer/CanvasOverlay";
>>>>>>> c71ccf7a
import {
  AnnotationSelectionMode,
  type ChannelRangePreset,
  LoadTroubleshooting,
  type PixelIdInfo,
  TabType,
} from "src/colorizer/types";
import type { AlertBannerProps } from "src/components/Banner";
import IconButton from "src/components/Buttons/IconButton";
import TooltipButtonStyleLink from "src/components/Buttons/TooltipButtonStyleLink";
import LoadingSpinner from "src/components/LoadingSpinner";
import AnnotationInputPopover from "src/components/Tabs/Annotation/AnnotationInputPopover";
import { TooltipWithSubtitle } from "src/components/Tooltips/TooltipWithSubtitle";
import { CANVAS_ASPECT_RATIO } from "src/constants";
<<<<<<< HEAD
import type { AnnotationState } from "src/hooks";
=======
import { AnnotationState } from "src/hooks";
>>>>>>> c71ccf7a
import { renderCanvasStateParamsSelector } from "src/state";
import { useViewerStateStore } from "src/state/ViewerState";
import { AppThemeContext } from "src/styles/AppStyle";
import { FlexColumn, FlexColumnAlignCenter, FlexRowAlignCenter, VisuallyHidden } from "src/styles/utils";

import BackdropToggleButton from "./BackdropToggleButton";
import ChannelToggleButton from "./ChannelToggleButton";

/* Minimum distance in either X or Y that mouse should move
 * before mouse event is considered a drag
 */
const MIN_DRAG_THRESHOLD_PX = 5;
const LEFT_CLICK_BUTTON = 0;
const MIDDLE_CLICK_BUTTON = 1;
const RIGHT_CLICK_BUTTON = 2;

const CanvasContainer = styled(FlexColumnAlignCenter)<{ $annotationModeEnabled: boolean }>`
  position: relative;
  background-color: var(--color-viewport-background);

  outline: 1px solid
    ${(props) => (props.$annotationModeEnabled ? "var(--color-viewport-annotation-outline)" : "transparent")};
  box-shadow: 0 0 8px 2px
    ${(props) => (props.$annotationModeEnabled ? "var(--color-viewport-annotation-outline)" : "transparent")};
  border: 1px solid var(--color-borders);

  transition: box-shadow 0.1s ease-in, outline 0.1s ease-in;
`;

const CanvasControlsContainer = styled(FlexColumn)`
  position: absolute;
  top: 12px;
  right: 12px;
  padding: 4px;
  border-radius: 4px;
  background-color: var(--color-viewport-overlay-background);
  border: 1px solid var(--color-viewport-overlay-outline);
`;

const MissingFileIconContainer = styled(FlexColumnAlignCenter)`
  position: absolute;
  top: 50%;
  left: 50%;
  transform: translate(-50%, -50%);
  background-color: #fff9;
  padding: 10px 15px;
  border-radius: 6px;
  // TODO: Make this responsive to background color?
  --fill-color: #0006;
  fill: var(--fill-color);
  color: var(--fill-color);
  pointer-events: none;
`;

const AnnotationModeContainer = styled(FlexColumn)`
  position: absolute;
  top: 10px;
  left: 10px;
  background-color: var(--color-viewport-overlay-background);
  border: 1px solid var(--color-viewport-overlay-outline);
  z-index: 100;
  padding: 8px 8px;
  border-radius: 4px;
  pointer-events: none;
  gap: 6px;
`;

const HotkeyText = styled.div`
  padding: 1px 4px;
  border-radius: 4px;
  background-color: var(--color-viewport-overlay-background);
  border: 1px solid var(--color-viewport-overlay-outline);
`;

type CanvasWrapperProps = {
  canv: CanvasOverlay;

  loading: boolean;
  loadingProgress: number | null;
  isRecording: boolean;

  annotationState: AnnotationState;

  onClickId?: (info: PixelIdInfo | null) => void;

  /** Called when the mouse hovers over the canvas; reports the currently hovered id. */
  onMouseHover?: (info: PixelIdInfo | null) => void;
  /** Called when the mouse exits the canvas. */
  onMouseLeave?: () => void;

  showAlert?: (props: AlertBannerProps) => void;

  maxWidthPx?: number;
  maxHeightPx?: number;
};

const defaultProps: Partial<CanvasWrapperProps> = {
  onMouseHover() {},
  onMouseLeave() {},
  onClickId() {},
  maxWidthPx: 1400,
  maxHeightPx: 1000,
};

/**
 * Provides a React component-style interface for interacting with ColorizeCanvas.
 *
 * Note that some canvas operations (like `setFrame`, `setFeature`, `setDataset`)
 * are async and should be called directly on the canvas instance.
 */
export default function CanvasWrapper(inputProps: CanvasWrapperProps): ReactElement {
  const props = { ...defaultProps, ...inputProps } as Required<CanvasWrapperProps>;
  const theme = useContext(AppThemeContext);

  // Access state properties
  const pendingFrame = useViewerStateStore((state) => state.pendingFrame);
  const currentFrame = useViewerStateStore((state) => state.currentFrame);
  const clearTrack = useViewerStateStore((state) => state.clearTrack);
  const collection = useViewerStateStore((state) => state.collection);
  const dataset = useViewerStateStore((state) => state.dataset);
  const updateChannelSettings = useViewerStateStore((state) => state.updateChannelSettings);
  const setGetChannelDataRangeCallback = useViewerStateStore((state) => state.setGetChannelDataRangeCallback);
  const setApplyChannelRangePresetCallback = useViewerStateStore((state) => state.setApplyChannelRangePresetCallback);
  const setOpenTab = useViewerStateStore((state) => state.setOpenTab);
  const setTrack = useViewerStateStore((state) => state.setTrack);
  const showScaleBar = useViewerStateStore((state) => state.showScaleBar);
  const showTimestamp = useViewerStateStore((state) => state.showTimestamp);
  const frameLoadResult = useViewerStateStore((state) => state.frameLoadResult);

  const containerRef = useRef<HTMLDivElement>(null);

  const canv = props.canv;
  const canvasPlaceholderRef = useRef<HTMLDivElement>(null);

  const [lastClickPosition, setLastClickPosition] = useState<[number, number]>([0, 0]);

  const isFrameLoading = pendingFrame !== currentFrame;
  const loadProgress = props.loading ? props.loadingProgress : null;

  // Add subscriber so canvas parameters are updated when the state changes.
  useEffect(() => {
    return useViewerStateStore.subscribe(renderCanvasStateParamsSelector, (params) => {
      canv.setParams(params);
    });
  }, []);

  const isMouseLeftDown = useRef(false);
  const isMouseMiddleDown = useRef(false);
  const isMouseRightDown = useRef(false);
  /**
   * Turns on if the mouse has moved more than MIN_DRAG_THRESHOLD_PX in X or Y after initial click;
   * turns off when mouse is released. Used to determine whether to pan the canvas or treat
   * the click as a track selection/regular click.
   */
  const isMouseDragging = useRef(false);
  const totalMouseDrag = useRef(new Vector2(0, 0));

  const isMouseOverCanvas = useRef(false);
  const lastMousePositionPx = useRef(new Vector2(0, 0));

  const isMissingFile = frameLoadResult !== null && (frameLoadResult.frameError || frameLoadResult.backdropError);

  // TODO: This should be a property in state and not derived here and in CanvasOverlay.
  const isDataset3d = dataset?.frames3d !== undefined;

  // CANVAS PROPERTIES /////////////////////////////////////////////////

  // Show warning if files are missing
  useEffect(() => {
    if (isMissingFile) {
      props.showAlert({
        type: "warning",
        message: "Warning: One or more frames or backdrops failed to load.",
        description: LoadTroubleshooting.CHECK_FILE_OR_NETWORK,
        showDoNotShowAgainCheckbox: true,
        closable: true,
      });
    }
  }, [frameLoadResult]);

  // Mount the canvas to the placeholder's location in the document.
  useEffect(() => {
    canvasPlaceholderRef.current?.parentNode?.replaceChild(canv.domElement, canvasPlaceholderRef.current);
  }, []);

  // These are all useMemo calls because the updates to the canvas must happen in the same render;
  // if these were useEffects, the canvas will lag behind updates since there is no state update to
  // trigger a re-render.

  // Update the theming of the canvas overlay.
  useMemo(() => {
    const defaultTheme = {
      fontSizePx: theme.font.size.label,
      fontColor: theme.color.text.primary,
      fontFamily: theme.font.family,
    };
    const sidebarTheme = {
      ...defaultTheme,
      stroke: theme.color.layout.borders,
      fill: theme.color.layout.background,
    };
    canv.updateScaleBarStyle(defaultTheme);
    canv.updateTimestampStyle(defaultTheme);
    canv.updateInsetBoxStyle({ stroke: theme.color.layout.borders });
    canv.updateLegendStyle(defaultTheme);
    canv.updateFooterStyle(sidebarTheme);
    canv.updateHeaderStyle(sidebarTheme);
  }, [theme]);

  // Update overlay settings
  useMemo(() => {
    canv.isScaleBarVisible = showScaleBar;
  }, [showScaleBar]);

  useMemo(() => {
    canv.isTimestampVisible = showTimestamp;
  }, [showTimestamp]);

  useMemo(() => {
    // TODO: This should be handled in state.
    canv.setIsExporting(props.isRecording);
  }, [props.isRecording]);

  useMemo(() => {
    const annotationLabels = props.annotationState.data.getLabels();
    const timeToAnnotationLabelIds = dataset ? props.annotationState.data.getTimeToLabelIdMap(dataset) : new Map();
    canv.isAnnotationVisible = props.annotationState.visible;
    canv.setAnnotationData(
      annotationLabels,
      timeToAnnotationLabelIds,
      props.annotationState.currentLabelIdx,
      props.annotationState.rangeStartId
    );
  }, [
    dataset,
    props.annotationState.data,
    props.annotationState.rangeStartId,
    props.annotationState.currentLabelIdx,
    props.annotationState.visible,
  ]);

  // 3D CALLBACKS /////////////////////////////////////////////////

  useEffect(() => {
    const getBackdropChannelRangePreset = canv.getBackdropChannelRangePreset.bind(canv);
    setApplyChannelRangePresetCallback((channelIndex: number, preset: ChannelRangePreset) => {
      const range = getBackdropChannelRangePreset(channelIndex, preset);
      if (range) {
        updateChannelSettings(channelIndex, { min: range[0], max: range[1] });
      }
    });
  }, [canv, setApplyChannelRangePresetCallback, updateChannelSettings]);

  useEffect(() => {
    const boundGetBackdropChannelDataRange = canv.getBackdropChannelDataRange.bind(canv);
    setGetChannelDataRangeCallback(boundGetBackdropChannelDataRange);
  }, [canv, setGetChannelDataRangeCallback, updateChannelSettings]);

  // CANVAS RESIZING /////////////////////////////////////////////////

  /**
   * Measures the current width of the canvas component, constraining it by
   * the maximum width and height props while maintaining the aspect ratio.
   */
  const getCanvasSizePx = useCallback((): Vector2 => {
    const widthPx = Math.min(
      containerRef.current?.clientWidth ?? props.maxWidthPx,
      props.maxWidthPx,
      props.maxHeightPx * CANVAS_ASPECT_RATIO
    ); // Subtract 2px for borders
    return new Vector2(Math.floor(widthPx), Math.floor(widthPx / CANVAS_ASPECT_RATIO));
  }, [props.maxHeightPx, props.maxWidthPx]);

  // Respond to window resizing
  useEffect(() => {
    const updateCanvasDimensions = (): void => {
      if (props.isRecording) {
        // Do not resize during recordings.
        return;
      }
      const canvasSizePx = getCanvasSizePx();
      canv.setResolution(canvasSizePx.x, canvasSizePx.y);
    };
    updateCanvasDimensions(); // Initial size setting

    const handleResize = (): void => {
      updateCanvasDimensions();
    };

    window.addEventListener("resize", handleResize);
    return () => {
      window.removeEventListener("resize", handleResize);
    };
  }, [canv, getCanvasSizePx, props.isRecording]);

  // CANVAS ACTIONS /////////////////////////////////////////////////

  // Reset the canvas views when the collection changes
  useEffect(() => {
    canv.resetView();
  }, [collection]);

  /**
   * Updates the canvas' cursor type based on panning and annotation editing
   * modes. Should be called after click interactions and mouse movement.
   */
  const updateCanvasCursor = useCallback(
    (offsetX: number, offsetY: number): void => {
      if (isMouseDragging.current) {
        canv.domElement.style.cursor = "move";
      } else if (props.annotationState.isAnnotationModeEnabled) {
        // Check if mouse is over an object, and if it's labeled with an editable label.
        // If so, show the edit cursor.
        const labelIdx = props.annotationState.currentLabelIdx;
        if (labelIdx !== null) {
          const labelData = props.annotationState.data.getLabels()[labelIdx];
          if (labelData.options.type !== LabelType.BOOLEAN) {
            const id = canv.getIdAtPixel(offsetX, offsetY);
            if (id !== null && id.globalId !== undefined && labelData.ids.has(id.globalId)) {
              canv.domElement.style.cursor = "text";
              return;
            }
          }
        }

        if (props.annotationState.selectionMode === AnnotationSelectionMode.TRACK) {
          canv.domElement.style.cursor = "cell";
        } else {
          canv.domElement.style.cursor = "crosshair";
        }
      } else {
        canv.domElement.style.cursor = "auto";
      }
    },
    [
      isMouseDragging,
      props.annotationState.isAnnotationModeEnabled,
      props.annotationState.data,
      props.annotationState.selectionMode,
      props.annotationState.currentLabelIdx,
    ]
  );

  /** Report clicked tracks via the passed callback. */
  const handleClick = useCallback(
    async (event: MouseEvent): Promise<void> => {
      setLastClickPosition([event.offsetX, event.offsetY]);
      const info = canv.getIdAtPixel(event.offsetX, event.offsetY);
      // Reset track input
      if (dataset === null || info === null || info.globalId === undefined) {
        clearTrack();
      } else {
        const trackId = dataset.getTrackId(info.globalId);
        const newTrack = dataset.getTrack(trackId);
        if (newTrack) {
          setTrack(newTrack);
        }
      }
      props.onClickId(info);
      updateCanvasCursor(event.offsetX, event.offsetY);
    },
    [canv, dataset, props.onClickId, setTrack, clearTrack, updateCanvasCursor]
  );

  // Mouse event handlers

  const onMouseClick = useCallback(
    (event: MouseEvent): void => {
      // Note that click events won't fire until the mouse is released. We need
      // to check if the mouse was dragged before treating the click as a track
      // selection; otherwise the track selection gets changed unexpectedly.
      if (!isMouseDragging.current) {
        handleClick(event);
      }
    },
    [handleClick]
  );

  const onContextMenu = useCallback((event: MouseEvent): void => {
    if (isMouseDragging.current) {
      event.preventDefault();
    }
  }, []);

  const onMouseDown = useCallback((event: MouseEvent): void => {
    // Prevent the default behavior for mouse clicks that would cause text
    // selection, but keep the behavior where focus is removed from other
    // elements.
    event.preventDefault();
    if (document.activeElement instanceof HTMLElement && !containerRef.current?.contains(document.activeElement)) {
      document.activeElement.blur();
    }

    isMouseDragging.current = false;

    if (event.button === MIDDLE_CLICK_BUTTON) {
      isMouseMiddleDown.current = true;
    } else if (event.button === LEFT_CLICK_BUTTON) {
      isMouseLeftDown.current = true;
    } else if (event.button === RIGHT_CLICK_BUTTON) {
      isMouseRightDown.current = true;
    }

    totalMouseDrag.current = new Vector2(0, 0);
  }, []);

  const onMouseMove = useCallback(
    (event: MouseEvent): void => {
      if (isMouseLeftDown.current || isMouseMiddleDown.current || isMouseRightDown.current) {
        // Add to total drag distance; if it exceeds threshold, consider the mouse interaction
        // to be a drag operation. Start panning and disable track selection.
        totalMouseDrag.current.x += Math.abs(event.movementX);
        totalMouseDrag.current.y += Math.abs(event.movementY);
        if (totalMouseDrag.current.length() > MIN_DRAG_THRESHOLD_PX) {
          isMouseDragging.current = true;
          canv.handleDragEvent(event.movementX, event.movementY);
        }
      }

      updateCanvasCursor(event.offsetX, event.offsetY);
    },
    [canv, updateCanvasCursor]
  );

  const onMouseUp = useCallback((_event: MouseEvent): void => {
    // Reset any mouse tracking state
    isMouseLeftDown.current = false;
    isMouseMiddleDown.current = false;
    isMouseRightDown.current = false;
    setTimeout(() => {
      // Delay slightly to make sure that click event is processed first before resetting drag state
      isMouseDragging.current = false;
    }, 10);
  }, []);

  const onMouseWheel = useCallback((event: WheelEvent): void => {
    if (event.metaKey || event.ctrlKey) {
      event.preventDefault();
      canv.handleScrollEvent(event.offsetX, event.offsetY, event.deltaY);
    }
  }, []);

  // Mount the event listeners for pan and zoom interactions.
  // It may be more performant to separate these into individual useEffects, but
  // this is more readable.
  useEffect(() => {
    canv.domElement.addEventListener("click", onMouseClick);
    canv.domElement.addEventListener("wheel", onMouseWheel);
    canv.domElement.addEventListener("mousedown", onMouseDown);
    // Listen for context menu, mouseup, and mousemove events anywhere.
    // For context menu, this allows us to hide the context menu if the user was dragging the mouse
    // and releases the right mouse button off the canvas.
    document.addEventListener("contextmenu", onContextMenu);
    document.addEventListener("mousemove", onMouseMove);
    document.addEventListener("mouseup", onMouseUp);
    return () => {
      canv.domElement.removeEventListener("click", onMouseClick);
      canv.domElement.removeEventListener("wheel", onMouseWheel);
      canv.domElement.removeEventListener("mousedown", onMouseDown);
      document.removeEventListener("contextmenu", onContextMenu);
      document.removeEventListener("mousemove", onMouseMove);
      document.removeEventListener("mouseup", onMouseUp);
    };
  }, [canv, onMouseClick, onMouseWheel, onMouseDown, onMouseMove, onMouseUp]);

  /** Report hovered id via the passed callback. */
  const reportHoveredIdAtPixel = useCallback(
    (x: number, y: number): void => {
      if (!dataset) {
        return;
      }
      const id = canv.getIdAtPixel(x, y);
      props.onMouseHover(id);
    },
    [dataset, canv]
  );

  /** Track whether the canvas is hovered, so we can determine whether to send updates about the
   * hovered value when the canvas frame updates.
   */
  useEffect(() => {
    canv.domElement.addEventListener("mouseenter", () => (isMouseOverCanvas.current = true));
    canv.domElement.addEventListener("mouseleave", () => (isMouseOverCanvas.current = false));
  });

  /** Update hovered id when the canvas updates the current frame */
  useEffect(() => {
    if (isMouseOverCanvas.current) {
      reportHoveredIdAtPixel(lastMousePositionPx.current.x, lastMousePositionPx.current.y);
    }
  }, [currentFrame]);

  useEffect(() => {
    const onMouseMove = (event: MouseEvent): void => {
      reportHoveredIdAtPixel(event.offsetX, event.offsetY);
      lastMousePositionPx.current = new Vector2(event.offsetX, event.offsetY);
    };

    canv.domElement.addEventListener("mousemove", onMouseMove);
    canv.domElement.addEventListener("mouseleave", props.onMouseLeave);
    return () => {
      canv.domElement.removeEventListener("mousemove", onMouseMove);
      canv.domElement.removeEventListener("mouseleave", props.onMouseLeave);
    };
  }, [dataset, canv]);

  // RENDERING /////////////////////////////////////////////////

  const onAnnotationLinkClicked = (): void => {
    setOpenTab(TabType.ANNOTATION);
  };

  const labels = props.annotationState.data.getLabels();
  const annotationTooltipContents: ReactNode[] = [];
  annotationTooltipContents.push(
    <span key="annotation-count">
      {labels.length > 0 ? (labels.length === 1 ? "1 label" : `${labels.length} labels`) : "(No labels)"}
    </span>
  );
  annotationTooltipContents.push(
    <TooltipButtonStyleLink key="annotation-link" onClick={onAnnotationLinkClicked}>
      <span>
        View and edit annotations <VisuallyHidden>(opens annotations tab)</VisuallyHidden>
      </span>
    </TooltipButtonStyleLink>
  );
  const labelData: LabelData | undefined = labels[props.annotationState.currentLabelIdx ?? 0];
  const shouldShowRangeSelectionHotkey = props.annotationState.baseSelectionMode !== AnnotationSelectionMode.RANGE;
  const shouldShowReuseValueHotkey = labelData?.options.type === LabelType.INTEGER && labelData?.options.autoIncrement;

  return (
    <CanvasContainer ref={containerRef} $annotationModeEnabled={props.annotationState.isAnnotationModeEnabled}>
      {
        // TODO: Fade out annotation mode modal if mouse approaches top left corner?
        // TODO: Make the hotkey text change styling if the hotkey is pressed?
        props.annotationState.isAnnotationModeEnabled && (
          <AnnotationModeContainer>
            <span style={{ marginLeft: "2px" }}>
              <b>Annotation editing in progress...</b>
            </span>
            {shouldShowRangeSelectionHotkey && (
              <FlexRowAlignCenter $gap={6}>
                <HotkeyText>Shift</HotkeyText> hold to select range
              </FlexRowAlignCenter>
            )}
            {shouldShowReuseValueHotkey && (
              <FlexRowAlignCenter $gap={6}>
                <HotkeyText>Ctrl</HotkeyText>
                hold to reuse last value
              </FlexRowAlignCenter>
            )}
          </AnnotationModeContainer>
        )
      }
      <LoadingSpinner loading={props.loading || isFrameLoading} progress={loadProgress}>
        <div ref={canvasPlaceholderRef}></div>
      </LoadingSpinner>
      <MissingFileIconContainer style={{ visibility: isMissingFile ? "visible" : "hidden" }}>
        <NoImageSVG aria-labelledby="no-image" style={{ width: "50px" }} />
        <p id="no-image">
          <b>Missing image data</b>
        </p>
      </MissingFileIconContainer>
      <CanvasControlsContainer $gap={4} style={{ zIndex: 101 }}>
        <Tooltip title={"Reset view"} placement="right" trigger={["hover", "focus"]}>
          <IconButton
            onClick={() => {
              canv.resetView();
            }}
            type="link"
          >
            <HomeOutlined />
            <VisuallyHidden>Reset view</VisuallyHidden>
          </IconButton>
        </Tooltip>
        <TooltipWithSubtitle title={"Zoom in"} subtitle="Ctrl + Scroll" placement="right" trigger={["hover", "focus"]}>
          <IconButton
            type="link"
            onClick={() => {
              canv.handleZoomIn();
            }}
          >
            <ZoomInOutlined />
            <VisuallyHidden>Zoom in</VisuallyHidden>
          </IconButton>
        </TooltipWithSubtitle>
        <TooltipWithSubtitle title={"Zoom out"} subtitle="Ctrl + Scroll" placement="right" trigger={["hover", "focus"]}>
          <IconButton
            type="link"
            onClick={() => {
              canv.handleZoomOut();
            }}
          >
            <ZoomOutOutlined />
            <VisuallyHidden>Zoom out</VisuallyHidden>
          </IconButton>
        </TooltipWithSubtitle>

        {/* 2D backdrop or 3D channels toggle */}
        {isDataset3d ? <ChannelToggleButton /> : <BackdropToggleButton />}

        {/* Annotation mode toggle */}
        <TooltipWithSubtitle
          title={props.annotationState.visible ? "Hide annotations" : "Show annotations"}
          subtitleList={annotationTooltipContents}
          placement="right"
          trigger={["hover", "focus"]}
        >
          <IconButton
            type={props.annotationState.visible ? "primary" : "link"}
            onClick={() => {
              props.annotationState.setVisibility(!props.annotationState.visible);
            }}
          >
            {props.annotationState.visible ? <TagSlashIconSVG /> : <TagIconSVG />}
            <VisuallyHidden>{props.annotationState.visible ? "Hide annotations" : "Show annotations"}</VisuallyHidden>
          </IconButton>
        </TooltipWithSubtitle>
      </CanvasControlsContainer>
      <AnnotationInputPopover
        annotationState={props.annotationState}
        anchorPositionPx={lastClickPosition}
      ></AnnotationInputPopover>
    </CanvasContainer>
  );
}<|MERGE_RESOLUTION|>--- conflicted
+++ resolved
@@ -1,17 +1,21 @@
 import { HomeOutlined, ZoomInOutlined, ZoomOutOutlined } from "@ant-design/icons";
 import { Tooltip } from "antd";
-import React, { type ReactElement, type ReactNode, useCallback, useContext, useEffect, useMemo, useRef, useState } from "react";
+import React, {
+  type ReactElement,
+  type ReactNode,
+  useCallback,
+  useContext,
+  useEffect,
+  useMemo,
+  useRef,
+  useState,
+} from "react";
 import styled from "styled-components";
 import { Vector2 } from "three";
 
 import { NoImageSVG, TagIconSVG, TagSlashIconSVG } from "src/assets";
-<<<<<<< HEAD
 import { type LabelData, LabelType } from "src/colorizer/AnnotationData";
 import type CanvasOverlay from "src/colorizer/CanvasOverlay";
-=======
-import { LabelData, LabelType } from "src/colorizer/AnnotationData";
-import CanvasOverlay from "src/colorizer/CanvasOverlay";
->>>>>>> c71ccf7a
 import {
   AnnotationSelectionMode,
   type ChannelRangePreset,
@@ -26,11 +30,7 @@
 import AnnotationInputPopover from "src/components/Tabs/Annotation/AnnotationInputPopover";
 import { TooltipWithSubtitle } from "src/components/Tooltips/TooltipWithSubtitle";
 import { CANVAS_ASPECT_RATIO } from "src/constants";
-<<<<<<< HEAD
 import type { AnnotationState } from "src/hooks";
-=======
-import { AnnotationState } from "src/hooks";
->>>>>>> c71ccf7a
 import { renderCanvasStateParamsSelector } from "src/state";
 import { useViewerStateStore } from "src/state/ViewerState";
 import { AppThemeContext } from "src/styles/AppStyle";
