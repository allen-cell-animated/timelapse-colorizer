--- conflicted
+++ resolved
@@ -1,10 +1,5 @@
-<<<<<<< HEAD
-import { Radio } from "antd";
+import { ConfigProvider, Radio } from "antd";
 import React, { type ReactElement, type ReactNode, useContext } from "react";
-=======
-import { ConfigProvider, Radio } from "antd";
-import React, { ReactElement, ReactNode, useContext } from "react";
->>>>>>> e9b60ae2
 
 import { TabType } from "src/colorizer";
 import { ImageToggleButton } from "src/components/Buttons/ImageToggleButton";
