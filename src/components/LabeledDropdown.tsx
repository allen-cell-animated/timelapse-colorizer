--- conflicted
+++ resolved
@@ -159,18 +159,12 @@
   }
 
   return (
-<<<<<<< HEAD
-    <div className={styles.labeledDropdown} ref={componentContainerRef} style={props.style}>
-      {props.label && <h3>{props.label}</h3>}
-      <></>
-=======
-    <label className={styles.labeledDropdown} ref={componentContainerRef}>
+    <label className={styles.labeledDropdown} ref={componentContainerRef} style={props.style}>
       {props.label && (
         <span>
           <h3>{props.label}</h3>
         </span>
       )}
->>>>>>> fd5397ca
       <Dropdown
         menu={{}}
         disabled={props.disabled}
