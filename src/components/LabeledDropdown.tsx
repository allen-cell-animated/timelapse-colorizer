--- conflicted
+++ resolved
@@ -47,7 +47,7 @@
   // TODO: Consider refactoring this into a shared hook if this behavior is repeated again.
   // Support tab navigation by forcing the dropdown to stay open when clicked.
   const [forceOpen, setForceOpen] = useState(false);
-  const componentContainerRef = useRef<HTMLLabelElement>(null);
+  const componentContainerRef = useRef<HTMLDivElement>(null);
 
   // If open, close the dropdown when focus is lost.
   // Note that the focus out event will fire even if the newly focused element is also
@@ -159,17 +159,8 @@
   }
 
   return (
-<<<<<<< HEAD
-    <label className={styles.labeledDropdown} ref={componentContainerRef} style={props.style}>
-      {props.label && (
-        <span>
-          <h3>{props.label}</h3>
-        </span>
-      )}
-=======
-    <div className={styles.labeledDropdown} ref={componentContainerRef}>
+    <div className={styles.labeledDropdown} ref={componentContainerRef} style={props.style}>
       {props.label && <h3>{props.label}</h3>}
->>>>>>> 5383a3ae
       <Dropdown
         menu={{}}
         disabled={props.disabled}
@@ -194,6 +185,6 @@
           {dropdownButton}
         </Tooltip>
       </Dropdown>
-    </label>
+    </div>
   );
 }