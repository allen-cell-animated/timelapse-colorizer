import { InputNumber, Slider } from "antd";
import { SliderBaseProps, SliderRangeProps, SliderSingleProps } from "antd/es/slider";
import React, { ReactElement, ReactEventHandler, ReactNode, useRef } from "react";
import styled, { css } from "styled-components";
import { clamp, inverseLerp } from "three/src/math/MathUtils";

<<<<<<< HEAD
import { formatNumber, setMaxDecimalPrecision } from "../../colorizer/utils/math_utils";
=======
import { formatNumber } from "../../colorizer/utils/math_utils";

const MINIMUM_SLIDER_STEPS = 300;
>>>>>>> 0b85880a

type BaseLabeledSliderProps = {
  id?: string;
  type: "range" | "value";
  disabled?: boolean;

  /** The lower bound for the slider. If undefined, uses Number.NaN. */
  minSliderBound?: number;
  /** The upper bound for the slider. If undefined, uses Number.NaN. */
  maxSliderBound?: number;
  /** The lower bound for the numeric input. If undefined, uses MIN_SAFE_INTEGER. */
  minInputBound?: number;
  /** The upper bound for the numeric input. If undefined, uses MAX_SAFE_INTEGER. */
  maxInputBound?: number;
  /**
   * The step size for the slider. If undefined, sets the step size to include
   * at least `MINIMUM_SLIDER_STEPS` (300) steps between the min and max.
   */
  step?: number;
  /** Marks to draw on the slider. */
  marks?: number[] | undefined;
  // TODO: Add a way to fetch significant figures for each feature. This is a
  // temporary fix and may not work for all features. Use scientific notation
  // maybe?
  maxDecimalsToDisplay?: number;
  /** Optional precision for the numeric input field. */
  precision?: number;
  /**
   * Optional method for formatting display numbers, used in the slider tooltip
   * and the text labels under the slider endpoints. If undefined, formats
   * numbers to `maxDecimalsToDisplay` decimal places.
   */
  numberFormatter?: (value?: number) => React.ReactNode;
  sliderStyles?: SliderBaseProps["styles"];
};

type LabeledRangeSliderProps = BaseLabeledSliderProps & {
  type: "range";
  /** Currently selected min range value.*/
  min: number;
  /** Currently selected max range value.*/
  max: number;
  onChange: (min: number, max: number) => void;
  showMidpoint?: boolean;
};

type LabeledValueSliderProps = BaseLabeledSliderProps & {
  type: "value";
  value: number;
  onChange: (value: number) => void;
};

type LabeledSliderProps = LabeledRangeSliderProps | LabeledValueSliderProps;

const defaultProps: Partial<LabeledSliderProps> = {
  type: "range",
  minInputBound: Number.MIN_SAFE_INTEGER,
  maxInputBound: Number.MAX_SAFE_INTEGER,
  minSliderBound: Number.NaN,
  maxSliderBound: Number.NaN,
  maxDecimalsToDisplay: 3,
  marks: undefined,
  showMidpoint: false,
};

// STYLING /////////////////////////////////////////////////////////////////

const ComponentContainer = styled.div`
  display: inline-flex;
  align-items: center;
  flex-direction: row;
  gap: 8px;
  width: 100%;
  min-width: 200px;
`;

const SliderContainer = styled.div`
  position: relative;
  width: 100%;
  font-size: 10px;
  margin: 4px;
  margin-bottom: 6px;
  color: var(--color-text-secondary);
  --label-position: calc(-1 * var(--font-size-label-small));
  z-index: 1;

  // Override antd layout change for sliders with marks applied.
  // The margin is normally made larger to accommodate the mark text,
  // but in this case we only show the marks and no label text.
  & .ant-slider-with-marks {
    margin: 9.625px 4.375px;
  }
`;

const MidpointLabel = styled.p`
  && {
    margin: 0;
    // Match font styling with other slider labels.
    font-size: var(--font-size-label-small);
    color: var(--color-text-secondary);
    // Disable pointer cursor Ant applies by default.
    cursor: default;
    z-index: 0;
  }
`;

const SliderLabel = styled.p<{ $disabled?: boolean }>`
  position: absolute;
  bottom: var(--label-position);
  z-index: 0;

  ${(props) => {
    if (props.$disabled) {
      return css`
        color: var(--color-text-disabled);
      `;
    }
    return;
  }}

  &:not(:last-child) {
    // Bit of a hack to override font size by increasing specificity
    font-size: var(--font-size-label-small);
    left: 0;
  }

  &:last-child {
    font-size: var(--font-size-label-small);
    right: 0;
  }
`;

function excludeUndefinedValues<T extends Object>(obj: T): Partial<T> {
  const ret = {} as Partial<T>;
  for (const key in obj) {
    if (obj[key] !== undefined) {
      ret[key] = obj[key];
    }
  }
  return ret;
}

///////////////////////////////////////////////////////////////////

/**
 * Creates a Slider with numeric input fields, either a value or min/max range.
 * The slider is bounded separately from the input bounds and acts as a suggested range.
 */
export default function LabeledSlider(inputProps: LabeledSliderProps): ReactElement {
  const props = { ...defaultProps, ...excludeUndefinedValues(inputProps) } as Required<LabeledSliderProps>;

  // TODO: Could add a controlled/uncontrolled mode to this component, maybe with
  // a custom hook? (e.g., use state if min/max are undefined, otherwise use props)

  const valueInput = useRef<HTMLInputElement>(null);
  const minInput = useRef<HTMLInputElement>(null);
  const maxInput = useRef<HTMLInputElement>(null);

  // Broadcast changes to input fields
  const handleValueChange = (value: number): void => {
    if (props.type !== "value" || Number.isNaN(value)) {
      return;
    }
    value = clamp(value, props.minInputBound, props.maxInputBound);
    props.onChange(value);
  };

  const handleRangeChange = (minValue: number, maxValue: number): void => {
    if (props.type !== "range") {
      return;
    }
    // Clamp values
    if (Number.isNaN(minValue)) {
      minValue = props.min;
    }
    if (Number.isNaN(maxValue)) {
      maxValue = props.max;
    }
    minValue = clamp(minValue, props.minInputBound, props.maxInputBound);
    maxValue = clamp(maxValue, props.minInputBound, props.maxInputBound);

    // Swap bounds if they're in the wrong order
    if (minValue > maxValue) {
      [minValue, maxValue] = [maxValue, minValue];
    }

    props.onChange(minValue, maxValue);
  };

  // Handle changes to input field. This only triggers with enter or blur,
  // to prevent the input values from swapping mid-input.
  const handleValueInputChange: ReactEventHandler<HTMLInputElement> = (): void => {
    if (props.type === "value") {
      const value = Number.parseFloat(valueInput.current!.value);
      handleValueChange(value);
    }
  };
  const handleMinInputChange: ReactEventHandler<HTMLInputElement> = (): void => {
    if (props.type === "range") {
      const value = Number.parseFloat(minInput.current!.value);
      handleRangeChange(value, props.max);
    }
  };
  const handleMaxInputChange: ReactEventHandler<HTMLInputElement> = (): void => {
    if (props.type === "range") {
      const value = Number.parseFloat(maxInput.current!.value);
      handleRangeChange(props.min, value);
    }
  };

  let marks: Record<number, ReactNode> = {};
  if (props.marks) {
    marks = {};
    // Set the mark values to empty fragments so Antd still renders the marks
    // but without any text labels. This cannot be null/undefined or else Antd
    // ignores the marks altogether.
    props.marks.forEach((value) => {
      marks![value] = <></>;
    });
  }
  // Add a midpoint label if the flag is set.
  if (props.type === "range" && props.showMidpoint) {
    const midpoint = (props.min + props.max) / 2;
    const relativeMidpoint = inverseLerp(props.minSliderBound, props.maxSliderBound, midpoint);
    if (relativeMidpoint > 0 && relativeMidpoint < 1) {
      // Only show the midpoint marker if it's within the slider bounds.
      if (relativeMidpoint < 0.15 || relativeMidpoint > 0.85) {
        // If the midpoint is too close to either end, don't show the text label.
        // TODO: Make this based on a pixel threshold instead of a relative threshold.
        marks[midpoint] = <></>;
      } else {
        marks[midpoint] = <MidpointLabel>{formatNumber(midpoint, props.maxDecimalsToDisplay)}</MidpointLabel>;
      }
    }
  }

  const defaultNumberFormatter = (value?: number): string => formatNumber(value, props.maxDecimalsToDisplay);
  const numberFormatter = props.numberFormatter ? props.numberFormatter : defaultNumberFormatter;

  // Use a placeholder if the min/max bounds are undefined
  const minSliderLabel = Number.isNaN(props.minSliderBound) ? "--" : numberFormatter(props.minSliderBound);
  const maxSliderLabel = Number.isNaN(props.maxSliderBound) ? "--" : numberFormatter(props.maxSliderBound);

  // Slider Props
  const stepSize = props.step ?? Math.min(1, (props.maxSliderBound - props.minSliderBound) / MINIMUM_SLIDER_STEPS);
  const sharedSliderProps: Partial<SliderBaseProps> = {
    min: props.minSliderBound,
    max: props.maxSliderBound,
    disabled: props.disabled,
    marks: marks,
    step: stepSize,
    // Show formatted decimals in tooltip
    // TODO: Is this better than showing the precise value?
    tooltip: {
      formatter: numberFormatter,
      open: props.disabled ? false : undefined, // Hide tooltip when disabled
    },
    styles: props.sliderStyles,
  };
  const valueSliderProps: SliderSingleProps = {
    value: props.type === "value" ? props.value : undefined,
    onChange: handleValueChange,
  };
  const rangeSliderProps: SliderRangeProps = {
    range: { draggableTrack: true },
    value: props.type === "range" ? [props.min, props.max] : undefined,
    onChange: (value: number[]) => handleRangeChange(value[0], value[1]),
  };

  // Numeric input field props
  const sharedInputNumberProps: Partial<InputNumberProps> = {
    size: "small",
    controls: false,
    disabled: props.disabled,
    style: { width: "80px" },
    type: "number",
    precision: props.precision,
  };

  type InputNumberProps = Partial<Parameters<typeof InputNumber>[0]>;
  const valueInputNumberProps: InputNumberProps = {
    ref: valueInput,
    value: props.type === "value" ? props.value : undefined,
    onPressEnter: handleValueInputChange,
    onBlur: handleValueInputChange,
  };
  const minInputNumberProps: InputNumberProps = {
    ref: minInput,
    value: props.type === "range" ? props.min : undefined,
    onPressEnter: handleMinInputChange,
    onBlur: handleMinInputChange,
  };
  const maxInputNumberProps: InputNumberProps = {
    ref: maxInput,
    value: props.type === "range" ? props.max : undefined,
    onPressEnter: handleMaxInputChange,
    onBlur: handleMaxInputChange,
  };

  return (
    <ComponentContainer>
      {
        // Conditionally render either min or value input
        props.type === "value" ? (
          <InputNumber {...sharedInputNumberProps} {...valueInputNumberProps} id={props.id} />
        ) : (
          <InputNumber {...sharedInputNumberProps} {...minInputNumberProps} id={props.id} />
        )
      }
      <SliderContainer>
        <Slider {...sharedSliderProps} {...(props.type === "value" ? valueSliderProps : rangeSliderProps)} />
        <SliderLabel $disabled={props.disabled}>{minSliderLabel}</SliderLabel>
        <SliderLabel $disabled={props.disabled}>{maxSliderLabel}</SliderLabel>
      </SliderContainer>
      {props.type === "range" && <InputNumber {...sharedInputNumberProps} {...maxInputNumberProps} />}
    </ComponentContainer>
  );
}<|MERGE_RESOLUTION|>--- conflicted
+++ resolved
@@ -4,13 +4,9 @@
 import styled, { css } from "styled-components";
 import { clamp, inverseLerp } from "three/src/math/MathUtils";
 
-<<<<<<< HEAD
-import { formatNumber, setMaxDecimalPrecision } from "../../colorizer/utils/math_utils";
-=======
 import { formatNumber } from "../../colorizer/utils/math_utils";
 
 const MINIMUM_SLIDER_STEPS = 300;
->>>>>>> 0b85880a
 
 type BaseLabeledSliderProps = {
   id?: string;
