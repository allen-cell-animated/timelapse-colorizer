--- conflicted
+++ resolved
@@ -1,8 +1,4 @@
-<<<<<<< HEAD
-import React, { type ReactElement, type ReactNode } from "react";
-=======
-import React, { ReactElement, ReactNode, useEffect, useRef, useState } from "react";
->>>>>>> e9b60ae2
+import React, { type ReactElement, type ReactNode, useEffect, useRef, useState } from "react";
 
 import { ImagesIconSVG, ImagesSlashIconSVG } from "src/assets";
 import { TooltipWithSubtitle } from "src/components/Tooltips/TooltipWithSubtitle";
