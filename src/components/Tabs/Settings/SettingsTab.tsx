<<<<<<< HEAD
import { Checkbox, Switch, Tooltip } from "antd";
import type { PresetsItem } from "antd/es/color-picker/interface";
import React, { type ReactElement, useMemo } from "react";
import { Color, type ColorRepresentation } from "three";
=======
import { Checkbox, Tooltip } from "antd";
import { PresetsItem } from "antd/es/color-picker/interface";
import React, { ReactElement, useMemo } from "react";
import { Color, ColorRepresentation } from "three";
>>>>>>> 7b069007

import { OUTLINE_COLOR_DEFAULT } from "src/colorizer/constants";
import { DrawMode, TrackPathColorMode } from "src/colorizer/types";
import DropdownWithColorPicker from "src/components/Dropdowns/DropdownWithColorPicker";
import SelectionDropdown from "src/components/Dropdowns/SelectionDropdown";
import type { SelectItem } from "src/components/Dropdowns/types";
import LabeledSlider from "src/components/Inputs/LabeledSlider";
import WrappedColorPicker from "src/components/Inputs/WrappedColorPicker";
import { SettingsContainer, SettingsItem } from "src/components/SettingsContainer";
import ToggleCollapse from "src/components/ToggleCollapse";
import { MAX_SETTINGS_SLIDER_WIDTH } from "src/constants";
import { useViewerStateStore } from "src/state/ViewerState";
import { StyledHorizontalRule } from "src/styles/components";
import { FlexColumn, VisuallyHidden } from "src/styles/utils";
import { threeToAntColor } from "src/utils/color_utils";

import ChannelSettingsControl from "./ChannelSettingsControl";
import { DEFAULT_OUTLINE_COLOR_PRESETS } from "./constants";
import VectorFieldSettings from "./VectorFieldSettings";

const enum SettingsHtmlIds {
  SHOW_BACKDROPS_CHECKBOX = "show-backdrops-checkbox",
  BACKDROP_KEY_SELECT = "backdrop-key-select",
  BACKDROP_BRIGHTNESS_SLIDER = "backdrop-brightness-slider",
  BACKDROP_SATURATION_SLIDER = "backdrop-saturation-slider",
  OBJECT_OPACITY_SLIDER = "object-opacity-slider",
  HIGHLIGHT_COLOR_PICKER = "highlight-color-picker",
  EDGE_COLOR_SELECT = "edge-color-select",
  OUTLIER_OBJECT_COLOR_SELECT = "outlier-object-color-select",
  OUTLIER_OBJECT_COLOR_PICKER = "outlier-object-color-picker",
  OUT_OF_RANGE_OBJECT_COLOR_SELECT = "out-of-range-object-color-select",
  SHOW_TRACK_PATH_SWITCH = "show-track-path-switch",
  TRACK_PATH_COLOR_SELECT = "track-path-color-select",
  TRACK_PATH_WIDTH_SLIDER = "track-path-width-slider",
  TRACK_PATH_SHOW_BREAKS_CHECKBOX = "track-path-show-breaks-checkbox",
  SCALE_BAR_SWITCH = "scale-bar-switch",
  TIMESTAMP_SWITCH = "timestamp-switch",
}

const NO_BACKDROP = {
  value: "",
  label: "(None)",
};

const DRAW_MODE_ITEMS: SelectItem[] = [
  { value: DrawMode.HIDE.toString(), label: "Hide" },
  { value: DrawMode.USE_COLOR.toString(), label: "Use color" },
];

const DRAW_MODE_COLOR_PRESETS: PresetsItem[] = [
  {
    label: "Presets",
    colors: [
      "#ffffff",
      "#f0f0f0",
      "#dddddd",
      "#c0c0c0",
      "#9d9d9d",
      "#808080",
      "#525252",
      "#393939",
      "#191919",
      "#000000",
    ],
  },
];

const EDGE_COLOR_PRESETS: PresetsItem[] = [
  {
    label: "Presets",
    colors: ["#ffffff", "#ffffffc0", "#ffffff80", "#ffffff40", "#00000040", "#00000080", "#000000c0", "#000000"],
  },
];

const TRACK_MODE_ITEMS: SelectItem[] = [
  { value: TrackPathColorMode.USE_OUTLINE_COLOR.toString(), label: "Highlight" },
  { value: TrackPathColorMode.USE_CUSTOM_COLOR.toString(), label: "Custom" },
  { value: TrackPathColorMode.USE_FEATURE_COLOR.toString(), label: "Feature" },
];

const SETTINGS_GAP_PX = 8;

export default function SettingsTab(): ReactElement {
  // State accessors
  const backdropBrightness = useViewerStateStore((state) => state.backdropBrightness);
  const backdropKey = useViewerStateStore((state) => state.backdropKey) ?? NO_BACKDROP.value;
  const backdropSaturation = useViewerStateStore((state) => state.backdropSaturation);
  const backdropVisible = useViewerStateStore((state) => state.backdropVisible);
  const dataset = useViewerStateStore((state) => state.dataset);
  const edgeColor = useViewerStateStore((state) => state.edgeColor);
  const edgeColorAlpha = useViewerStateStore((state) => state.edgeColorAlpha);
  const edgeMode = useViewerStateStore((state) => state.edgeMode);
  const objectOpacity = useViewerStateStore((state) => state.objectOpacity);
  const outlierDrawSettings = useViewerStateStore((state) => state.outlierDrawSettings);
  const outlineColor = useViewerStateStore((state) => state.outlineColor);
  const outOfRangeDrawSettings = useViewerStateStore((state) => state.outOfRangeDrawSettings);
  const setBackdropBrightness = useViewerStateStore((state) => state.setBackdropBrightness);
  const setBackdropKey = useViewerStateStore((state) => state.setBackdropKey);
  const setBackdropSaturation = useViewerStateStore((state) => state.setBackdropSaturation);
  const setBackdropVisible = useViewerStateStore((state) => state.setBackdropVisible);
  const setEdgeColor = useViewerStateStore((state) => state.setEdgeColor);
  const setEdgeMode = useViewerStateStore((state) => state.setEdgeMode);
  const setObjectOpacity = useViewerStateStore((state) => state.setObjectOpacity);
  const setOutlierDrawSettings = useViewerStateStore((state) => state.setOutlierDrawSettings);
  const setOutlineColor = useViewerStateStore((state) => state.setOutlineColor);
  const setOutOfRangeDrawSettings = useViewerStateStore((state) => state.setOutOfRangeDrawSettings);
  const setShowScaleBar = useViewerStateStore((state) => state.setShowScaleBar);
  const setShowTimestamp = useViewerStateStore((state) => state.setShowTimestamp);
  const setShowTrackPath = useViewerStateStore((state) => state.setShowTrackPath);
  const setTrackPathColor = useViewerStateStore((state) => state.setTrackPathColor);
  const setTrackPathColorMode = useViewerStateStore((state) => state.setTrackPathColorMode);
  const setTrackPathWidthPx = useViewerStateStore((state) => state.setTrackPathWidthPx);
  const setShowTrackPathBreaks = useViewerStateStore((state) => state.setShowTrackPathBreaks);
  const showScaleBar = useViewerStateStore((state) => state.showScaleBar);
  const showTimestamp = useViewerStateStore((state) => state.showTimestamp);
  const showTrackPath = useViewerStateStore((state) => state.showTrackPath);
  const showTrackPathBreaks = useViewerStateStore((state) => state.showTrackPathBreaks);
  const trackPathColor = useViewerStateStore((state) => state.trackPathColor);
  const trackPathColorMode = useViewerStateStore((state) => state.trackPathColorMode);
  const trackPathWidthPx = useViewerStateStore((state) => state.trackPathWidthPx);
  const vectorVisible = useViewerStateStore((state) => state.vectorVisible);
  const setVectorVisible = useViewerStateStore((state) => state.setVectorVisible);

  let backdropOptions = useMemo(
    () =>
      dataset
        ? Array.from(dataset.getBackdropData().entries()).map(([key, data]) => ({ value: key, label: data.name }))
        : [],
    [dataset]
  );

  const isBackdropDisabled = backdropOptions.length === 0 || backdropKey === null;
  const isBackdropOptionsDisabled = isBackdropDisabled || !backdropVisible;
  let selectedBackdropKey = backdropKey ?? NO_BACKDROP.value;
  if (isBackdropDisabled) {
    backdropOptions = [NO_BACKDROP];
    selectedBackdropKey = NO_BACKDROP.value;
  }

  return (
    <FlexColumn $gap={4}>
      <StyledHorizontalRule />
      <ToggleCollapse label="Objects">
        <SettingsContainer gapPx={SETTINGS_GAP_PX}>
          <SettingsItem label="Highlight" htmlFor={SettingsHtmlIds.HIGHLIGHT_COLOR_PICKER}>
            {/* NOTE: 'Highlight color' is 'outline' internally, and 'Outline color' is 'edge' for legacy reasons. */}
            <WrappedColorPicker
              id={SettingsHtmlIds.HIGHLIGHT_COLOR_PICKER}
              style={{ width: "min-content" }}
              size="small"
              disabledAlpha={true}
              defaultValue={OUTLINE_COLOR_DEFAULT}
              onChange={(_color, hex) => setOutlineColor(new Color(hex as ColorRepresentation))}
              value={threeToAntColor(outlineColor)}
              presets={DEFAULT_OUTLINE_COLOR_PRESETS}
            />
          </SettingsItem>
          <SettingsItem label="Outline" htmlFor={SettingsHtmlIds.EDGE_COLOR_SELECT}>
            <DropdownWithColorPicker
              id={SettingsHtmlIds.EDGE_COLOR_SELECT}
              selected={edgeMode.toString()}
              items={DRAW_MODE_ITEMS}
              onValueChange={(mode: string) => {
                setEdgeMode(Number.parseInt(mode, 10) as DrawMode);
              }}
              showColorPicker={edgeMode === DrawMode.USE_COLOR}
              color={edgeColor}
              alpha={edgeColorAlpha}
              onColorChange={setEdgeColor}
              presets={EDGE_COLOR_PRESETS}
            />
          </SettingsItem>
          <SettingsItem label="Filtered objects" htmlFor={SettingsHtmlIds.OUT_OF_RANGE_OBJECT_COLOR_SELECT}>
            <DropdownWithColorPicker
              id={SettingsHtmlIds.OUT_OF_RANGE_OBJECT_COLOR_SELECT}
              selected={outOfRangeDrawSettings.mode.toString()}
              color={outOfRangeDrawSettings.color}
              onValueChange={(mode: string) => {
                setOutOfRangeDrawSettings({ ...outOfRangeDrawSettings, mode: Number.parseInt(mode, 10) as DrawMode });
              }}
              onColorChange={(color: Color) => {
                setOutOfRangeDrawSettings({ ...outOfRangeDrawSettings, color });
              }}
              showColorPicker={outOfRangeDrawSettings.mode === DrawMode.USE_COLOR}
              items={DRAW_MODE_ITEMS}
              presets={DRAW_MODE_COLOR_PRESETS}
            />
          </SettingsItem>
          <SettingsItem label="Outliers" htmlFor={SettingsHtmlIds.OUTLIER_OBJECT_COLOR_SELECT}>
            <DropdownWithColorPicker
              id={SettingsHtmlIds.OUTLIER_OBJECT_COLOR_SELECT}
              selected={outlierDrawSettings.mode.toString()}
              color={outlierDrawSettings.color}
              onValueChange={(mode: string) => {
                setOutlierDrawSettings({ ...outlierDrawSettings, mode: Number.parseInt(mode, 10) as DrawMode });
              }}
              onColorChange={(color: Color) => {
                setOutlierDrawSettings({ ...outlierDrawSettings, color });
              }}
              showColorPicker={outlierDrawSettings.mode === DrawMode.USE_COLOR}
              items={DRAW_MODE_ITEMS}
              presets={DRAW_MODE_COLOR_PRESETS}
            />
          </SettingsItem>

          <SettingsItem label="Scale bar" htmlFor={SettingsHtmlIds.SCALE_BAR_SWITCH} labelStyle={{ marginTop: "1px" }}>
            <div>
              <Checkbox
                id={SettingsHtmlIds.SCALE_BAR_SWITCH}
                checked={showScaleBar}
                onChange={(e) => setShowScaleBar(e.target.checked)}
                style={{ paddingTop: "0" }}
              />
            </div>
          </SettingsItem>
          <SettingsItem label="Timestamp" htmlFor={SettingsHtmlIds.TIMESTAMP_SWITCH} labelStyle={{ marginTop: "1px" }}>
            <div>
              <Checkbox
                id={SettingsHtmlIds.TIMESTAMP_SWITCH}
                checked={showTimestamp}
                onChange={(e) => setShowTimestamp(e.target.checked)}
                style={{ paddingTop: "0" }}
              />
            </div>
          </SettingsItem>
        </SettingsContainer>
      </ToggleCollapse>

      <StyledHorizontalRule />

      <ToggleCollapse toggleChecked={showTrackPath} label="Track path" onToggleChange={setShowTrackPath}>
        <SettingsContainer gapPx={SETTINGS_GAP_PX}>
          <SettingsItem label="Color" htmlFor={SettingsHtmlIds.TRACK_PATH_COLOR_SELECT}>
            <DropdownWithColorPicker
              id={SettingsHtmlIds.TRACK_PATH_COLOR_SELECT}
              selected={trackPathColorMode.toString()}
              items={TRACK_MODE_ITEMS}
              onValueChange={(value) => setTrackPathColorMode(Number.parseInt(value, 10) as TrackPathColorMode)}
              onColorChange={setTrackPathColor}
              color={trackPathColor}
              presets={DEFAULT_OUTLINE_COLOR_PRESETS}
              showColorPicker={trackPathColorMode === TrackPathColorMode.USE_CUSTOM_COLOR}
            />
          </SettingsItem>
          <SettingsItem label="Width" htmlFor={SettingsHtmlIds.TRACK_PATH_WIDTH_SLIDER}>
            <div style={{ maxWidth: MAX_SETTINGS_SLIDER_WIDTH, width: "100%" }}>
              <LabeledSlider
                id={SettingsHtmlIds.TRACK_PATH_WIDTH_SLIDER}
                type="value"
                minSliderBound={1}
                maxSliderBound={5}
                minInputBound={0}
                maxInputBound={100}
                precision={1}
                value={trackPathWidthPx}
                onChange={setTrackPathWidthPx}
                marks={[1.5]}
                step={0.1}
                numberFormatter={(value?: number) => `${value?.toFixed(1)}`}
              />
            </div>
          </SettingsItem>
          <SettingsItem
            label={"Show breaks"}
            htmlFor={SettingsHtmlIds.TRACK_PATH_SHOW_BREAKS_CHECKBOX}
            labelStyle={{ height: "min-content" }}
            style={{ marginTop: "-5px" }}
          >
            <Tooltip title="Show breaks in the track path where the track is not continuous." placement="right">
              <div style={{ width: "fit-content" }}>
                <VisuallyHidden>Show breaks in the track path where the track is not continuous.</VisuallyHidden>
                <Checkbox
                  id={SettingsHtmlIds.TRACK_PATH_SHOW_BREAKS_CHECKBOX}
                  type="checkbox"
                  checked={showTrackPathBreaks}
                  onChange={(event) => {
                    setShowTrackPathBreaks(event.target.checked);
                  }}
                ></Checkbox>
              </div>
            </Tooltip>
          </SettingsItem>
        </SettingsContainer>
      </ToggleCollapse>

      <StyledHorizontalRule />

      <ToggleCollapse
        label="Backdrop"
        toggleDisabled={isBackdropDisabled}
        toggleChecked={backdropVisible}
        onToggleChange={setBackdropVisible}
      >
        <SettingsContainer gapPx={SETTINGS_GAP_PX}>
          <SettingsItem label="Backdrop" htmlFor={SettingsHtmlIds.BACKDROP_KEY_SELECT}>
            <SelectionDropdown
              id={SettingsHtmlIds.BACKDROP_KEY_SELECT}
              selected={selectedBackdropKey}
              items={backdropOptions}
              onChange={(key) => dataset && setBackdropKey(key)}
              disabled={isBackdropOptionsDisabled}
              controlWidth={"280px"}
              controlTooltipPlacement="right"
            />
          </SettingsItem>
          <SettingsItem label="Brightness" htmlFor={SettingsHtmlIds.BACKDROP_BRIGHTNESS_SLIDER}>
            <div style={{ maxWidth: MAX_SETTINGS_SLIDER_WIDTH, width: "100%" }}>
              <LabeledSlider
                id={SettingsHtmlIds.BACKDROP_BRIGHTNESS_SLIDER}
                type="value"
                minSliderBound={0}
                maxSliderBound={200}
                minInputBound={0}
                maxInputBound={200}
                value={backdropBrightness}
                onChange={setBackdropBrightness}
                marks={[100]}
                step={1}
                numberFormatter={(value?: number) => `${value}%`}
                disabled={isBackdropOptionsDisabled}
              />
            </div>
          </SettingsItem>

          <SettingsItem label="Saturation" htmlFor={SettingsHtmlIds.BACKDROP_SATURATION_SLIDER}>
            <div style={{ maxWidth: MAX_SETTINGS_SLIDER_WIDTH, width: "100%" }}>
              <LabeledSlider
                id={SettingsHtmlIds.BACKDROP_SATURATION_SLIDER}
                type="value"
                minSliderBound={0}
                maxSliderBound={100}
                minInputBound={0}
                maxInputBound={100}
                value={backdropSaturation}
                onChange={setBackdropSaturation}
                marks={[100]}
                step={1}
                numberFormatter={(value?: number) => `${value}%`}
                disabled={isBackdropOptionsDisabled}
              />
            </div>
          </SettingsItem>
          <SettingsItem label="Object opacity" htmlFor={SettingsHtmlIds.OBJECT_OPACITY_SLIDER}>
            <div style={{ maxWidth: MAX_SETTINGS_SLIDER_WIDTH, width: "100%" }}>
              <LabeledSlider
                id={SettingsHtmlIds.OBJECT_OPACITY_SLIDER}
                type="value"
                disabled={isBackdropOptionsDisabled}
                minSliderBound={0}
                maxSliderBound={100}
                minInputBound={0}
                maxInputBound={100}
                value={objectOpacity}
                onChange={setObjectOpacity}
                marks={[100]}
                step={1}
                numberFormatter={(value?: number) => `${value}%`}
              />
            </div>
          </SettingsItem>
        </SettingsContainer>
      </ToggleCollapse>

      <StyledHorizontalRule />

      <ChannelSettingsControl />

      <StyledHorizontalRule />

      <ToggleCollapse label="Vector arrows" toggleChecked={vectorVisible} onToggleChange={setVectorVisible}>
        <SettingsContainer gapPx={SETTINGS_GAP_PX}>
          <VectorFieldSettings />
        </SettingsContainer>
      </ToggleCollapse>
      {/* Extra padding to prevent layout shift when toggling open/closed */}
      <div style={{ height: "400px" }}></div>
    </FlexColumn>
  );
}<|MERGE_RESOLUTION|>--- conflicted
+++ resolved
@@ -1,14 +1,7 @@
-<<<<<<< HEAD
-import { Checkbox, Switch, Tooltip } from "antd";
+import { Checkbox, Tooltip } from "antd";
 import type { PresetsItem } from "antd/es/color-picker/interface";
 import React, { type ReactElement, useMemo } from "react";
 import { Color, type ColorRepresentation } from "three";
-=======
-import { Checkbox, Tooltip } from "antd";
-import { PresetsItem } from "antd/es/color-picker/interface";
-import React, { ReactElement, useMemo } from "react";
-import { Color, ColorRepresentation } from "three";
->>>>>>> 7b069007
 
 import { OUTLINE_COLOR_DEFAULT } from "src/colorizer/constants";
 import { DrawMode, TrackPathColorMode } from "src/colorizer/types";
