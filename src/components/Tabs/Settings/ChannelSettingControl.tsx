--- conflicted
+++ resolved
@@ -5,12 +5,8 @@
 import { ChannelRangePreset } from "src/colorizer";
 import LabeledSlider from "src/components/Inputs/LabeledSlider";
 import WrappedColorPicker from "src/components/Inputs/WrappedColorPicker";
-<<<<<<< HEAD
-import { SettingsContainer, SettingsItem } from "src/components/SettingsContainer";
+import { DEFAULT_SETTINGS_LABEL_WIDTH_PX, SettingsContainer, SettingsItem } from "src/components/SettingsContainer";
 import { DEFAULT_OUTLINE_COLOR_PRESETS } from "src/components/Tabs/Settings/constants";
-=======
-import { DEFAULT_SETTINGS_LABEL_WIDTH_PX, SettingsContainer, SettingsItem } from "src/components/SettingsContainer";
->>>>>>> 5aad4a07
 import ToggleCollapse from "src/components/ToggleCollapse";
 import { ChannelSetting } from "src/state/slices";
 import { FlexColumn, FlexRowAlignCenter, VisuallyHidden } from "src/styles/utils";
@@ -41,7 +37,6 @@
   const rangeSliderId = `settings-channel-range-slider-${channelIndex}`;
 
   const collapseLabel = (
-<<<<<<< HEAD
     <>
       <WrappedColorPicker
         value={threeToAntColorWithAlpha(settings.color, settings.opacity)}
@@ -51,17 +46,7 @@
         }}
         presets={DEFAULT_OUTLINE_COLOR_PRESETS}
       />
-      <VerticalDivider />
     </>
-=======
-    <WrappedColorPicker
-      value={threeToAntColorWithAlpha(settings.color, settings.opacity)}
-      onChange={(antdColor) => {
-        const { color, alpha: opacity } = antToThreeColor(antdColor);
-        updateSettings({ color, opacity });
-      }}
-    />
->>>>>>> 5aad4a07
   );
 
   return (
