import { Color as AntdColor } from "@rc-component/color-picker";
import { Checkbox, ColorPicker } from "antd";
import React, { ReactElement } from "react";
import { Color, ColorRepresentation } from "three";

import { Dataset } from "../../colorizer";
import { OUTLINE_COLOR_DEFAULT } from "../../colorizer/constants";
import { DrawMode, ViewerConfig } from "../../colorizer/types";
import { FlexColumn } from "../../styles/utils";
import { DEFAULT_OUTLINE_COLOR_PRESETS } from "./Settings/constants";

import CustomCollapse from "../CustomCollapse";
import DrawModeDropdown from "../Dropdowns/DrawModeDropdown";
import SelectionDropdown from "../Dropdowns/SelectionDropdown";
import LabeledSlider from "../LabeledSlider";
import { SettingsContainer, SettingsItem } from "../SettingsContainer";
import VectorFieldSettings from "./Settings/VectorFieldSettings";

const NO_BACKDROP = {
  key: "",
  label: "(None)",
};

export const SETTINGS_INDENT_PX = 24;
const SETTINGS_GAP_PX = 8;
export const MAX_SLIDER_WIDTH = "250px";

type SettingsTabProps = {
  config: ViewerConfig;
  updateConfig(settings: Partial<ViewerConfig>): void;

  selectedBackdropKey: string | null;
  setSelectedBackdropKey: (key: string | null) => void;

  dataset: Dataset | null;
};

export default function SettingsTab(props: SettingsTabProps): ReactElement {
  const backdropOptions = props.dataset
    ? Array.from(props.dataset.getBackdropData().entries()).map(([key, data]) => {
        return { key, label: data.name };
      })
    : [];

  const isBackdropDisabled = backdropOptions.length === 0 || props.selectedBackdropKey === null;
  const isBackdropOptionsDisabled = isBackdropDisabled || !props.config.backdropVisible;
  let selectedBackdropKey = props.selectedBackdropKey ?? NO_BACKDROP.key;
  if (isBackdropDisabled) {
    backdropOptions.push(NO_BACKDROP);
    selectedBackdropKey = NO_BACKDROP.key;
  }

  return (
    <FlexColumn $gap={5}>
      <CustomCollapse label="Backdrop">
<<<<<<< HEAD
        <SettingsContainer indentPx={SETTINGS_INDENT_PX} gapPx={8}>
          <SettingsItem label={"Show backdrops"}>
            <Checkbox
              type="checkbox"
              disabled={isBackdropDisabled}
              checked={props.config.backdropVisible}
              onChange={(event) => {
                props.updateConfig({ backdropVisible: event.target.checked });
              }}
            />
          </SettingsItem>
          <SettingsItem label="Backdrop">
=======
        <SettingsContainer indentPx={SETTINGS_INDENT_PX} gapPx={SETTINGS_GAP_PX}>
          <SettingsItem label="Backdrop images">
>>>>>>> aa7a7231
            <SelectionDropdown
              selected={selectedBackdropKey}
              items={backdropOptions}
              onChange={props.setSelectedBackdropKey}
              disabled={isBackdropOptionsDisabled}
            />
          </SettingsItem>
          <SettingsItem label="Brightness">
            <div style={{ maxWidth: MAX_SLIDER_WIDTH, width: "100%" }}>
              <LabeledSlider
                type="value"
                minSliderBound={0}
                maxSliderBound={200}
                minInputBound={0}
                maxInputBound={200}
                value={props.config.backdropBrightness}
                onChange={(brightness: number) => props.updateConfig({ backdropBrightness: brightness })}
                marks={[100]}
                numberFormatter={(value?: number) => `${value}%`}
                disabled={isBackdropOptionsDisabled}
              />
            </div>
          </SettingsItem>

          <SettingsItem label="Saturation">
            <div style={{ maxWidth: MAX_SLIDER_WIDTH, width: "100%" }}>
              <LabeledSlider
                type="value"
                minSliderBound={0}
                maxSliderBound={100}
                minInputBound={0}
                maxInputBound={100}
                value={props.config.backdropSaturation}
                onChange={(saturation: number) => props.updateConfig({ backdropSaturation: saturation })}
                marks={[100]}
                numberFormatter={(value?: number) => `${value}%`}
                disabled={isBackdropOptionsDisabled}
              />
            </div>
          </SettingsItem>
          <SettingsItem label="Object opacity">
            <div style={{ maxWidth: MAX_SLIDER_WIDTH, width: "100%" }}>
              <LabeledSlider
                type="value"
                disabled={isBackdropOptionsDisabled}
                minSliderBound={0}
                maxSliderBound={100}
                minInputBound={0}
                maxInputBound={100}
                value={props.config.objectOpacity}
                onChange={(objectOpacity: number) => props.updateConfig({ objectOpacity: objectOpacity })}
                marks={[100]}
                numberFormatter={(value?: number) => `${value}%`}
              />
            </div>
          </SettingsItem>
        </SettingsContainer>
      </CustomCollapse>

      <CustomCollapse label="Objects">
        <SettingsContainer indentPx={SETTINGS_INDENT_PX} gapPx={SETTINGS_GAP_PX}>
          <SettingsItem label="Outline color">
            <div>
              <ColorPicker
                style={{ width: "min-content" }}
                size="small"
                disabledAlpha={true}
                defaultValue={new AntdColor(OUTLINE_COLOR_DEFAULT)}
                onChange={(_color, hex) => {
                  props.updateConfig({ outlineColor: new Color(hex as ColorRepresentation) });
                }}
                value={new AntdColor(props.config.outlineColor.getHexString())}
                presets={DEFAULT_OUTLINE_COLOR_PRESETS}
              />
            </div>
          </SettingsItem>
          <SettingsItem label="Filtered object color">
            <DrawModeDropdown
              selected={props.config.outOfRangeDrawSettings.mode}
              color={props.config.outOfRangeDrawSettings.color}
              onChange={(mode: DrawMode, color: Color) => {
                props.updateConfig({ outOfRangeDrawSettings: { mode, color } });
              }}
            />
          </SettingsItem>
          <SettingsItem label="Outlier object color">
            <DrawModeDropdown
              selected={props.config.outlierDrawSettings.mode}
              color={props.config.outlierDrawSettings.color}
              onChange={(mode: DrawMode, color: Color) => {
                props.updateConfig({ outlierDrawSettings: { mode, color } });
              }}
            />
          </SettingsItem>

          <SettingsItem label={"Show track path"}>
            <Checkbox
              type="checkbox"
              checked={props.config.showTrackPath}
              onChange={(event) => {
                props.updateConfig({ showTrackPath: event.target.checked });
              }}
            />
          </SettingsItem>
          <SettingsItem label="Show scale bar">
            <Checkbox
              type="checkbox"
              checked={props.config.showScaleBar}
              onChange={(event) => {
                props.updateConfig({ showScaleBar: event.target.checked });
              }}
            />
          </SettingsItem>
          <SettingsItem label="Show timestamp">
            <Checkbox
              type="checkbox"
              checked={props.config.showTimestamp}
              onChange={(event) => {
                props.updateConfig({ showTimestamp: event.target.checked });
              }}
            />
          </SettingsItem>
        </SettingsContainer>
      </CustomCollapse>

      <CustomCollapse label="Vector arrows">
        <SettingsContainer indentPx={SETTINGS_INDENT_PX} gapPx={SETTINGS_GAP_PX}>
          <VectorFieldSettings config={props.config} updateConfig={props.updateConfig} />
        </SettingsContainer>
      </CustomCollapse>
      <div style={{ height: "100px" }}></div>
    </FlexColumn>
  );
}<|MERGE_RESOLUTION|>--- conflicted
+++ resolved
@@ -53,8 +53,7 @@
   return (
     <FlexColumn $gap={5}>
       <CustomCollapse label="Backdrop">
-<<<<<<< HEAD
-        <SettingsContainer indentPx={SETTINGS_INDENT_PX} gapPx={8}>
+        <SettingsContainer indentPx={SETTINGS_INDENT_PX} gapPx={SETTINGS_GAP_PX}>
           <SettingsItem label={"Show backdrops"}>
             <Checkbox
               type="checkbox"
@@ -66,10 +65,6 @@
             />
           </SettingsItem>
           <SettingsItem label="Backdrop">
-=======
-        <SettingsContainer indentPx={SETTINGS_INDENT_PX} gapPx={SETTINGS_GAP_PX}>
-          <SettingsItem label="Backdrop images">
->>>>>>> aa7a7231
             <SelectionDropdown
               selected={selectedBackdropKey}
               items={backdropOptions}
