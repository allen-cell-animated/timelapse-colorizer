--- conflicted
+++ resolved
@@ -47,14 +47,9 @@
 ];
 
 const TRACK_MODE_ITEMS: SelectItem[] = [
-<<<<<<< HEAD
-  { value: TrackPathColorMode.USE_OUTLINE_COLOR.toString(), label: "Outline color" },
-  { value: TrackPathColorMode.USE_CUSTOM_COLOR.toString(), label: "Custom color" },
-  { value: TrackPathColorMode.USE_FEATURE_COLOR.toString(), label: "Feature color" },
-=======
   { value: TrackPathColorMode.USE_OUTLINE_COLOR.toString(), label: "Outline" },
   { value: TrackPathColorMode.USE_CUSTOM_COLOR.toString(), label: "Custom" },
->>>>>>> 2550fbde
+  { value: TrackPathColorMode.USE_FEATURE_COLOR.toString(), label: "Feature" },
 ];
 
 export const SETTINGS_INDENT_PX = 24;
