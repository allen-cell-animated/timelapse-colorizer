--- conflicted
+++ resolved
@@ -368,16 +368,7 @@
 
       <StyledHorizontalRule />
 
-<<<<<<< HEAD
       <ToggleCollapse label="Vector arrows" toggleChecked={vectorVisible} onToggleChange={setVectorVisible}>
-=======
-      <ToggleCollapse
-        label="Vector arrows"
-        toggleChecked={vectorVisible}
-        onToggleChange={setVectorVisible}
-        contentIndentPx={46}
-      >
->>>>>>> 6fed8f76
         <SettingsContainer indentPx={SETTINGS_INDENT_PX} gapPx={SETTINGS_GAP_PX}>
           <VectorFieldSettings />
         </SettingsContainer>
