--- conflicted
+++ resolved
@@ -142,91 +142,8 @@
   }
 
   return (
-<<<<<<< HEAD
     <FlexColumn $gap={4}>
       <CheckboxCollapse checked={true} disabled={true} label="Objects">
-=======
-    <FlexColumn $gap={5}>
-      <CustomCollapse label="Backdrop">
-        <SettingsContainer indentPx={SETTINGS_INDENT_PX} gapPx={SETTINGS_GAP_PX}>
-          <SettingsItem label={"Show backdrops"} htmlFor={SettingsHtmlIds.SHOW_BACKDROPS_CHECKBOX}>
-            <div style={{ width: "fit-content" }}>
-              <Checkbox
-                id={SettingsHtmlIds.SHOW_BACKDROPS_CHECKBOX}
-                type="checkbox"
-                disabled={isBackdropDisabled}
-                checked={backdropVisible}
-                onChange={(event) => setBackdropVisible(event.target.checked)}
-              />
-            </div>
-          </SettingsItem>
-          <SettingsItem label="Backdrop" htmlFor={SettingsHtmlIds.BACKDROP_KEY_SELECT}>
-            <SelectionDropdown
-              id={SettingsHtmlIds.BACKDROP_KEY_SELECT}
-              selected={selectedBackdropKey}
-              items={backdropOptions}
-              onChange={(key) => dataset && setBackdropKey(key)}
-              disabled={isBackdropOptionsDisabled}
-              controlTooltipPlacement="right"
-            />
-          </SettingsItem>
-          <SettingsItem label="Brightness" htmlFor={SettingsHtmlIds.BACKDROP_BRIGHTNESS_SLIDER}>
-            <div style={{ maxWidth: MAX_SLIDER_WIDTH, width: "100%" }}>
-              <LabeledSlider
-                id={SettingsHtmlIds.BACKDROP_BRIGHTNESS_SLIDER}
-                type="value"
-                minSliderBound={0}
-                maxSliderBound={200}
-                minInputBound={0}
-                maxInputBound={200}
-                value={backdropBrightness}
-                onChange={setBackdropBrightness}
-                marks={[100]}
-                numberFormatter={(value?: number) => `${value}%`}
-                disabled={isBackdropOptionsDisabled}
-              />
-            </div>
-          </SettingsItem>
-
-          <SettingsItem label="Saturation" htmlFor={SettingsHtmlIds.BACKDROP_SATURATION_SLIDER}>
-            <div style={{ maxWidth: MAX_SLIDER_WIDTH, width: "100%" }}>
-              <LabeledSlider
-                id={SettingsHtmlIds.BACKDROP_SATURATION_SLIDER}
-                type="value"
-                minSliderBound={0}
-                maxSliderBound={100}
-                minInputBound={0}
-                maxInputBound={100}
-                value={backdropSaturation}
-                onChange={setBackdropSaturation}
-                marks={[100]}
-                numberFormatter={(value?: number) => `${value}%`}
-                disabled={isBackdropOptionsDisabled}
-              />
-            </div>
-          </SettingsItem>
-          <SettingsItem label="Object opacity" htmlFor={SettingsHtmlIds.OBJECT_OPACITY_SLIDER}>
-            <div style={{ maxWidth: MAX_SLIDER_WIDTH, width: "100%" }}>
-              <LabeledSlider
-                id={SettingsHtmlIds.OBJECT_OPACITY_SLIDER}
-                type="value"
-                disabled={isBackdropOptionsDisabled}
-                minSliderBound={0}
-                maxSliderBound={100}
-                minInputBound={0}
-                maxInputBound={100}
-                value={objectOpacity}
-                onChange={setObjectOpacity}
-                marks={[100]}
-                numberFormatter={(value?: number) => `${value}%`}
-              />
-            </div>
-          </SettingsItem>
-        </SettingsContainer>
-      </CustomCollapse>
-
-      <CustomCollapse label="Objects">
->>>>>>> df18f815
         <SettingsContainer indentPx={SETTINGS_INDENT_PX} gapPx={SETTINGS_GAP_PX}>
           <SettingsItem label="Highlight" htmlFor={SettingsHtmlIds.HIGHLIGHT_COLOR_PICKER}>
             {/* NOTE: 'Highlight color' is 'outline' internally, and 'Outline color' is 'edge' for legacy reasons. */}
@@ -376,6 +293,7 @@
               onChange={(key) => dataset && setBackdropKey(key)}
               disabled={isBackdropOptionsDisabled}
               width={"280px"}
+              controlTooltipPlacement="right"
             />
           </SettingsItem>
           <SettingsItem label="Brightness" htmlFor={SettingsHtmlIds.BACKDROP_BRIGHTNESS_SLIDER}>
