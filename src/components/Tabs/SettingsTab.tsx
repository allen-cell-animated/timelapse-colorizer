--- conflicted
+++ resolved
@@ -17,11 +17,8 @@
 import LabeledSlider from "../Inputs/LabeledSlider";
 import WrappedColorPicker from "../Inputs/WrappedColorPicker";
 import { SettingsContainer, SettingsItem } from "../SettingsContainer";
-<<<<<<< HEAD
+import ToggleCollapse from "../ToggleCollapse";
 import ChannelSettings from "./Settings/ChannelSettings";
-=======
-import ToggleCollapse from "../ToggleCollapse";
->>>>>>> 6e7b155c
 import VectorFieldSettings from "./Settings/VectorFieldSettings";
 
 const enum SettingsHtmlIds {
@@ -373,21 +370,17 @@
       </ToggleCollapse>
 
       <StyledHorizontalRule />
-<<<<<<< HEAD
 
       <ChannelSettings />
 
       <StyledHorizontalRule />
 
-      <CheckboxCollapse label="Vector arrows" checked={vectorVisible} onChange={setVectorVisible} contentIndentPx={46}>
-=======
       <ToggleCollapse
         label="Vector arrows"
         toggleChecked={vectorVisible}
         onToggleChange={setVectorVisible}
         contentIndentPx={46}
       >
->>>>>>> 6e7b155c
         <SettingsContainer indentPx={SETTINGS_INDENT_PX} gapPx={SETTINGS_GAP_PX}>
           <VectorFieldSettings />
         </SettingsContainer>
