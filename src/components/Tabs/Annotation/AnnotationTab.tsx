import { MenuOutlined, TableOutlined } from "@ant-design/icons";
import { Modal, Radio, Tooltip } from "antd";
import React, { ReactElement, useCallback, useMemo, useState, useTransition } from "react";
import { useShallow } from "zustand/shallow";

import { AnnotationSelectionMode } from "../../../colorizer";
import { AnnotationState } from "../../../colorizer/utils/react_utils";
import { useViewerStateStore } from "../../../state";
import { StyledRadioGroup } from "../../../styles/components";
import { FlexColumnAlignCenter, FlexRow, VisuallyHidden } from "../../../styles/utils";
import { download } from "../../../utils/file_io";
import { SelectItem } from "../../Dropdowns/types";

import { LabelData, LabelOptions, LabelType } from "../../../colorizer/AnnotationData";
import { Z_INDEX_MODAL } from "../../AppStyle";
import TextButton from "../../Buttons/TextButton";
import SelectionDropdown from "../../Dropdowns/SelectionDropdown";
import LoadingSpinner from "../../LoadingSpinner";
import AnnotationDisplayList from "./AnnotationDisplayList";
import AnnotationTable, { TableDataType } from "./AnnotationDisplayTable";
import AnnotationImportButton from "./AnnotationImportButton";
import AnnotationModeButton from "./AnnotationModeButton";
import CreateLabelForm from "./CreateLabelForm";
import LabelEditControls from "./LabelEditControls";

const LABEL_DROPDOWN_LABEL_ID = "label-dropdown-label";
const enum AnnotationViewType {
  TABLE,
  LIST,
}

type AnnotationTabProps = {
  annotationState: AnnotationState;
  hoveredId: number | null;
};

export default function AnnotationTab(props: AnnotationTabProps): ReactElement {
  const {
    isAnnotationModeEnabled,
    setIsAnnotationModeEnabled,
    currentLabelIdx,
    setCurrentLabelIdx,
    data: annotationData,
    createNewLabel,
    deleteLabel,
    setLabelOptions,
    removeLabelOnIds,
  } = props.annotationState;
  const datasetKey = useViewerStateStore((state) => state.datasetKey);

  const [isPending, startTransition] = useTransition();
  const [viewType, setViewType] = useState<AnnotationViewType>(AnnotationViewType.LIST);
  const [showCreateLabelModal, setShowCreateLabelModal] = useState(false);
  const modalContainerRef = React.useRef<HTMLDivElement>(null);

  const store = useViewerStateStore(
    useShallow((state) => ({
      frame: state.currentFrame,
      dataset: state.dataset,
      setTrack: state.setTrack,
      setFrame: state.setFrame,
      selectedTrack: state.track,
    }))
  );

  const labels = annotationData.getLabels();
  const selectedLabel: LabelData | undefined = labels[currentLabelIdx ?? -1];
  const selectedId = useMemo(() => {
    return store.selectedTrack?.getIdAtTime(store.frame) ?? -1;
  }, [store.frame, store.selectedTrack]);

  // If range mode is enabled, highlight the range of IDs that would be selected
  // if the user clicks on the currently hovered ID.
  const highlightedIds = useMemo(() => {
    if (
      props.annotationState.selectionMode === AnnotationSelectionMode.RANGE &&
      props.hoveredId !== null &&
      store.dataset
    ) {
      return props.annotationState.getSelectRangeFromId(store.dataset, props.hoveredId);
    }
    return null;
  }, [props.hoveredId, store.dataset, props.annotationState.selectionMode, props.annotationState.getSelectRangeFromId]);

  const onClickEnableAnnotationMode = useCallback(() => {
    // If no labels are defined, prompt the user to create a new label
    // before enabling annotation mode.
    if (annotationData.getLabels().length === 0) {
      setShowCreateLabelModal(true);
    } else {
      setIsAnnotationModeEnabled(!isAnnotationModeEnabled);
    }
  }, [isAnnotationModeEnabled, annotationData]);

  const onSelectLabelIdx = (idx: string): void => {
    startTransition(() => {
      props.annotationState.setCurrentLabelIdx(parseInt(idx, 10));
    });
  };

  const onCreateNewLabel = (options: Partial<LabelOptions>): void => {
    const index = createNewLabel(options);
    setCurrentLabelIdx(index);
  };

  const onDeleteLabel = useCallback(() => {
    if (currentLabelIdx !== null) {
      startTransition(() => {
        deleteLabel(currentLabelIdx);
      });
    }
  }, [currentLabelIdx]);

  const onClickObjectRow = useCallback(
    (record: TableDataType): void => {
      const trackId = record.track;
      const track = store.dataset?.getTrack(trackId);
      if (track) {
        store.setTrack(track);
        store.setFrame(record.time);
      }
    },
    [store.dataset, store.setTrack, store.setFrame]
  );

  const onClickDeleteObject = useCallback(
    (record: TableDataType): void => {
      if (currentLabelIdx !== null) {
        removeLabelOnIds(currentLabelIdx, [record.id]);
      }
    },
    [currentLabelIdx, removeLabelOnIds]
  );

  // Options for the selection dropdown
  const labelTypeToLabel: Record<LabelType, string> = {
    [LabelType.BOOLEAN]: "",
    [LabelType.INTEGER]: "I",
    [LabelType.CUSTOM]: "C",
  };

  const selectLabelOptions: SelectItem[] = useMemo(
    () =>
      labels.map((label, index) => ({
        value: index.toString(),
        label: label.ids.size ? `${label.options.name} (${label.ids.size})` : label.options.name,
        color: label.options.color,
        colorLabel: labelTypeToLabel[label.options.type],
      })),
    [annotationData]
  );

  const tableIds = useMemo(() => {
    return currentLabelIdx !== null ? annotationData.getLabeledIds(currentLabelIdx) : [];
  }, [currentLabelIdx, annotationData]);

  const labelSelectionDropdown = (
    <>
      <VisuallyHidden id={LABEL_DROPDOWN_LABEL_ID}>Current label</VisuallyHidden>
      <SelectionDropdown
        selected={(currentLabelIdx ?? -1).toString()}
        items={selectLabelOptions}
        onChange={onSelectLabelIdx}
        disabled={currentLabelIdx === null}
        showSelectedItemTooltip={false}
        htmlLabelId={LABEL_DROPDOWN_LABEL_ID}
      ></SelectionDropdown>
    </>
  );

  return (
    <FlexColumnAlignCenter $gap={10}>
      <FlexRow style={{ width: "100%", justifyContent: "space-between" }} ref={modalContainerRef}>
        <AnnotationModeButton active={isAnnotationModeEnabled} onClick={onClickEnableAnnotationMode} />

        {/* Appears when the user activates annotations for the first time and should define a label. */}
        <Modal
          open={showCreateLabelModal}
          footer={null}
          closable={true}
          width={360}
          title="Create new label"
          onCancel={() => setShowCreateLabelModal(false)}
          destroyOnClose={true}
          getContainer={() => modalContainerRef.current ?? document.body}
        >
          <div style={{ marginTop: "15px" }}>
            <CreateLabelForm
              initialLabelOptions={annotationData.getNextDefaultLabelSettings()}
              onConfirm={(options: Partial<LabelOptions>) => {
                onCreateNewLabel(options);
                setShowCreateLabelModal(false);
                setIsAnnotationModeEnabled(true);
              }}
              onCancel={() => setShowCreateLabelModal(false)}
              zIndex={Z_INDEX_MODAL + 50}
              focusNameInput={true}
            />
          </div>
        </Modal>

        <FlexRow $gap={2}>
          <AnnotationImportButton annotationState={props.annotationState} />
          <TextButton
            onClick={() => {
              const csvData = props.annotationState.data.toCsv(store.dataset!);
<<<<<<< HEAD
              const name = datasetKey ?? "annotations";
              download(`${name}-annotations.csv`, "data:text/csv;charset=utf-8," + encodeURIComponent(csvData));
              console.log(csvData);
=======
              download("annotations.csv", "data:text/csv;charset=utf-8," + encodeURIComponent(csvData));
>>>>>>> 1b8567ab
            }}
          >
            Export CSV
          </TextButton>
        </FlexRow>
      </FlexRow>

      {/* Label selection and edit/create/delete buttons */}
      <FlexRow $gap={6} style={{ width: "100%", flexWrap: "wrap" }}>
        <FlexRow $gap={6} style={{ flexWrap: "wrap" }}>
          {/*
           * Hide edit-related buttons until edit mode is enabled.
           * Note that currentLabelIdx will never be null when edit mode is enabled.
           */}
          {isAnnotationModeEnabled && currentLabelIdx !== null ? (
            <LabelEditControls
              onCreateNewLabel={onCreateNewLabel}
              onDeleteLabel={onDeleteLabel}
              setLabelOptions={(options) => setLabelOptions(currentLabelIdx, options)}
              selectedLabel={selectedLabel}
              selectedLabelIdx={currentLabelIdx}
              selectionMode={props.annotationState.selectionMode}
              setSelectionMode={props.annotationState.setSelectionMode}
              defaultLabelOptions={props.annotationState.data.getNextDefaultLabelSettings()}
            >
              {labelSelectionDropdown}
            </LabelEditControls>
          ) : (
            labelSelectionDropdown
          )}
        </FlexRow>

        {/* View mode selection */}
        <label>
          <VisuallyHidden>View mode</VisuallyHidden>
          <StyledRadioGroup
            style={{ display: "flex", flexDirection: "row" }}
            value={viewType}
            onChange={(e) => startTransition(() => setViewType(e.target.value))}
          >
            <Tooltip trigger={["hover", "focus"]} title="Table view" placement="top">
              <Radio.Button value={AnnotationViewType.TABLE} style={{ padding: "2px 6px 2px 7px" }}>
                <TableOutlined style={{ fontSize: 18 }} />
                <VisuallyHidden>Table view {viewType === AnnotationViewType.TABLE ? "(selected)" : ""}</VisuallyHidden>
              </Radio.Button>
            </Tooltip>
            <Tooltip trigger={["hover", "focus"]} title="List view" placement="top">
              <Radio.Button value={AnnotationViewType.LIST} style={{ padding: "2px 7px 2px 6px" }}>
                <MenuOutlined style={{ fontSize: 18 }} />
                <VisuallyHidden>List view {viewType === AnnotationViewType.LIST ? "(selected)" : ""}</VisuallyHidden>
              </Radio.Button>
            </Tooltip>
          </StyledRadioGroup>
        </label>
      </FlexRow>

      {/* Table or list view */}
      <LoadingSpinner loading={isPending}>
        <div
          style={{
            width: "100%",
            marginTop: "10px",
            visibility: viewType === AnnotationViewType.TABLE ? "visible" : "collapse",
            display: viewType === AnnotationViewType.TABLE ? "block" : "none",
          }}
        >
          <AnnotationTable
            onClickObjectRow={onClickObjectRow}
            onClickDeleteObject={onClickDeleteObject}
            dataset={store.dataset}
            ids={tableIds}
            height={480}
            selectedId={selectedId}
          />
        </div>
        {/*
         * AnnotationDisplayList has some internal optimizations for fetching track data.
         * Changing visibility/display instead of removing it from the DOM keeps
         * its internal state.
         */}
        <div
          style={{
            width: "100%",
            marginTop: "10px",
            visibility: viewType === AnnotationViewType.LIST ? "visible" : "collapse",
            display: viewType === AnnotationViewType.LIST ? "block" : "none",
          }}
        >
          <AnnotationDisplayList
            onClickObjectRow={onClickObjectRow}
            onClickDeleteObject={onClickDeleteObject}
            onClickTrack={(trackId) => {
              const track = store.dataset?.getTrack(trackId);
              if (track) {
                store.setTrack(track);
              }
            }}
            setFrame={store.setFrame}
            dataset={store.dataset}
            ids={tableIds}
            highlightRange={highlightedIds}
            lastClickedId={props.annotationState.lastClickedId}
            selectedTrack={store.selectedTrack}
            selectedId={selectedId}
            frame={store.frame}
            labelColor={selectedLabel?.options.color}
          ></AnnotationDisplayList>
        </div>
      </LoadingSpinner>
    </FlexColumnAlignCenter>
  );
}<|MERGE_RESOLUTION|>--- conflicted
+++ resolved
@@ -204,13 +204,8 @@
           <TextButton
             onClick={() => {
               const csvData = props.annotationState.data.toCsv(store.dataset!);
-<<<<<<< HEAD
               const name = datasetKey ?? "annotations";
               download(`${name}-annotations.csv`, "data:text/csv;charset=utf-8," + encodeURIComponent(csvData));
-              console.log(csvData);
-=======
-              download("annotations.csv", "data:text/csv;charset=utf-8," + encodeURIComponent(csvData));
->>>>>>> 1b8567ab
             }}
           >
             Export CSV
