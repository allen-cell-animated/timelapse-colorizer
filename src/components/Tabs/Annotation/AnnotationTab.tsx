--- conflicted
+++ resolved
@@ -202,23 +202,8 @@
       </FlexRow>
 
       {/* Label selection and edit/create/delete buttons */}
-<<<<<<< HEAD
       <FlexRow $gap={6} style={{ width: "100%", flexWrap: "wrap" }}>
         <FlexRow $gap={6} style={{ flexWrap: "wrap" }}>
-          <VisuallyHidden id={LABEL_DROPDOWN_LABEL_ID}>Current label</VisuallyHidden>
-          <SelectionDropdown
-            selected={(currentLabelIdx ?? -1).toString()}
-            items={selectLabelOptions}
-            onChange={onSelectLabelIdx}
-            disabled={currentLabelIdx === null}
-            showSelectedItemTooltip={false}
-            htmlLabelId={LABEL_DROPDOWN_LABEL_ID}
-          ></SelectionDropdown>
-
-=======
-      <FlexRow $gap={6} style={{ width: "100%" }}>
-        <FlexRow $gap={6}>
->>>>>>> 5abf3943
           {/*
            * Hide edit-related buttons until edit mode is enabled.
            * Note that currentLabelIdx will never be null when edit mode is enabled.
