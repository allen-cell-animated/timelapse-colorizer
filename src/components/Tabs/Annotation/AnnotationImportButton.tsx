--- conflicted
+++ resolved
@@ -151,10 +151,9 @@
               </>
             </Upload.Dragger>
           )}
-<<<<<<< HEAD
           {parseResult && (
             <FlexColumn $gap={6}>
-              {parseResult && hasAnnotationData && (
+              {parseResult && hasExistingAnnotationData && (
                 <p style={{ color: theme.color.text.warning }}>
                   <MessageCard type="info">
                     <FlexColumn>
@@ -192,10 +191,6 @@
                 </p>
               )}
             </FlexColumn>
-=======
-          {parseResult && hasExistingAnnotationData && (
-            <MessageCard type="warning">Existing annotations will be overwritten during import.</MessageCard>
->>>>>>> deb3a703
           )}
         </FlexColumn>
       </Modal>
