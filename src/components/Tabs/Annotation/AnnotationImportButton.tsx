import { UploadOutlined } from "@ant-design/icons";
import { Modal, Radio, Space, Upload, UploadFile } from "antd";
import React, { ReactElement, useContext, useState } from "react";
import styled, { css } from "styled-components";

import { AnnotationState } from "../../../colorizer/utils/react_utils";
import { useViewerStateStore } from "../../../state";
import { FlexColumn } from "../../../styles/utils";

import { AnnotationData, AnnotationMergeMode, AnnotationParseResult } from "../../../colorizer/AnnotationData";
import { AppThemeContext } from "../../AppStyle";
import TextButton from "../../Buttons/TextButton";
import MessageCard from "../../MessageCard";
import AnnotationFileInfo from "./AnnotationFileInfo";

type AnnotationImportButtonProps = {
  annotationState: AnnotationState;
};

const MultilineRadio = styled(Radio)<{ $expanded?: boolean }>`
  & .ant-radio.ant-wave-target {
    ${(props) => {
      if (props.$expanded) {
        return css`
          margin: 3px 0 auto 0;
        `;
      }
      return css``;
    }}
  }
`;

export default function AnnotationImportButton(props: AnnotationImportButtonProps): ReactElement {
  const dataset = useViewerStateStore((state) => state.dataset);
  const { annotationState } = props;
  const theme = useContext(AppThemeContext);

  const [uploadedFile, setUploadedFile] = useState<File | null>(null);
  const [parseResult, setParseResult] = useState<AnnotationParseResult | null>(null);
  const [showModal, setShowModal] = useState(false);
  const [errorText, setErrorText] = useState("");
  const [mergeMode, setMergeMode] = useState(AnnotationMergeMode.APPEND);

  const modalContainerRef = React.useRef<HTMLDivElement>(null);

  const handleFileUpload = (file: File): void => {
    setUploadedFile(null);
<<<<<<< HEAD
=======
    setParseResult(null);
>>>>>>> fa37fc76
    setErrorText("");
    const isCsv = file.type === "text/csv" || file.name.endsWith(".csv");
    if (!isCsv || !dataset) {
      setErrorText("Only CSV files are supported.");
      return;
    }
    const reader = new FileReader();
    reader.onload = async (e) => {
      const text = e.target?.result as string;
      try {
        // TODO: Do this in a worker to avoid blocking the UI thread?
        const result = AnnotationData.fromCsv(dataset, text);
        setParseResult(result);
      } catch (error) {
        setErrorText('Could not parse CSV file. Parsing failed with the following error: "' + error + '"');
        console.error("Error parsing CSV file:", error);
      } finally {
        setUploadedFile(file);
      }
      setUploadedFile(file);
    };
    reader.readAsText(file);
  };

  const handleCancel = (): void => {
    setShowModal(false);
    setParseResult(null);
    setUploadedFile(null);
    setErrorText("");
  };

  const handleImport = async (): Promise<void> => {
    if (parseResult) {
      annotationState.importData(parseResult.annotationData, mergeMode);
      setShowModal(false);
      setParseResult(null);
      setUploadedFile(null);
      setErrorText("");
      annotationState.setVisibility(true);
    }
  };

  const hasExistingAnnotationData = annotationState.data.getLabels().length > 0;

  const handleFileChange = (info: { fileList: UploadFile[] }): void => {
    if (info.fileList.length === 0) {
      // File was removed. Clear the state.
      setUploadedFile(null);
      setParseResult(null);
      setErrorText("");
    }
  };

  //// Rendering ////

  return (
    <div ref={modalContainerRef}>
      <Modal
        getContainer={() => modalContainerRef.current!}
        title="Import CSV"
        open={showModal}
        okText="Import"
        okButtonProps={{ disabled: !parseResult }}
        onOk={handleImport}
        onCancel={handleCancel}
        destroyOnClose={true}
      >
        <FlexColumn $gap={6}>
          {uploadedFile ? (
            <AnnotationFileInfo
              errorText={errorText}
              file={uploadedFile}
              parseResult={parseResult}
              clearFile={() => {
                setUploadedFile(null);
                setParseResult(null);
                setErrorText("");
              }}
            ></AnnotationFileInfo>
          ) : (
            <Upload.Dragger
              name="file"
              multiple={false}
              accept=".csv"
              onChange={handleFileChange}
              showUploadList={true}
              beforeUpload={handleFileUpload}
            >
              <>
                <span style={{ color: theme.color.text.hint, fontSize: theme.font.size.header }}>
                  <UploadOutlined />
                </span>
                <p style={{ color: theme.color.text.hint }}>Click or drag a .csv file to this area to upload</p>
              </>
            </Upload.Dragger>
          )}
          {parseResult && hasExistingAnnotationData && (
            <MessageCard type="info">
              <FlexColumn>
                <span style={{ marginBottom: 5 }}>
                  You have existing annotations. How would you like to handle the imported annotations?
                </span>
                <Radio.Group value={mergeMode} onChange={(e) => setMergeMode(e.target.value)}>
                  <Space direction="vertical">
                    <Radio value={AnnotationMergeMode.APPEND}>Append as new annotations</Radio>
                    <MultilineRadio
                      value={AnnotationMergeMode.MERGE}
                      $expanded={mergeMode === AnnotationMergeMode.MERGE}
                    >
                      {mergeMode === AnnotationMergeMode.MERGE ? (
                        <FlexColumn>
                          <p style={{ margin: 0 }}>Merge matching annotations</p>
                          <p style={{ margin: 0 }}>
                            Matching annotations will be merged, all other annotations will be appended. If there are
                            conflicts where the same object is annotated with different values, the imported CSV takes
                            priority.
                          </p>
                        </FlexColumn>
                      ) : (
                        <>Merge matching annotations</>
                      )}
                    </MultilineRadio>
                    <Radio value={AnnotationMergeMode.OVERWRITE}>Replace all existing annotations</Radio>
                  </Space>
                </Radio.Group>
              </FlexColumn>
            </MessageCard>
          )}
        </FlexColumn>
      </Modal>
      <TextButton
        onClick={() => {
          setShowModal(!showModal);
        }}
        disabled={dataset === null}
      >
        Import CSV
      </TextButton>
    </div>
  );
}<|MERGE_RESOLUTION|>--- conflicted
+++ resolved
@@ -45,10 +45,7 @@
 
   const handleFileUpload = (file: File): void => {
     setUploadedFile(null);
-<<<<<<< HEAD
-=======
     setParseResult(null);
->>>>>>> fa37fc76
     setErrorText("");
     const isCsv = file.type === "text/csv" || file.name.endsWith(".csv");
     if (!isCsv || !dataset) {
@@ -65,8 +62,6 @@
       } catch (error) {
         setErrorText('Could not parse CSV file. Parsing failed with the following error: "' + error + '"');
         console.error("Error parsing CSV file:", error);
-      } finally {
-        setUploadedFile(file);
       }
       setUploadedFile(file);
     };
