import { UploadOutlined } from "@ant-design/icons";
import { Modal, Radio, Space, Upload, UploadFile } from "antd";
import React, { ReactElement, useContext, useState } from "react";
import styled, { css } from "styled-components";

import { AnnotationState } from "../../../colorizer/utils/react_utils";
import { useViewerStateStore } from "../../../state";
import { FlexColumn } from "../../../styles/utils";

import { AnnotationData, AnnotationMergeMode, AnnotationParseResult } from "../../../colorizer/AnnotationData";
import { AppThemeContext } from "../../AppStyle";
import TextButton from "../../Buttons/TextButton";
import MessageCard from "../../MessageCard";
import AnnotationFileInfo from "./AnnotationFileInfo";

type AnnotationImportButtonProps = {
  annotationState: AnnotationState;
};

const MultilineRadio = styled(Radio)<{ $expanded?: boolean }>`
  & .ant-radio.ant-wave-target {
    ${(props) => {
      if (props.$expanded) {
        return css`
          margin: 3px 0 auto 0;
        `;
      }
      return css``;
    }}
  }
`;

export default function AnnotationImportButton(props: AnnotationImportButtonProps): ReactElement {
  const dataset = useViewerStateStore((state) => state.dataset);
  const { annotationState } = props;
  const theme = useContext(AppThemeContext);

  const [uploadedFile, setUploadedFile] = useState<File | null>(null);
  const [parseResult, setParseResult] = useState<AnnotationParseResult | null>(null);
  const [showModal, setShowModal] = useState(false);
  const [errorText, setErrorText] = useState("");
  const [mergeMode, setMergeMode] = useState(AnnotationMergeMode.APPEND);

  const modalContainerRef = React.useRef<HTMLDivElement>(null);

<<<<<<< HEAD
  const handleFileUpload = async (file: File): Promise<void> => {
    setUploadedFile(null);
    setParseResult(null);
=======
  const handleFileUpload = (file: File): void => {
    setUploadedFile(file);
    setConvertedAnnotationData(null);
>>>>>>> 9d9f1ac2
    setErrorText("");
    const isCsv = file.type === "text/csv" || file.name.endsWith(".csv");
    if (!isCsv || !dataset) {
      setErrorText("Only CSV files are supported.");
      return;
    }
    const reader = new FileReader();
    reader.onload = async (e) => {
      const text = e.target?.result as string;
      try {
        // TODO: Do this in a worker to avoid blocking the UI thread?
<<<<<<< HEAD
        const result = await AnnotationData.fromCsv(dataset, text);
        setParseResult(result);
=======
        const annotationData = AnnotationData.fromCsv(dataset, text);
        setConvertedAnnotationData(annotationData);
>>>>>>> 9d9f1ac2
      } catch (error) {
        setErrorText('Could not parse CSV file. Parsing failed with the following error: "' + error + '"');
        console.error("Error parsing CSV file:", error);
      } finally {
        setUploadedFile(file);
      }
    };
    reader.readAsText(file);
  };

  const handleCancel = (): void => {
    setShowModal(false);
    setParseResult(null);
    setUploadedFile(null);
    setErrorText("");
  };

  const handleImport = async (): Promise<void> => {
    if (parseResult) {
      annotationState.importData(parseResult.annotationData, mergeMode);
      setShowModal(false);
      setParseResult(null);
      setUploadedFile(null);
      setErrorText("");
      annotationState.setVisibility(true);
    }
  };

  const hasExistingAnnotationData = annotationState.data.getLabels().length > 0;

  const handleFileChange = (info: { fileList: UploadFile[] }): void => {
    if (info.fileList.length === 0) {
      // File was removed. Clear the state.
      setUploadedFile(null);
      setParseResult(null);
      setErrorText("");
    }
  };

  //// Rendering ////

  return (
    <div ref={modalContainerRef}>
      <Modal
        getContainer={() => modalContainerRef.current!}
        title="Import CSV"
        open={showModal}
        okText="Import"
        okButtonProps={{ disabled: !parseResult }}
        onOk={handleImport}
        onCancel={handleCancel}
        destroyOnClose={true}
      >
        <FlexColumn $gap={6}>
          {uploadedFile ? (
            <AnnotationFileInfo
              errorText={errorText}
              file={uploadedFile}
              parseResult={parseResult}
              clearFile={() => {
                setUploadedFile(null);
                setParseResult(null);
                setErrorText("");
              }}
            ></AnnotationFileInfo>
          ) : (
            <Upload.Dragger
              name="file"
              multiple={false}
              accept=".csv"
              onChange={handleFileChange}
              showUploadList={true}
              beforeUpload={handleFileUpload}
            >
              <>
                <span style={{ color: theme.color.text.hint, fontSize: theme.font.size.header }}>
                  <UploadOutlined />
                </span>
                <p style={{ color: theme.color.text.hint }}>Click or drag a .csv file to this area to upload</p>
              </>
            </Upload.Dragger>
          )}
          {parseResult && hasExistingAnnotationData && (
            <MessageCard type="info">
              <FlexColumn>
                <span style={{ marginBottom: 5 }}>
                  You have existing annotations. How would you like to handle the imported annotations?
                </span>
                <Radio.Group value={mergeMode} onChange={(e) => setMergeMode(e.target.value)}>
                  <Space direction="vertical">
                    <Radio value={AnnotationMergeMode.APPEND}>Append as new annotations</Radio>
                    <MultilineRadio
                      value={AnnotationMergeMode.MERGE}
                      $expanded={mergeMode === AnnotationMergeMode.MERGE}
                    >
                      {mergeMode === AnnotationMergeMode.MERGE ? (
                        <FlexColumn>
                          <p style={{ margin: 0 }}>Merge matching annotations</p>
                          <p style={{ margin: 0 }}>
                            Matching annotations will be merged, all other annotations will be appended. If there are
                            conflicts where the same object is annotated with different values, the imported CSV takes
                            priority.
                          </p>
                        </FlexColumn>
                      ) : (
                        <>Merge matching annotations</>
                      )}
                    </MultilineRadio>
                    <Radio value={AnnotationMergeMode.OVERWRITE}>Replace all existing annotations</Radio>
                  </Space>
                </Radio.Group>
              </FlexColumn>
            </MessageCard>
          )}
        </FlexColumn>
      </Modal>
      <TextButton
        onClick={() => {
          setShowModal(!showModal);
        }}
        disabled={dataset === null}
      >
        Import CSV
      </TextButton>
    </div>
  );
}<|MERGE_RESOLUTION|>--- conflicted
+++ resolved
@@ -43,15 +43,8 @@
 
   const modalContainerRef = React.useRef<HTMLDivElement>(null);
 
-<<<<<<< HEAD
-  const handleFileUpload = async (file: File): Promise<void> => {
+  const handleFileUpload = (file: File): void => {
     setUploadedFile(null);
-    setParseResult(null);
-=======
-  const handleFileUpload = (file: File): void => {
-    setUploadedFile(file);
-    setConvertedAnnotationData(null);
->>>>>>> 9d9f1ac2
     setErrorText("");
     const isCsv = file.type === "text/csv" || file.name.endsWith(".csv");
     if (!isCsv || !dataset) {
@@ -63,13 +56,8 @@
       const text = e.target?.result as string;
       try {
         // TODO: Do this in a worker to avoid blocking the UI thread?
-<<<<<<< HEAD
-        const result = await AnnotationData.fromCsv(dataset, text);
+        const result = AnnotationData.fromCsv(dataset, text);
         setParseResult(result);
-=======
-        const annotationData = AnnotationData.fromCsv(dataset, text);
-        setConvertedAnnotationData(annotationData);
->>>>>>> 9d9f1ac2
       } catch (error) {
         setErrorText('Could not parse CSV file. Parsing failed with the following error: "' + error + '"');
         console.error("Error parsing CSV file:", error);
