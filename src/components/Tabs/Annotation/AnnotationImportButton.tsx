--- conflicted
+++ resolved
@@ -43,15 +43,9 @@
 
   const modalContainerRef = React.useRef<HTMLDivElement>(null);
 
-<<<<<<< HEAD
-  const handleFileUpload = (file: File): void => {
-    setUploadedFile(file);
-    setConvertedAnnotationData(null);
-=======
   const handleFileUpload = async (file: File): Promise<void> => {
     setUploadedFile(null);
     setParseResult(null);
->>>>>>> 53c38abc
     setErrorText("");
     const isCsv = file.type === "text/csv" || file.name.endsWith(".csv");
     if (!isCsv || !dataset) {
@@ -63,13 +57,8 @@
       const text = e.target?.result as string;
       try {
         // TODO: Do this in a worker to avoid blocking the UI thread?
-<<<<<<< HEAD
-        const annotationData = AnnotationData.fromCsv(dataset, text);
-        setConvertedAnnotationData(annotationData);
-=======
         const result = await AnnotationData.fromCsv(dataset, text);
         setParseResult(result);
->>>>>>> 53c38abc
       } catch (error) {
         setErrorText('Could not parse CSV file. Parsing failed with the following error: "' + error + '"');
         console.error("Error parsing CSV file:", error);
