--- conflicted
+++ resolved
@@ -43,13 +43,8 @@
 
   const modalContainerRef = React.useRef<HTMLDivElement>(null);
 
-<<<<<<< HEAD
-  const handleFileUpload = async (file: File): Promise<void> => {
+  const handleFileUpload = (file: File): void => {
     setUploadedFile(null);
-=======
-  const handleFileUpload = (file: File): void => {
-    setUploadedFile(file);
->>>>>>> 0b436c60
     setParseResult(null);
     setErrorText("");
     const isCsv = file.type === "text/csv" || file.name.endsWith(".csv");
