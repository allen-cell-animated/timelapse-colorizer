import { UploadOutlined } from "@ant-design/icons";
import { Modal, Upload, UploadFile } from "antd";
import React, { ReactElement, useContext, useState } from "react";

import { AnnotationState } from "../../../colorizer/utils/react_utils";
import { useViewerStateStore } from "../../../state";
import { FlexColumn } from "../../../styles/utils";

import { AnnotationData, AnnotationParseResult } from "../../../colorizer/AnnotationData";
import { AppThemeContext } from "../../AppStyle";
import TextButton from "../../Buttons/TextButton";
import MessageCard from "../../MessageCard";
import AnnotationFileInfo from "./AnnotationFileInfo";

type AnnotationImportButtonProps = {
  annotationState: AnnotationState;
};

export default function AnnotationImportButton(props: AnnotationImportButtonProps): ReactElement {
  const dataset = useViewerStateStore((state) => state.dataset);
  const { annotationState } = props;
  const theme = useContext(AppThemeContext);

  const [uploadedFile, setUploadedFile] = useState<File | null>(null);
  const [parseResult, setParseResult] = useState<AnnotationParseResult | null>(null);
  const [showModal, setShowModal] = useState(false);
  const [errorText, setErrorText] = useState("");

  const modalContainerRef = React.useRef<HTMLDivElement>(null);

  const handleFileUpload = (file: File): void => {
    setUploadedFile(file);
    setParseResult(null);
    setErrorText("");
    const isCsv = file.type === "text/csv" || file.name.endsWith(".csv");
    if (!isCsv || !dataset) {
      setErrorText("Only CSV files are supported.");
      return;
    }
    const reader = new FileReader();
    reader.onload = async (e) => {
      const text = e.target?.result as string;
      try {
        // TODO: Do this in a worker to avoid blocking the UI thread?
<<<<<<< HEAD
        const result = await AnnotationData.fromCsv(dataset, text);
        setParseResult(result);
=======
        const annotationData = AnnotationData.fromCsv(dataset, text);
        setConvertedAnnotationData(annotationData);
>>>>>>> 541aa543
      } catch (error) {
        setErrorText('Could not parse CSV file. Parsing failed with the following error: "' + error + '"');
        console.error("Error parsing CSV file:", error);
      }
    };
    reader.readAsText(file);
  };

  const handleCancel = (): void => {
    setShowModal(false);
    setParseResult(null);
    setUploadedFile(null);
    setErrorText("");
  };

  const handleImport = async (): Promise<void> => {
    if (parseResult) {
      // TODO: give more advanced merging options here. There are three possible
      // options:
      // 1. Overwrite existing annotations (default, current behavior)
      // 2. Keep both (no merging, labels are kept separate even if they have
      //    matching names)
      // 3. Merge annotations (merge matching labels with the same types. Users
      //    should be given an option for how to handle when conflicts occur for
      //    values (e.g. the imported CSV has a different value assigned to the
      //    same ID))
      annotationState.replaceAnnotationData(parseResult.annotationData);
      setShowModal(false);
      setParseResult(null);
      setUploadedFile(null);
      setErrorText("");
      annotationState.setVisibility(true);
    }
  };

  const hasExistingAnnotationData = annotationState.data.getLabels().length > 0;

  const handleFileChange = (info: { fileList: UploadFile[] }): void => {
    if (info.fileList.length === 0) {
      // File was removed. Clear the state.
      setUploadedFile(null);
      setParseResult(null);
      setErrorText("");
    }
  };

  //// Rendering ////

  return (
    <div ref={modalContainerRef}>
      <Modal
        getContainer={() => modalContainerRef.current!}
        title="Import CSV"
        open={showModal}
        okText="Import"
        okButtonProps={{ disabled: !parseResult }}
        onOk={handleImport}
        onCancel={handleCancel}
        destroyOnClose={true}
      >
        <FlexColumn $gap={6}>
          {uploadedFile ? (
            <AnnotationFileInfo
              errorText={errorText}
              file={uploadedFile}
              parseResult={parseResult}
              clearFile={() => {
                setUploadedFile(null);
                setParseResult(null);
                setErrorText("");
              }}
            ></AnnotationFileInfo>
          ) : (
            <Upload.Dragger
              name="file"
              multiple={false}
              accept=".csv"
              onChange={handleFileChange}
              showUploadList={true}
              beforeUpload={handleFileUpload}
            >
              <>
                <span style={{ color: theme.color.text.hint, fontSize: theme.font.size.header }}>
                  <UploadOutlined />
                </span>
                <p style={{ color: theme.color.text.hint }}>Click or drag a .csv file to this area to upload</p>
              </>
            </Upload.Dragger>
          )}
          {parseResult && hasExistingAnnotationData && (
            <MessageCard type="warning">Existing annotations will be overwritten during import.</MessageCard>
          )}
        </FlexColumn>
      </Modal>
      <TextButton
        onClick={() => {
          setShowModal(!showModal);
        }}
        disabled={dataset === null}
      >
        Import CSV
      </TextButton>
    </div>
  );
}<|MERGE_RESOLUTION|>--- conflicted
+++ resolved
@@ -42,13 +42,8 @@
       const text = e.target?.result as string;
       try {
         // TODO: Do this in a worker to avoid blocking the UI thread?
-<<<<<<< HEAD
-        const result = await AnnotationData.fromCsv(dataset, text);
+        const result = AnnotationData.fromCsv(dataset, text);
         setParseResult(result);
-=======
-        const annotationData = AnnotationData.fromCsv(dataset, text);
-        setConvertedAnnotationData(annotationData);
->>>>>>> 541aa543
       } catch (error) {
         setErrorText('Could not parse CSV file. Parsing failed with the following error: "' + error + '"');
         console.error("Error parsing CSV file:", error);
