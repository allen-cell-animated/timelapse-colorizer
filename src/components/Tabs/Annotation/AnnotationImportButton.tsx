import { UploadOutlined, WarningOutlined } from "@ant-design/icons";
import { Card, Modal, Upload, UploadFile } from "antd";
<<<<<<< HEAD
import React, { ReactElement, useContext, useState } from "react";
=======
import React, { ReactElement, useContext, useMemo, useState } from "react";
>>>>>>> 57d40f9f
import styled from "styled-components";

import { AnnotationState } from "../../../colorizer/utils/react_utils";
import { useViewerStateStore } from "../../../state";
import { FlexColumn, FlexRow } from "../../../styles/utils";
<<<<<<< HEAD
import { renderStringArrayAsJsx } from "../../../utils/formatting";
=======
>>>>>>> 57d40f9f

import { AnnotationData, AnnotationParseResult } from "../../../colorizer/AnnotationData";
import { AppThemeContext } from "../../AppStyle";
import TextButton from "../../Buttons/TextButton";

type AnnotationImportButtonProps = {
  annotationState: AnnotationState;
};

<<<<<<< HEAD
const WarningCard = styled(Card)`
=======
const WarningStyleCard = styled(Card)`
>>>>>>> 57d40f9f
  border-color: var(--color-alert-warning-border);
  background-color: var(--color-alert-warning-fill);
`;

<<<<<<< HEAD
=======
const WarningCard = (props: React.PropsWithChildren): ReactElement => {
  return (
    <WarningStyleCard size="small">
      <FlexRow $gap={10}>
        <div>
          <WarningOutlined style={{ color: "var(--color-text-warning)", fontSize: "var(--font-size-label)" }} />
        </div>
        {props.children}
      </FlexRow>
    </WarningStyleCard>
  );
};

>>>>>>> 57d40f9f
export default function AnnotationImportButton(props: AnnotationImportButtonProps): ReactElement {
  const dataset = useViewerStateStore((state) => state.dataset);
  const { annotationState } = props;
  const theme = useContext(AppThemeContext);

  const [uploadedFile, setUploadedFile] = useState<File | null>(null);
  const [parseResult, setParseResult] = useState<AnnotationParseResult | null>(null);
  const [showModal, setShowModal] = useState(false);
  const [errorText, setErrorText] = useState("");

  const modalContainerRef = React.useRef<HTMLDivElement>(null);

  const handleFileUpload = async (file: File): Promise<void> => {
    setUploadedFile(file);
<<<<<<< HEAD
    setParseResult(null);
=======
    setConvertedAnnotationData(null);
    setErrorText("");
>>>>>>> 57d40f9f
    const isCsv = file.type === "text/csv" || file.name.endsWith(".csv");
    if (!isCsv || !dataset) {
      setErrorText("Only CSV files are supported.");
      return;
    }
    const reader = new FileReader();
    reader.onload = async (e) => {
      const text = e.target?.result as string;
      try {
        // TODO: Do this in a worker to avoid blocking the UI thread?
        const result = await AnnotationData.fromCsv(dataset, text);
        setParseResult(result);
      } catch (error) {
<<<<<<< HEAD
        setErrorText('Could not parse CSV file. Parsing failed with the following error: "' + error + '"');
        console.error("Error parsing CSV file:", error);
=======
        setErrorText("Could not parse CSV file. Parsing failed with the following error: '" + error + "'");
>>>>>>> 57d40f9f
      }
    };
    reader.readAsText(file);
  };

  const handleCancel = (): void => {
    setShowModal(false);
    setParseResult(null);
    setUploadedFile(null);
    setErrorText("");
  };

  const handleImport = async (): Promise<void> => {
    if (parseResult) {
      // TODO: give more advanced merging options here. There are three possible
      // options:
      // 1. Overwrite existing annotations (default, current behavior)
      // 2. Keep both (no merging, labels are kept separate even if they have
      //    matching names)
      // 3. Merge annotations (merge matching labels with the same types. Users
      //    should be given an option for how to handle when conflicts occur for
      //    values (e.g. the imported CSV has a different value assigned to the
      //    same ID))
      annotationState.replaceAnnotationData(parseResult.annotationData);
      setShowModal(false);
      setParseResult(null);
      setUploadedFile(null);
      setErrorText("");
      annotationState.setVisibility(true);
    }
  };

  const hasAnnotationData = annotationState.data.getLabels().length > 0;
  const conversionWarnings = [];
  if (parseResult) {
    const { invalidIds, mismatchedTimes, mismatchedTracks, unparseableRows } = parseResult;
    if (invalidIds === 1) {
      conversionWarnings.push(`- ${invalidIds} object had an ID that is not in the dataset.`);
    } else if (invalidIds > 1) {
      conversionWarnings.push(`- ${invalidIds} objects had IDs that are not in the dataset.`);
    }
    const maxMismatchedData = Math.max(mismatchedTimes, mismatchedTracks);
    if (maxMismatchedData === 1) {
      conversionWarnings.push(
        `- ${maxMismatchedData} object had a time or track that does not match the current dataset.`
      );
    } else if (maxMismatchedData > 1) {
      conversionWarnings.push(
        `- ${maxMismatchedData} objects had times or tracks that do not match the current dataset.`
      );
    }
    if (unparseableRows === 1) {
      conversionWarnings.push(`- ${unparseableRows} object could not be parsed.`);
    } else if (unparseableRows > 1) {
      conversionWarnings.push(`- ${unparseableRows} objects could not be parsed.`);
    }
  }

<<<<<<< HEAD
  const fileList: UploadFile[] = [];
  if (uploadedFile) {
    fileList.push({
      uid: "-1",
      name: uploadedFile.name,
      status: parseResult !== null ? "done" : "error",
    });
  }
=======
  const fileList: UploadFile[] = useMemo(() => {
    if (!uploadedFile) {
      return [];
    }
    return [
      {
        uid: "",
        name: uploadedFile.name,
        status: convertedAnnotationData !== null ? "done" : "error",
      },
    ];
  }, [uploadedFile, convertedAnnotationData]);
>>>>>>> 57d40f9f

  const handleFileChange = (info: { fileList: UploadFile[] }): void => {
    if (info.fileList.length === 0) {
      // File was removed. Clear the state.
      setUploadedFile(null);
      setParseResult(null);
      setErrorText("");
    }
  };

  return (
    <div ref={modalContainerRef}>
      <Modal
        getContainer={() => modalContainerRef.current!}
        title="Import CSV"
        open={showModal}
        okText="Import"
        okButtonProps={{ disabled: !parseResult }}
        onOk={handleImport}
        onCancel={handleCancel}
        destroyOnClose={true}
      >
<<<<<<< HEAD
        <FlexColumn $gap={6}>
=======
        <FlexColumn $gap={10}>
>>>>>>> 57d40f9f
          <Upload.Dragger
            name="file"
            multiple={false}
            accept=".csv"
            fileList={fileList}
            onChange={handleFileChange}
            showUploadList={true}
            beforeUpload={handleFileUpload}
          >
            <span style={{ color: theme.color.text.hint, fontSize: theme.font.size.header }}>
              <UploadOutlined />
            </span>
            <p style={{ color: theme.color.text.hint }}>Click or drag a .csv file to this area to upload</p>
          </Upload.Dragger>
          {errorText && <p style={{ color: theme.color.text.error }}>{errorText}</p>}
<<<<<<< HEAD
          {parseResult && (
            <FlexColumn $gap={6}>
              <p>
                <b>Loaded annotations for {parseResult.totalRows} objects.</b>
              </p>
              {conversionWarnings.length > 0 && (
                <WarningCard size="small">
                  <FlexRow $gap={10}>
                    <div>
                      <WarningOutlined style={{ color: theme.color.text.warning, fontSize: theme.font.size.label }} />
                    </div>
                    <div>
                      Some data mismatches were detected in the CSV file. This may indicate that the annotations are
                      from another dataset.
                      {renderStringArrayAsJsx(conversionWarnings)}
                    </div>
                  </FlexRow>
                </WarningCard>
              )}
              {parseResult && hasAnnotationData && (
                <p style={{ color: theme.color.text.warning }}>
                  <WarningCard size="small">
                    <FlexRow $gap={10}>
                      <div>
                        <WarningOutlined style={{ color: theme.color.text.warning, fontSize: theme.font.size.label }} />
                      </div>
                      <div>Existing annotations will be overwritten during import.</div>
                    </FlexRow>
                  </WarningCard>
                </p>
              )}
            </FlexColumn>
=======
          {convertedAnnotationData && hasAnnotationData && (
            <WarningCard>Existing annotations will be overwritten during import.</WarningCard>
>>>>>>> 57d40f9f
          )}
        </FlexColumn>
      </Modal>
      <TextButton
        onClick={() => {
          setShowModal(!showModal);
        }}
        disabled={dataset === null}
      >
        Import CSV
      </TextButton>
    </div>
  );
}<|MERGE_RESOLUTION|>--- conflicted
+++ resolved
@@ -1,19 +1,12 @@
 import { UploadOutlined, WarningOutlined } from "@ant-design/icons";
 import { Card, Modal, Upload, UploadFile } from "antd";
-<<<<<<< HEAD
-import React, { ReactElement, useContext, useState } from "react";
-=======
 import React, { ReactElement, useContext, useMemo, useState } from "react";
->>>>>>> 57d40f9f
 import styled from "styled-components";
 
 import { AnnotationState } from "../../../colorizer/utils/react_utils";
 import { useViewerStateStore } from "../../../state";
 import { FlexColumn, FlexRow } from "../../../styles/utils";
-<<<<<<< HEAD
 import { renderStringArrayAsJsx } from "../../../utils/formatting";
-=======
->>>>>>> 57d40f9f
 
 import { AnnotationData, AnnotationParseResult } from "../../../colorizer/AnnotationData";
 import { AppThemeContext } from "../../AppStyle";
@@ -23,17 +16,11 @@
   annotationState: AnnotationState;
 };
 
-<<<<<<< HEAD
-const WarningCard = styled(Card)`
-=======
 const WarningStyleCard = styled(Card)`
->>>>>>> 57d40f9f
   border-color: var(--color-alert-warning-border);
   background-color: var(--color-alert-warning-fill);
 `;
 
-<<<<<<< HEAD
-=======
 const WarningCard = (props: React.PropsWithChildren): ReactElement => {
   return (
     <WarningStyleCard size="small">
@@ -47,7 +34,6 @@
   );
 };
 
->>>>>>> 57d40f9f
 export default function AnnotationImportButton(props: AnnotationImportButtonProps): ReactElement {
   const dataset = useViewerStateStore((state) => state.dataset);
   const { annotationState } = props;
@@ -62,12 +48,8 @@
 
   const handleFileUpload = async (file: File): Promise<void> => {
     setUploadedFile(file);
-<<<<<<< HEAD
     setParseResult(null);
-=======
-    setConvertedAnnotationData(null);
     setErrorText("");
->>>>>>> 57d40f9f
     const isCsv = file.type === "text/csv" || file.name.endsWith(".csv");
     if (!isCsv || !dataset) {
       setErrorText("Only CSV files are supported.");
@@ -81,12 +63,8 @@
         const result = await AnnotationData.fromCsv(dataset, text);
         setParseResult(result);
       } catch (error) {
-<<<<<<< HEAD
         setErrorText('Could not parse CSV file. Parsing failed with the following error: "' + error + '"');
         console.error("Error parsing CSV file:", error);
-=======
-        setErrorText("Could not parse CSV file. Parsing failed with the following error: '" + error + "'");
->>>>>>> 57d40f9f
       }
     };
     reader.readAsText(file);
@@ -145,16 +123,6 @@
     }
   }
 
-<<<<<<< HEAD
-  const fileList: UploadFile[] = [];
-  if (uploadedFile) {
-    fileList.push({
-      uid: "-1",
-      name: uploadedFile.name,
-      status: parseResult !== null ? "done" : "error",
-    });
-  }
-=======
   const fileList: UploadFile[] = useMemo(() => {
     if (!uploadedFile) {
       return [];
@@ -163,11 +131,10 @@
       {
         uid: "",
         name: uploadedFile.name,
-        status: convertedAnnotationData !== null ? "done" : "error",
+        status: parseResult?.annotationData !== null ? "done" : "error",
       },
     ];
-  }, [uploadedFile, convertedAnnotationData]);
->>>>>>> 57d40f9f
+  }, [uploadedFile, parseResult]);
 
   const handleFileChange = (info: { fileList: UploadFile[] }): void => {
     if (info.fileList.length === 0) {
@@ -190,11 +157,7 @@
         onCancel={handleCancel}
         destroyOnClose={true}
       >
-<<<<<<< HEAD
         <FlexColumn $gap={6}>
-=======
-        <FlexColumn $gap={10}>
->>>>>>> 57d40f9f
           <Upload.Dragger
             name="file"
             multiple={false}
@@ -210,43 +173,28 @@
             <p style={{ color: theme.color.text.hint }}>Click or drag a .csv file to this area to upload</p>
           </Upload.Dragger>
           {errorText && <p style={{ color: theme.color.text.error }}>{errorText}</p>}
-<<<<<<< HEAD
           {parseResult && (
             <FlexColumn $gap={6}>
               <p>
                 <b>Loaded annotations for {parseResult.totalRows} objects.</b>
               </p>
               {conversionWarnings.length > 0 && (
-                <WarningCard size="small">
-                  <FlexRow $gap={10}>
-                    <div>
-                      <WarningOutlined style={{ color: theme.color.text.warning, fontSize: theme.font.size.label }} />
-                    </div>
-                    <div>
-                      Some data mismatches were detected in the CSV file. This may indicate that the annotations are
-                      from another dataset.
-                      {renderStringArrayAsJsx(conversionWarnings)}
-                    </div>
-                  </FlexRow>
+                <WarningCard>
+                  <div>
+                    Some data mismatches were detected in the CSV file. This may indicate that the annotations are from
+                    another dataset.
+                    {renderStringArrayAsJsx(conversionWarnings)}
+                  </div>
                 </WarningCard>
               )}
               {parseResult && hasAnnotationData && (
                 <p style={{ color: theme.color.text.warning }}>
-                  <WarningCard size="small">
-                    <FlexRow $gap={10}>
-                      <div>
-                        <WarningOutlined style={{ color: theme.color.text.warning, fontSize: theme.font.size.label }} />
-                      </div>
-                      <div>Existing annotations will be overwritten during import.</div>
-                    </FlexRow>
+                  <WarningCard>
+                    <FlexRow $gap={10}>Existing annotations will be overwritten during import.</FlexRow>
                   </WarningCard>
                 </p>
               )}
             </FlexColumn>
-=======
-          {convertedAnnotationData && hasAnnotationData && (
-            <WarningCard>Existing annotations will be overwritten during import.</WarningCard>
->>>>>>> 57d40f9f
           )}
         </FlexColumn>
       </Modal>
