--- conflicted
+++ resolved
@@ -37,7 +37,6 @@
   gap: 15px;
 `;
 
-<<<<<<< HEAD
 const SectionLabel = styled.p`
   && {
     font-size: var(--font-size-label);
@@ -63,7 +62,6 @@
   textOverflow: "ellipsis",
 };
 
-=======
 const TooltipContainer = styled.div<{ $x?: number }>`
   position: relative;
   & .ant-tooltip {
@@ -77,7 +75,6 @@
   }
 `;
 
->>>>>>> e7e76d32
 export default function AnnotationDisplayList(props: AnnotationDisplayListProps): ReactElement {
   const theme = useContext(AppThemeContext);
 
@@ -97,7 +94,8 @@
   const { trackIds, trackToIds, valueToTracksToIds } = lookupInfo;
 
   // By default, highlight all selected IDs in the selected track.
-  let highlightedIds = trackToIds.get(selectedTrackId?.toString() ?? "") ?? [];
+  const selectedTrackIds = trackToIds.get(selectedTrackId?.toString() ?? "") ?? [];
+  let highlightedIds = selectedTrackIds;
   let bgIds: number[] = [];
 
   // If there is a selected ID in the current frame, highlight only IDs that
@@ -173,30 +171,6 @@
             flexGrow: 2,
           }}
         >
-<<<<<<< HEAD
-          <SectionLabel>Track detail</SectionLabel>
-          <FlexRowAlignCenter style={{ marginBottom: "8px" }} $gap={4}>
-            <AnnotationTrackThumbnail
-              frame={props.frame}
-              setFrame={props.setFrame}
-              ids={selectedTrackIds}
-              track={props.selectedTrack}
-              dataset={props.dataset}
-              color={props.labelColor}
-              mark={markedTime}
-              highlightedIds={highlightRange}
-            ></AnnotationTrackThumbnail>
-
-            <p
-              style={{
-                fontSize: theme.font.size.label,
-                marginTop: 0,
-                marginLeft: "4px",
-                ...NO_WRAP,
-              }}
-            >
-              {selectedTrackId ? <span>Track {selectedTrackId} </span> : `No track selected`}
-=======
           <FlexRowAlignCenter style={{ marginBottom: "5px" }} $gap={10}>
             <TooltipContainer ref={tooltipContainerRef} $x={thumbnailHoveredX ?? lastHoveredX.current}>
               <AnnotationTrackThumbnail
@@ -240,7 +214,6 @@
               ) : (
                 `No track selected`
               )}
->>>>>>> e7e76d32
             </p>
             {selectedTrackId && (
               <p
