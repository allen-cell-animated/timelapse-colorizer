import { Tooltip } from "antd";
import React, { ReactElement, useContext, useMemo, useRef, useState } from "react";
import styled from "styled-components";
import { Color } from "three";

import { Dataset, Track } from "../../../../colorizer";
import { getEmptyLookupInfo, getTrackLookups, LookupInfo } from "../../../../colorizer/utils/annotation_utils";
import { FlexColumn, FlexRow, FlexRowAlignCenter } from "../../../../styles/utils";
import { formatQuantityString } from "../../../../utils/formatting";

import { AppThemeContext } from "../../../AppStyle";
import AnnotationTrackThumbnail from "../AnnotationTrackThumbnail";
import AnnotationDisplayTable, { TableDataType } from "./AnnotationDisplayTable";
import ValueAndTrackList from "./ValueAndTrackList";

type AnnotationDisplayListProps = {
  dataset: Dataset | null;
  ids: number[];
  idToValue: Map<number, string> | undefined;
  valueToIds: Map<string, Set<number>> | undefined;
  setFrame: (frame: number) => Promise<void>;
  onClickTrack: (trackId: number) => void;
  onClickObjectRow: (record: TableDataType) => void;
  onClickDeleteObject: (record: TableDataType) => void;
  selectedTrack: Track | null;
  selectedId?: number;
  highlightRange: number[] | null;
  rangeStartId: number | null;
  frame: number;
  labelColor: Color;
};

const ListLayoutContainer = styled.div`
  display: flex;
  flex-direction: row;
  width: 100%;
  height: 100%;
  gap: 15px;
`;

<<<<<<< HEAD
const SectionLabel = styled.p`
  && {
    font-size: var(--font-size-label);
    margin-top: 0;
    margin-bottom: 0;
    text-overflow: ellipsis;
    white-space: nowrap;
    font-weight: bold;
  }
`;

const VerticalDivider = styled.span`
  width: 1px;
  min-height: 50%;
  margin: 5px 0;
  background-color: var(--color-borders);
  align-self: stretch;
`;

const NO_WRAP: React.CSSProperties = {
  whiteSpace: "nowrap",
  overflow: "hidden",
  textOverflow: "ellipsis",
};

=======
const TooltipContainer = styled.div<{ $x?: number }>`
  position: relative;
  & .ant-tooltip {
    /* Adjust tooltip position so it follows the mouse cursor. */
    inset: auto auto auto ${(props) => props.$x ?? 0}px !important;
    transform: translateX(-50%) translateY(-180%) !important;

    & .ant-tooltip-inner {
      text-align: center;
    }
  }
`;

>>>>>>> 6831baf0
export default function AnnotationDisplayList(props: AnnotationDisplayListProps): ReactElement {
  const theme = useContext(AppThemeContext);

  const selectedTrackId = props.selectedTrack?.trackId;
  const tooltipContainerRef = React.useRef<HTMLDivElement>(null);
  const [thumbnailHoveredX, setThumbnailHoveredX] = useState<number | null>(null);
  const [thumbnailHoveredTime, setThumbnailHoveredTime] = useState<number | null>(null);
  const lastHoveredX = useRef<number>(0);

  // Organize ids by track and value for display.
  const lookupInfo = useMemo((): LookupInfo => {
    if (!props.dataset) {
      return getEmptyLookupInfo();
    }
    return getTrackLookups(props.dataset, props.ids, props.idToValue, props.valueToIds);
  }, [props.dataset, props.ids, props.idToValue, props.valueToIds]);
  const { trackIds, trackToIds, valueToTracksToIds } = lookupInfo;

  // By default, highlight all selected IDs in the selected track.
  let selectedIds = trackToIds.get(selectedTrackId?.toString() ?? "") ?? [];
  let bgIds: number[] = [];

  // If there is a selected ID in the current frame, highlight only IDs that
  // match that ID's assigned value. Also trigger this when the user hovers over
  // a time in the thumbnail.
  const currentId = props.selectedTrack?.getIdAtTime(props.frame);
  const currentValue = currentId ? props.idToValue?.get(currentId) : undefined;
  const hoveredId = thumbnailHoveredTime ? props.selectedTrack?.getIdAtTime(thumbnailHoveredTime) : undefined;
  const hoveredValue = hoveredId ? props.idToValue?.get(hoveredId) : undefined;
  // Hovering takes precedence over current frame.
  const highlightedId = hoveredValue ? hoveredId : currentId;
  const highlightedValue = hoveredValue ?? currentValue;
  if (highlightedValue !== undefined && highlightedId && selectedIds.includes(highlightedId)) {
    // Filter so only IDs with matching values are highlighted, and the rest are
    // background.
    const currentValueIds = selectedIds.filter((id) => props.idToValue?.get(id) === highlightedValue);
    bgIds = selectedIds;
    selectedIds = currentValueIds;
  }

  // Show a marker in the selected track thumbnail if the last clicked ID is
  // part of the selected track.
  let markedTime: number | undefined;
  if (props.rangeStartId !== null && props.dataset) {
    const id = props.rangeStartId;
    const lastClickedTime = props.dataset.getTime(id);
    const isSelectedTrack = props.dataset.getTrackId(id) === selectedTrackId;
    if (lastClickedTime !== undefined && isSelectedTrack) {
      markedTime = lastClickedTime;
    }
  }
  // Highlight a range of objects in the selected track thumbnail if provided
  let highlightRange: number[] | undefined;
  if (props.highlightRange && props.highlightRange.length > 0) {
    const trackId = props.dataset?.getTrackId(props.highlightRange[0]);
    if (trackId === selectedTrackId) {
      highlightRange = props.highlightRange;
    }
  }

  let trackInfoText = formatQuantityString(trackIds.length, "track", "tracks");
  if (valueToTracksToIds) {
    trackInfoText += `, ${formatQuantityString(valueToTracksToIds.size, "value", "values")}`;
  }

  return (
    <FlexColumn>
      {/* Column 1 is all of the tracks displayed as an unordered list */}
      <ListLayoutContainer>
        <FlexColumn style={{ height: "100%", width: "calc(40% - 16px)" }}>
          <FlexRow style={{ marginBottom: "5px", alignItems: "flex-end" }} $gap={5}>
            <SectionLabel>Tracks</SectionLabel>
            <p
              style={{
                margin: 0,
                color: theme.color.text.hint,
                ...NO_WRAP,
              }}
            >
              ({trackInfoText})
            </p>
          </FlexRow>
          <div style={{ height: "480px", overflowY: "auto" }}>
            <ValueAndTrackList lookupInfo={lookupInfo} {...props} />
          </div>
        </FlexColumn>
        <VerticalDivider />
        {/* Column 2  is a side panel showing the labeled IDs for the selected track. */}
        <FlexColumn
          style={{
            width: "calc(60% - 15px)",
            height: "calc(100% - 10px)",
            flexGrow: 2,
          }}
        >
<<<<<<< HEAD
          <SectionLabel>Track detail</SectionLabel>
          <FlexRowAlignCenter style={{ marginBottom: "8px" }} $gap={4}>
            <AnnotationTrackThumbnail
              frame={props.frame}
              setFrame={props.setFrame}
              ids={selectedTrackIds}
              track={props.selectedTrack}
              dataset={props.dataset}
              color={props.labelColor}
              mark={markedTime}
              highlightedIds={highlightRange}
            ></AnnotationTrackThumbnail>

            <p
              style={{
                fontSize: theme.font.size.label,
                marginTop: 0,
                marginLeft: "4px",
                ...NO_WRAP,
              }}
            >
              {selectedTrackId ? <span>Track {selectedTrackId} </span> : `No track selected`}
=======
          <FlexRowAlignCenter style={{ marginBottom: "5px" }} $gap={10}>
            <TooltipContainer ref={tooltipContainerRef} $x={thumbnailHoveredX ?? lastHoveredX.current}>
              <AnnotationTrackThumbnail
                frame={props.frame}
                setFrame={props.setFrame}
                onHover={(x, time) => {
                  setThumbnailHoveredX(x);
                  setThumbnailHoveredTime(time);
                  if (x !== null) {
                    lastHoveredX.current = x;
                  }
                }}
                ids={selectedIds}
                bgIds={bgIds}
                track={props.selectedTrack}
                dataset={props.dataset}
                color={props.labelColor}
                mark={markedTime}
                highlightedIds={highlightRange}
              ></AnnotationTrackThumbnail>
              <Tooltip
                title={hoveredValue}
                placement="top"
                open={hoveredValue ? true : false}
                trigger={["hover", "focus"]}
                getPopupContainer={() => tooltipContainerRef.current ?? document.body}
              >
                {/* Anchor element for the tooltip. Position of the tooltip is determined using `TooltipContainer` */}
                <div style={{ position: "absolute", width: 0, height: 0, top: 5, left: 0 }}></div>
              </Tooltip>
            </TooltipContainer>

            <p style={{ fontSize: theme.font.size.label, marginTop: 0 }}>
              {selectedTrackId ? (
                <span>
                  Track {selectedTrackId}{" "}
                  <span style={{ color: theme.color.text.hint }}>
                    ({selectedIds.length}/{props.selectedTrack?.times.length})
                  </span>
                </span>
              ) : (
                `No track selected`
              )}
>>>>>>> 6831baf0
            </p>
            {selectedTrackId && (
              <p
                style={{
                  marginTop: 0,
                  color: theme.color.text.hint,
                  ...NO_WRAP,
                }}
              >
                {selectedTrackIds.length}/{props.selectedTrack?.times.length}
              </p>
            )}
          </FlexRowAlignCenter>
          <AnnotationDisplayTable
            onClickObjectRow={props.onClickObjectRow}
            onClickDeleteObject={props.onClickDeleteObject}
            dataset={props.dataset}
            ids={selectedTrackId ? trackToIds.get(selectedTrackId?.toString()) ?? [] : []}
            idToValue={props.idToValue}
            height={410}
            selectedId={props.selectedId}
            hideTrackColumn={true}
          ></AnnotationDisplayTable>
        </FlexColumn>
      </ListLayoutContainer>
    </FlexColumn>
  );
}<|MERGE_RESOLUTION|>--- conflicted
+++ resolved
@@ -38,7 +38,6 @@
   gap: 15px;
 `;
 
-<<<<<<< HEAD
 const SectionLabel = styled.p`
   && {
     font-size: var(--font-size-label);
@@ -64,7 +63,6 @@
   textOverflow: "ellipsis",
 };
 
-=======
 const TooltipContainer = styled.div<{ $x?: number }>`
   position: relative;
   & .ant-tooltip {
@@ -78,7 +76,6 @@
   }
 `;
 
->>>>>>> 6831baf0
 export default function AnnotationDisplayList(props: AnnotationDisplayListProps): ReactElement {
   const theme = useContext(AppThemeContext);
 
@@ -98,7 +95,8 @@
   const { trackIds, trackToIds, valueToTracksToIds } = lookupInfo;
 
   // By default, highlight all selected IDs in the selected track.
-  let selectedIds = trackToIds.get(selectedTrackId?.toString() ?? "") ?? [];
+  const selectedTrackIds = trackToIds.get(selectedTrackId?.toString() ?? "") ?? [];
+  let selectedIds = selectedTrackIds;
   let bgIds: number[] = [];
 
   // If there is a selected ID in the current frame, highlight only IDs that
@@ -174,30 +172,7 @@
             flexGrow: 2,
           }}
         >
-<<<<<<< HEAD
           <SectionLabel>Track detail</SectionLabel>
-          <FlexRowAlignCenter style={{ marginBottom: "8px" }} $gap={4}>
-            <AnnotationTrackThumbnail
-              frame={props.frame}
-              setFrame={props.setFrame}
-              ids={selectedTrackIds}
-              track={props.selectedTrack}
-              dataset={props.dataset}
-              color={props.labelColor}
-              mark={markedTime}
-              highlightedIds={highlightRange}
-            ></AnnotationTrackThumbnail>
-
-            <p
-              style={{
-                fontSize: theme.font.size.label,
-                marginTop: 0,
-                marginLeft: "4px",
-                ...NO_WRAP,
-              }}
-            >
-              {selectedTrackId ? <span>Track {selectedTrackId} </span> : `No track selected`}
-=======
           <FlexRowAlignCenter style={{ marginBottom: "5px" }} $gap={10}>
             <TooltipContainer ref={tooltipContainerRef} $x={thumbnailHoveredX ?? lastHoveredX.current}>
               <AnnotationTrackThumbnail
@@ -230,18 +205,8 @@
               </Tooltip>
             </TooltipContainer>
 
-            <p style={{ fontSize: theme.font.size.label, marginTop: 0 }}>
-              {selectedTrackId ? (
-                <span>
-                  Track {selectedTrackId}{" "}
-                  <span style={{ color: theme.color.text.hint }}>
-                    ({selectedIds.length}/{props.selectedTrack?.times.length})
-                  </span>
-                </span>
-              ) : (
-                `No track selected`
-              )}
->>>>>>> 6831baf0
+            <p style={{ fontSize: theme.font.size.label, marginTop: 0, ...NO_WRAP }}>
+              {selectedTrackId ? <span>Track {selectedTrackId}</span> : `No track selected`}
             </p>
             {selectedTrackId && (
               <p
