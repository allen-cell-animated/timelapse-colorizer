--- conflicted
+++ resolved
@@ -104,20 +104,6 @@
 
   return (
     <FlexColumn>
-<<<<<<< HEAD
-=======
-      <p
-        style={{
-          fontSize: theme.font.size.label,
-          marginTop: 0,
-          marginBottom: "5px",
-          textOverflow: "ellipsis",
-          whiteSpace: "nowrap",
-        }}
-      >
-        <b>{trackIds.length > 0 ? `${trackIds.length} track(s)` : "No tracks annotated"}</b>
-      </p>
->>>>>>> 24d9f8cb
       {/* Column 1 is all of the tracks displayed as an unordered list */}
       <ListLayoutContainer>
         <FlexColumn style={{ height: "100%", width: "calc(40% - 16px)" }}>
