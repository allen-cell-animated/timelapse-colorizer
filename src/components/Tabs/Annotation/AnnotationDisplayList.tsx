--- conflicted
+++ resolved
@@ -83,11 +83,7 @@
     listContents = (
       <ul style={{ marginTop: 0 }}>
         {trackIds.map((trackId) => {
-<<<<<<< HEAD
-          const track = props.dataset?.buildTrack(trackId);
-=======
           const track = props.dataset?.getTrack(trackId);
->>>>>>> 201004d1
           const ids = trackToIds.get(trackId.toString())!;
           const isSelectedTrack = props.selectedTrack?.trackId === trackId;
           return (
