--- conflicted
+++ resolved
@@ -1,17 +1,10 @@
-<<<<<<< HEAD
-import { Button, Checkbox, ColorPicker, ConfigProvider, Input, InputRef, Radio } from "antd";
-=======
 import { Button, Checkbox, Input, InputRef, Radio } from "antd";
->>>>>>> 9e34fded
 import React, { ReactElement, useContext, useEffect, useRef, useState } from "react";
 import { Color, ColorRepresentation } from "three";
 
 import { FlexColumn, FlexRow } from "../../../styles/utils";
 import { threeToAntColor } from "../../../utils/color_utils";
 
-<<<<<<< HEAD
-import { CSV_COL_ID, CSV_COL_TIME, CSV_COL_TRACK, LabelOptions, LabelType } from "../../../colorizer/AnnotationData";
-=======
 import {
   CSV_COL_ID,
   CSV_COL_TIME,
@@ -20,7 +13,6 @@
   LabelOptions,
   LabelType,
 } from "../../../colorizer/AnnotationData";
->>>>>>> 9e34fded
 import { AppThemeContext, Z_INDEX_POPOVER } from "../../AppStyle";
 import WrappedColorPicker from "../../Inputs/WrappedColorPicker";
 import { SettingsContainer, SettingsItem } from "../../SettingsContainer";
@@ -82,7 +74,6 @@
     props.onColorPickerOpenChange?.(open);
   };
   const colorPickerOpen = props.colorPickerOpen ?? colorPickerOpenState;
-  const colorPickerContainerRef = useRef<HTMLDivElement>(null);
 
   const [labelType, setLabelType] = useState<LabelType>(props.initialLabelOptions.type);
   const autoIncrementContainerRef = useRef<HTMLDivElement>(null);
@@ -140,27 +131,6 @@
           ></Input>
           {nameInputError && <p style={{ color: theme.color.text.error }}>{nameInputError}</p>}
         </SettingsItem>
-<<<<<<< HEAD
-        <SettingsItem label="Color">
-          {/* TODO: This is a fix for a bug where the ColorPicker's popover cannot have its
-           * containing element set. This means that we have to manually set the zIndex
-           * if it's in a modal or other element with a higher zIndex.
-           */}
-          <ConfigProvider theme={{ components: { Popover: { zIndexPopup: props.zIndex } } }}>
-            <div ref={colorPickerContainerRef}>
-              <ColorPicker
-                size="small"
-                value={threeToAntColor(color)}
-                onChange={onColorPickerChange}
-                disabledAlpha={true}
-                presets={DEFAULT_LABEL_COLOR_PRESETS}
-                onOpenChange={onColorPickerOpenChange}
-                open={colorPickerOpen}
-                getPopupContainer={() => colorPickerContainerRef.current || document.body}
-              />
-            </div>
-          </ConfigProvider>
-=======
         <SettingsItem label="Color" htmlFor={baseId + HtmlIds.COLOR_PICKER}>
           <WrappedColorPicker
             id={baseId + HtmlIds.COLOR_PICKER}
@@ -172,7 +142,6 @@
             onOpenChange={onColorPickerOpenChange}
             open={colorPickerOpen}
           />
->>>>>>> 9e34fded
         </SettingsItem>
         <SettingsItem
           label="Type"
