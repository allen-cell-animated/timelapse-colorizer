--- conflicted
+++ resolved
@@ -3,14 +3,9 @@
 import React, { ReactElement, ReactNode, useMemo, useRef, useState } from "react";
 import styled, { css } from "styled-components";
 
-<<<<<<< HEAD
-import { DropdownSVG } from "@/assets";
-import { MAX_FEATURE_CATEGORIES } from "@/colorizer/constants";
-import { FeatureType } from "@/colorizer/Dataset";
-=======
 import { DropdownSVG } from "src/assets";
+import { MAX_FEATURE_CATEGORIES } from "src/colorizer/constants";
 import { FeatureType } from "src/colorizer/Dataset";
->>>>>>> 387e2264
 import {
   CategoricalFeatureThreshold,
   FeatureThreshold,
@@ -18,24 +13,13 @@
   isThresholdNumeric,
   NumericFeatureThreshold,
   ThresholdType,
-<<<<<<< HEAD
-} from "@/colorizer/types";
-import { thresholdMatchFinder } from "@/colorizer/utils/data_utils";
-import IconButton from "@/components/Buttons/IconButton";
-import LabeledSlider from "@/components/Inputs/LabeledSlider";
-import { ScrollShadowContainer, useScrollShadow } from "@/hooks";
-import { useViewerStateStore } from "@/state/ViewerState";
-import { FlexColumn } from "@/styles/utils";
-=======
 } from "src/colorizer/types";
 import { thresholdMatchFinder } from "src/colorizer/utils/data_utils";
 import IconButton from "src/components/Buttons/IconButton";
 import LabeledSlider from "src/components/Inputs/LabeledSlider";
-import { MAX_FEATURE_CATEGORIES } from "src/constants";
 import { ScrollShadowContainer, useScrollShadow } from "src/hooks";
 import { useViewerStateStore } from "src/state/ViewerState";
 import { FlexColumn } from "src/styles/utils";
->>>>>>> 387e2264
 
 const PanelContainer = styled(FlexColumn)`
   flex-grow: 1;
