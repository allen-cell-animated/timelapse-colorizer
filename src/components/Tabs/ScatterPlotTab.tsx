--- conflicted
+++ resolved
@@ -5,13 +5,8 @@
 import { Color, ColorRepresentation } from "three";
 
 import { SwitchIconSVG } from "../../assets";
-<<<<<<< HEAD
 import { ColorRampType, Dataset } from "../../colorizer";
-import { DrawMode, PlotRangeType } from "../../colorizer/types";
-=======
-import { Dataset } from "../../colorizer";
 import { DrawMode, HexColorString, PlotRangeType } from "../../colorizer/types";
->>>>>>> 6a28084f
 import { useDebounce } from "../../colorizer/utils/react_utils";
 import { FlexRow, FlexRowAlignCenter } from "../../styles/utils";
 import { ShowAlertBannerCallback } from "../Banner/hooks";
