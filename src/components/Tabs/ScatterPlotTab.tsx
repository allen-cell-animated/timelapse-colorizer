import { Button, Tooltip } from "antd";
import { MenuItemType } from "antd/es/menu/hooks/useItems";
import Plotly, { PlotData, PlotMarker } from "plotly.js-dist-min";
import React, { memo, ReactElement, useContext, useEffect, useRef, useState, useTransition } from "react";
import styled from "styled-components";
import { Color, ColorRepresentation, HexColorString } from "three";

import { SwitchIconSVG } from "../../assets";
import { ColorRamp, Dataset, Track } from "../../colorizer";
import { DrawMode, PlotRangeType, ScatterPlotConfig, ViewerConfig } from "../../colorizer/types";
import { useDebounce } from "../../colorizer/utils/react_utils";
import { FlexRow, FlexRowAlignCenter } from "../../styles/utils";
import {
  DataArray,
  drawCrosshair,
  getBucketIndex,
  getHoverTemplate,
  isHistogramEvent,
  makeEmptyTraceData,
  makeLineTrace,
  scaleColorOpacityByMarkerCount,
  splitTraceData,
  subsampleColorRamp,
  TraceData,
} from "./scatter_plot_data_utils";

import { AppThemeContext } from "../AppStyle";
import SelectionDropdown from "../Dropdowns/SelectionDropdown";
import IconButton from "../IconButton";
import LoadingSpinner from "../LoadingSpinner";

/** Extra feature that's added to the dropdowns representing the frame number. */
const TIME_FEATURE = { key: "scatterplot_time", name: "Time" };
// TODO: Translate into seconds/minutes/hours for datasets where frame duration is known?

const PLOTLY_CONFIG: Partial<Plotly.Config> = {
  displayModeBar: false,
  responsive: true,
};

const MAX_POINTS_PER_TRACE = 1024;
const COLOR_RAMP_SUBSAMPLES = 100;
const NUM_RESERVED_BUCKETS = 2;
const BUCKET_INDEX_OUTOFRANGE = 0;
const BUCKET_INDEX_OUTLIERS = 1;

const DEFAULT_RANGE_TYPE = PlotRangeType.ALL_TIME;

type ScatterPlotTabProps = {
  dataset: Dataset | null;
  currentFrame: number;
  selectedTrack: Track | null;
  findTrack: (trackId: number | null, seekToFrame: boolean) => void;
  setFrame: (frame: number) => Promise<void>;
  isVisible: boolean;
  isPlaying: boolean;

  selectedFeatureName: string | null;
  colorRampMin: number;
  colorRampMax: number;
  colorRamp: ColorRamp;
  categoricalPalette: Color[];
  inRangeIds: Uint8Array;

  viewerConfig: ViewerConfig;
  scatterPlotConfig: ScatterPlotConfig;
  updateScatterPlotConfig: (config: Partial<ScatterPlotConfig>) => void;
};

const ScatterPlotContainer = styled.div`
  & canvas {
    // Remove Plotly border
    border: 0px solid transparent !important;
  }
`;

/**
 * A tab that displays an interactive scatter plot between two features in the dataset.
 */
export default memo(function ScatterPlotTab(props: ScatterPlotTabProps): ReactElement {
  // ^ Memo prevents re-rendering if the props haven't changed.
  const theme = useContext(AppThemeContext);

  const [isPending, startTransition] = useTransition();
  // This might seem redundant with `isPending`, but `useTransition` only works within React's
  // update cycle. Plotly's rendering is synchronous and can freeze the state update render,
  // so we need to track completion with a separate flag.
  // TODO: `isRendering` sometimes doesn't trigger the loading spinner.
  const [isRendering, setIsRendering] = useState(false);

  const plotDivRef = React.useRef<HTMLDivElement>(null);
  const plotRef = React.useRef<Plotly.PlotlyHTMLElement | null>(null);
  useEffect(() => {
    // Mount the plot to the DOM
    Plotly.newPlot(
      plotDivRef.current!,
      [],
      {
        autosize: true,
        xaxis: { title: xAxisFeatureName || "" },
        yaxis: { title: yAxisFeatureName || "" },
      },
      PLOTLY_CONFIG
    ).then((plot) => {
      plotRef.current = plot;
    });
  }, [plotDivRef.current]);

  /** Incrementing UI revision number. Updated whenever a breaking UI change happens and the view must be reset. */
  const uiRevision = useRef(0);

  // Debounce changes to the dataset to prevent noticeably blocking the UI thread with a re-render.
  // Show the loading spinner right away, but don't initiate the state update + render until the debounce has settled.
  const {
    selectedTrack,
    currentFrame,
    colorRamp,
    categoricalPalette,
    selectedFeatureName,
    isPlaying,
    isVisible,
    inRangeIds,
    viewerConfig,
  } = props;
  const dataset = useDebounce(props.dataset, 500);
  const colorRampMin = useDebounce(props.colorRampMin, 100);
  const colorRampMax = useDebounce(props.colorRampMax, 100);

  // Trigger render spinner when playback starts, but only if the render is being delayed.
  // If a render is allowed to happen (such as in the current-track- or current-frame-only
  // range types), `isRendering` will be set to false immediately and the spinner will be hidden again.
  useEffect(() => {
    if (isPlaying) {
      setIsRendering(true);
    }
  }, [isPlaying]);

  const [scatterConfig, _setScatterConfig] = useState(props.scatterPlotConfig);
  useEffect(() => {
    if (props.scatterPlotConfig !== scatterConfig) {
      setIsRendering(true);
      startTransition(() => {
        _setScatterConfig(props.scatterPlotConfig);
      });
    }
  }, [props.scatterPlotConfig]);
  const { xAxis: xAxisFeatureName, yAxis: yAxisFeatureName, rangeType } = scatterConfig;

  const isDebouncePending =
    props.scatterPlotConfig !== scatterConfig ||
    dataset !== props.dataset ||
    colorRampMin !== props.colorRampMin ||
    colorRampMax !== props.colorRampMax;

  //////////////////////////////////
  // Click Handlers
  //////////////////////////////////

  // Add click event listeners to the plot. When clicking a point, find the track and jump to
  // that frame.
  useEffect(() => {
    const onClickPlot = (eventData: Plotly.PlotMouseEvent): void => {
      if (!dataset || eventData.points.length === 0 || isHistogramEvent(eventData)) {
        return;
      }

      const point = eventData.points[0];
      const objectId = Number.parseInt(point.data.ids[point.pointNumber], 10);
      const trackId = dataset.getTrackId(objectId);
      const frame = dataset.times ? dataset.times[objectId] : undefined;
      if (frame !== undefined) {
        props.setFrame(frame).then(() => {
          props.findTrack(trackId, false);
        });
      } else {
        // Jump to first frame where the track is valid
        props.findTrack(trackId, true);
      }
    };

    plotRef.current?.on("plotly_click", onClickPlot);
    return () => {
      plotRef.current?.removeAllListeners("plotly_click");
    };
  }, [plotRef.current, dataset, props.findTrack, props.setFrame]);

  //////////////////////////////////
  // Helper Methods
  //////////////////////////////////

  /** Retrieve feature data, if it exists. Accounts for the artificially-added time feature. */
  const getData = (featureName: string | null, dataset: Dataset | null): Uint32Array | Float32Array | undefined => {
    if (featureName === null || dataset === null) {
      return undefined;
    }
    if (featureName === TIME_FEATURE.name) {
      return dataset.times || undefined;
    }
    return dataset.getFeatureData(featureName)?.data;
  };

  // Track last rendered props + state to make optimizations on re-renders
  type LastRenderedState = {
    rangeType: PlotRangeType;
    xAxisFeatureName: string | null;
    yAxisFeatureName: string | null;
  } & ScatterPlotTabProps;

  const lastRenderedState = useRef<LastRenderedState>({
    rangeType: DEFAULT_RANGE_TYPE,
    xAxisFeatureName: null,
    yAxisFeatureName: null,
    ...props,
  });

  /** Returns whether the changes would result in a new plot, requiring the zoom and UI to reset. */
  const shouldPlotUiReset = (): boolean => {
    // Only reset the plot if the axes or range have changed, ignoring the track or frame.
    // This prevents clicking on a new track from resetting the plot view.
    const lastState = lastRenderedState.current;
    const haveAxesChanged =
      lastState.xAxisFeatureName !== xAxisFeatureName || lastState.yAxisFeatureName !== yAxisFeatureName;
    const hasRangeChanged = lastState.rangeType !== rangeType;
    const hasDatasetChanged = lastState.dataset !== dataset;
    return haveAxesChanged || hasRangeChanged || hasDatasetChanged;
  };

  /** Whether to ignore the render request until later (but continue to show as pending.) */
  const shouldDelayRender = (): boolean => {
    // Don't render when tab is not visible.
    // Also, don't render updates during playback, to prevent blocking the UI.
    return !props.isVisible || (isPlaying && rangeType === PlotRangeType.ALL_TIME);
  };

  const clearPlotAndStopRender = (): void => {
    // TODO: Show histograms on default, cleared layout
    Plotly.react(plotDivRef.current!, [], {}, PLOTLY_CONFIG);
    setIsRendering(false);
  };

  /**
   * Reduces the given data to only show the selected range (frame, track, or all data points).
   * @param rawXData raw data for the X-axis feature
   * @param rawYData raw data for the Y-axis feature.
   * @returns One of the following:
   *   - `undefined` if the data could not be filtered.
   *   - An object with the following arrays:
   *     - `xData`: The filtered x data.
   *     - `yData`: The filtered y data.
   *     - `objectIds`: The object IDs corresponding to the index of the filtered data.
   */
  const filterDataByRange = (
    rawXData: DataArray,
    rawYData: DataArray,
    range: PlotRangeType
  ):
    | undefined
    | {
        xData: DataArray;
        yData: DataArray;
        objectIds: number[];
        trackIds: number[];
      } => {
    let xData: DataArray = [];
    let yData: DataArray = [];
    let objectIds: number[] = [];
    let trackIds: number[] = [];

    if (range === PlotRangeType.CURRENT_FRAME) {
      // Filter data to only show the current frame.
      if (!dataset?.times) {
        return undefined;
      }
      for (let i = 0; i < dataset.times.length; i++) {
        if (dataset.times[i] === currentFrame) {
          objectIds.push(i);
          trackIds.push(dataset.getTrackId(i));
          xData.push(rawXData[i]);
          yData.push(rawYData[i]);
        }
      }
    } else if (range === PlotRangeType.CURRENT_TRACK) {
      // Filter data to only show the current track.
      if (!selectedTrack) {
        return { xData: [], yData: [], objectIds: [], trackIds: [] };
      }
      for (let i = 0; i < selectedTrack.ids.length; i++) {
        const id = selectedTrack.ids[i];
        xData.push(rawXData[id]);
        yData.push(rawYData[id]);
      }
      objectIds = Array.from(selectedTrack.ids);
      trackIds = Array(selectedTrack.ids.length).fill(selectedTrack.trackId);
    } else {
      // All time
      objectIds = [...rawXData.keys()];
      trackIds = Array.from(dataset!.trackIds || []);
      // Copying the reference is faster than `Array.from()`.
      xData = rawXData;
      yData = rawYData;
    }
    return { xData, yData, objectIds, trackIds };
  };

  /**
   * Creates the scatterplot and histogram axes for a given feature. Normalizes for dataset min/max to
   * prevents axes from jumping during time or track playback.
   * @param featureName Name of the feature to generate layouts for.
   * @param histogramTrace The default histogram trace configuration.
   * @returns An object with the following keys:
   *  - `scatterPlotAxis`: Layout for the scatter plot axis.
   *  - `histogramAxis`: Layout for the histogram axis.
   *  - `histogramTrace`: A copy of the histogram trace, with potentially updated bin sizes.
   */
  const getAxisLayoutsFromRange = (
    featureName: string,
    histogramTrace: Partial<PlotData>
  ): {
    scatterPlotAxis: Partial<Plotly.LayoutAxis>;
    histogramAxis: Partial<Plotly.LayoutAxis>;
    histogramTrace: Partial<PlotData>;
  } => {
    let scatterPlotAxis: Partial<Plotly.LayoutAxis> = {
      domain: [0, 0.8],
      showgrid: false,
      zeroline: true,
    };
    const histogramAxis: Partial<Plotly.LayoutAxis> = {
      domain: [0.85, 1],
      showgrid: false,
      zeroline: true,
      hoverformat: "f",
    };
    const newHistogramTrace = { ...histogramTrace };

    let min = dataset?.getFeatureData(featureName)?.min || 0;
    let max = dataset?.getFeatureData(featureName)?.max || 0;

    // Special case for time feature, which isn't in the dataset
    if (featureName === TIME_FEATURE.name) {
      min = 0;
      max = dataset?.numberOfFrames || 0;
    }

    if (dataset && dataset.isFeatureCategorical(featureName)) {
      // Add extra padding for categories so they're nicely centered
      min -= 0.5;
      max += 0.5;
    } else {
      // Add a little padding to the min/max so points aren't cut off by the edge of the plot.
      // (ideally this would be a pixel padding, but plotly doesn't support that.)
      min -= (max - min) / 10;
      max += (max - min) / 10;
    }
    scatterPlotAxis.range = [min, max];

    // TODO: Show categories as box and whisker plots instead of scatterplot?
    // TODO: Add special handling for integer features once implemented, so their histograms use reasonable
    // bin sizes to prevent jumping.

    if (dataset && dataset.isFeatureCategorical(featureName)) {
      // Create custom tick marks for the categories
      const categories = dataset.getFeatureCategories(featureName) || [];
      scatterPlotAxis = {
        ...scatterPlotAxis,
        tickmode: "array",
        tick0: "0", // start at 0
        dtick: "1", // tick increment is 1
        tickvals: [...categories.keys()], // map from category index to category label
        ticktext: categories,
        zeroline: false,
      };
      // Enforce bins on histogram traces for categorical features. This prevents a bug where the histograms
      // would suddenly change width if a category wasn't present in the given data range.
      newHistogramTrace.xbins = { start: min, end: max, size: (max - min) / categories.length };
      // @ts-ignore. TODO: Update once the plotly types are updated.
      newHistogramTrace.ybins = { start: min, end: max, size: (max - min) / categories.length };
    }
    return { scatterPlotAxis, histogramAxis, histogramTrace: newHistogramTrace };
  };

  /**
   * VERY roughly estimate the max width in pixels needed for a categorical feature.
   */
  const estimateTextWidthPxForCategories = (featureName: string): number => {
    if (featureName === null || !dataset?.isFeatureCategorical(featureName)) {
      return 0;
    }
    const categories = dataset.getFeatureCategories(featureName) || [];
    return (
      categories.reduce((_prev: any, val: string, acc: number) => {
        return Math.max(val.length, acc);
      }, 0) * 8
    );
  };

  /**
   * Applies coloring to point traces in a scatterplot. Does this by splitting the data into multiple traces each with a solid
   * color, which is much faster than using Plotly's native color ramping. Also enforces a maximum number of points
   * per trace, which significantly speeds up Plotly renders.
   *
   * @param xData
   * @param yData
   * @param objectIds
   * @param trackIds
   * @param markerConfig Additional marker configuration to apply to all points. By default,
   * markers are size 4.
   * @param {Color | undefined} overrideColor When defined, uses a base color for all points, instead of
   * calculating based on the color ramp or palette.
   */
  const colorizeScatterplotPoints = (
    xData: DataArray,
    yData: DataArray,
    objectIds: number[],
    trackIds: number[],
    markerConfig: Partial<PlotMarker> & { outliers?: Partial<PlotMarker>; outOfRange?: Partial<PlotMarker> } = {},
    overrideColor?: Color
  ): Partial<PlotData>[] => {
    if (selectedFeatureName === null || dataset === null || !xAxisFeatureName || !yAxisFeatureName) {
      return [];
    }
    const featureData = dataset.getFeatureData(selectedFeatureName);
    if (!featureData) {
      return [];
    }

    // Generate colors
    const categories = dataset.getFeatureCategories(selectedFeatureName);
    const isCategorical = categories !== null;
    const usingOverrideColor = markerConfig.color || overrideColor;
    overrideColor = overrideColor || new Color(markerConfig.color as ColorRepresentation);

    let colors: Color[];
    if (usingOverrideColor) {
      // Do no coloring! Keep all points in the same bucket, which will still be split up later.
      colors = [overrideColor];
    } else if (isCategorical) {
      colors = categoricalPalette.slice(0, categories.length);
    } else {
      colors = subsampleColorRamp(colorRamp, COLOR_RAMP_SUBSAMPLES);
    }

    const colorMinValue = isCategorical ? 0 : colorRampMin;
    const colorMaxValue = isCategorical ? categories.length - 1 : colorRampMax;

    // Make a bucket group for each ramp/palette color and for the out-of-range and outliers.
    const traceDataBuckets: TraceData[] = [];
    const overrideColorHex: HexColorString = `#${overrideColor.getHexString()}`;

    let outOfRangeColor: HexColorString = `#${viewerConfig.outOfRangeDrawSettings.color.getHexString()}`;
    let outlierColor: HexColorString = `#${viewerConfig.outlierDrawSettings.color.getHexString()}`;
    const outOfRangeMarker = { ...markerConfig, ...markerConfig.outOfRange };
    const outlierMarker = { ...markerConfig, ...markerConfig.outliers };
    if (usingOverrideColor) {
      outlierColor = overrideColorHex;
      outOfRangeColor = overrideColorHex;
    }

    traceDataBuckets.push(makeEmptyTraceData(outOfRangeColor, outOfRangeMarker)); // 0 = out of range
    traceDataBuckets.push(makeEmptyTraceData(outlierColor, outlierMarker)); // 1 = outliers

    for (let i = NUM_RESERVED_BUCKETS; i < colors.length + NUM_RESERVED_BUCKETS; i++) {
      let color: HexColorString = `#${colors[i - NUM_RESERVED_BUCKETS].getHexString()}`;
      const marker = markerConfig;
      if (usingOverrideColor) {
        color = overrideColorHex;
      }
      traceDataBuckets.push(makeEmptyTraceData(color, marker));
    }

    // Sort data into buckets
    for (let i = 0; i < xData.length; i++) {
      const objectId = objectIds[i];
      const isOutlier = dataset.outliers ? dataset.outliers[objectId] : false;
      const isOutOfRange = inRangeIds[objectId] === 0;

      if (Number.isNaN(objectId) || objectId === undefined || objectId <= 0) {
        continue;
      }

      let bucketIndex;
      if (isOutOfRange) {
        bucketIndex = BUCKET_INDEX_OUTOFRANGE;
      } else if (isOutlier) {
        bucketIndex = BUCKET_INDEX_OUTLIERS;
      } else if (usingOverrideColor) {
        bucketIndex = NUM_RESERVED_BUCKETS;
      } else {
        bucketIndex =
          getBucketIndex(featureData.data[objectId], colorMinValue, colorMaxValue, colors.length) +
          NUM_RESERVED_BUCKETS;
      }

      const bucket = traceDataBuckets[bucketIndex];
      bucket.x.push(xData[i]);
      bucket.y.push(yData[i]);
      bucket.objectIds.push(objectIds[i]);
      bucket.trackIds.push(trackIds[i]);
    }

    // Apply transparency to the colors
    const totalPoints = xData.length;
    const numOutOfRange = traceDataBuckets[BUCKET_INDEX_OUTOFRANGE].x.length;
    const numOutliers = traceDataBuckets[BUCKET_INDEX_OUTLIERS].x.length;
    const numInRange = totalPoints - numOutOfRange - numOutliers;
    // Use total number to calculate transparency for the out of range and outlier buckets, so they do not appear
    // unusually opaque if there are only a small number of points.
    traceDataBuckets[BUCKET_INDEX_OUTOFRANGE].color = scaleColorOpacityByMarkerCount(
      totalPoints,
      traceDataBuckets[BUCKET_INDEX_OUTOFRANGE].color
    );
    traceDataBuckets[BUCKET_INDEX_OUTLIERS].color = scaleColorOpacityByMarkerCount(
      totalPoints,
      traceDataBuckets[BUCKET_INDEX_OUTLIERS].color
    );
    traceDataBuckets.slice(2).forEach((bucket) => {
      bucket.color = scaleColorOpacityByMarkerCount(numInRange, bucket.color);
    });

    // Optionally delete the outlier and out of range buckets to hide the values.
    if (viewerConfig.outlierDrawSettings.mode === DrawMode.HIDE && !markerConfig.outliers) {
      traceDataBuckets.splice(1, 1);
    }
    if (viewerConfig.outOfRangeDrawSettings.mode === DrawMode.HIDE && !markerConfig.outOfRange) {
      traceDataBuckets.splice(0, 1);
    }

    // Transform buckets into traces
    const traces: Partial<PlotData>[] = traceDataBuckets
      .filter((bucket) => bucket.x.length > 0) // Remove empty buckets
      .reduce((acc: TraceData[], bucket: TraceData) => {
        // Split the traces into smaller chunks to prevent plotly from freezing.
        acc.push(...splitTraceData(bucket, MAX_POINTS_PER_TRACE));
        return acc;
      }, [])
      .map((bucket) => {
        return {
          x: bucket.x,
          y: bucket.y,
          ids: bucket.objectIds.map((id) => id.toString()),
          customdata: bucket.trackIds,
          name: "",
          type: "scattergl",
          mode: "markers",
          marker: {
            color: bucket.color,
            size: 4,
            ...bucket.marker,
          },
          hovertemplate: getHoverTemplate(dataset, xAxisFeatureName, yAxisFeatureName),
        };
      });

    return traces;
  };

  //////////////////////////////////
  // Plot Rendering
  //////////////////////////////////

  const plotDependencies = [
    dataset,
    xAxisFeatureName,
    yAxisFeatureName,
    rangeType,
    currentFrame,
    selectedTrack,
    isVisible,
    isPlaying,
    plotDivRef.current,
    viewerConfig,
    selectedFeatureName,
    colorRampMin,
    colorRampMax,
    colorRamp,
    inRangeIds,
    categoricalPalette,
  ];

  const renderPlot = (forceRelayout: boolean = false): void => {
    const rawXData = getData(xAxisFeatureName, dataset);
    const rawYData = getData(yAxisFeatureName, dataset);

    if (!rawXData || !rawYData || !xAxisFeatureName || !yAxisFeatureName || !dataset || !plotDivRef.current) {
      clearPlotAndStopRender();
      return;
    }

    // Filter data by the range type, if applicable
    const result = filterDataByRange(rawXData, rawYData, rangeType);
    if (result === undefined) {
      clearPlotAndStopRender();
      return;
    }
    const { xData, yData, objectIds, trackIds } = result;

    let markerBaseColor = undefined;
    if (rangeType === PlotRangeType.ALL_TIME && selectedTrack) {
      // Use a light grey for other markers when a track is selected.
      markerBaseColor = new Color("#dddddd");
    }

    const isUsingTime = xAxisFeatureName === TIME_FEATURE.name || yAxisFeatureName === TIME_FEATURE.name;

    // Configure traces
    const traces = colorizeScatterplotPoints(xData, yData, objectIds, trackIds, {}, markerBaseColor);

    const xHistogram: Partial<Plotly.PlotData> = {
      x: xData,
      name: "x density",
      marker: { color: theme.color.themeLight, line: { color: theme.color.themeDark, width: 1 } },
      yaxis: "y2",
      type: "histogram",
      // @ts-ignore. TODO: Update once the plotly types are updated.
      nbinsx: 20,
    };
    const yHistogram: Partial<PlotData> = {
      y: yData,
      name: "y density",
      marker: { color: theme.color.themeLight, line: { color: theme.color.themeDark, width: 1 } },
      xaxis: "x2",
      type: "histogram",
      // @ts-ignore. TODO: Update once the plotly types are updated.
      nbinsy: 20,
    };

    traces.push(xHistogram);
    traces.push(yHistogram);

    // Render current track as an extra trace.
    const trackData = filterDataByRange(rawXData, rawYData, PlotRangeType.CURRENT_TRACK);
    if (trackData && rangeType !== PlotRangeType.CURRENT_FRAME) {
      // Render an extra trace for lines connecting the points in the current track when time is a feature.
      if (isUsingTime) {
        const hovertemplate = getHoverTemplate(dataset, xAxisFeatureName, yAxisFeatureName);
        traces.push(
          makeLineTrace(trackData.xData, trackData.yData, trackData.objectIds, trackData.trackIds, hovertemplate)
        );
      }
      // Render track points
      const outOfRangeOutlineColor = viewerConfig.outOfRangeDrawSettings.color.clone().multiplyScalar(0.8);
      const trackTraces = colorizeScatterplotPoints(
        trackData.xData,
        trackData.yData,
        trackData.objectIds,
        trackData.trackIds,
        {
          outOfRange: {
            color: theme.color.layout.background,
            line: { width: 1, color: "#" + outOfRangeOutlineColor.getHexString() + "40" },
          },
        }
      );
      traces.push(...trackTraces);
    }

    // Render currently selected object as an extra crosshair trace.
    if (selectedTrack) {
      const currentObjectId = selectedTrack.getIdAtTime(currentFrame);
      if (currentObjectId !== -1) {
        traces.push(...drawCrosshair(rawXData[currentObjectId], rawYData[currentObjectId]));
        traces.push(
          ...colorizeScatterplotPoints(
            [rawXData[currentObjectId]],
            [rawYData[currentObjectId]],
            [currentObjectId],
            [selectedTrack.trackId],
            { size: 4 }
          )
        );
      }
    }

    // Format axes
    const { scatterPlotAxis: scatterPlotXAxis, histogramAxis: histogramXAxis } = getAxisLayoutsFromRange(
      xAxisFeatureName,
      xHistogram
    );
    const { scatterPlotAxis: scatterPlotYAxis, histogramAxis: histogramYAxis } = getAxisLayoutsFromRange(
      yAxisFeatureName,
      yHistogram
    );

    scatterPlotXAxis.title = dataset.getFeatureNameWithUnits(xAxisFeatureName || "");
    // Due to limited space in the Y-axis, hide categorical feature names.
    scatterPlotYAxis.title = dataset.isFeatureCategorical(yAxisFeatureName)
      ? ""
      : dataset.getFeatureNameWithUnits(yAxisFeatureName || "");

    // Add extra margin for categorical feature labels on the Y axis.
    const leftMarginPx = Math.max(60, estimateTextWidthPxForCategories(yAxisFeatureName));
    const layout = {
      autosize: true,
      showlegend: false,
      xaxis: scatterPlotXAxis,
      yaxis: scatterPlotYAxis,
      xaxis2: histogramXAxis,
      yaxis2: histogramYAxis,
      margin: { l: leftMarginPx, r: 50, b: 50, t: 20, pad: 4 },
      font: {
        // Unfortunately using the Lato font family causes the text to render with SEVERE
        // aliasing. Using the default plotly font family causes the X and Y axes to be
        // two different fonts, but it's better than using Lato.
        // Possible workarounds include converting the Lato TTF to an SVG font.
        // family: theme.font.family,
        size: 12,
      },
    };

    if (forceRelayout || shouldPlotUiReset()) {
      uiRevision.current += 1;
      // @ts-ignore. TODO: Update once the plotly types are updated.
      layout.uirevision = uiRevision.current;
    } else {
      // @ts-ignore. TODO: Update once the plotly types are updated.
      layout.uirevision = uiRevision.current;
    }

    Plotly.react(plotDivRef.current, traces, layout, PLOTLY_CONFIG).then(() => {
      setIsRendering(false);
      lastRenderedState.current = {
        xAxisFeatureName,
        yAxisFeatureName,
        rangeType,
        ...props,
      };
    });
  };

  /**
   * Re-render the plot when the relevant props change.
   */
  useEffect(() => {
    if (shouldDelayRender()) {
      return;
    }
    renderPlot();
  }, plotDependencies);

  //////////////////////////////////
  // Component Rendering
  //////////////////////////////////

  const makeControlBar = (): ReactElement => {
    const featureNames = dataset?.featureNames || [];
    const menuItems: MenuItemType[] = featureNames.map((name: string) => {
      return { key: name, label: dataset?.getFeatureNameWithUnits(name) };
    });
    menuItems.push({ key: TIME_FEATURE.name, label: TIME_FEATURE.name });

    return (
      <FlexRowAlignCenter $gap={6} style={{ flexWrap: "wrap" }}>
        <SelectionDropdown
          label={"X"}
          selected={xAxisFeatureName || ""}
          items={menuItems}
          onChange={(key) => props.updateScatterPlotConfig({ xAxis: key })}
        />
        <Tooltip title="Swap axes" trigger={["hover", "focus"]}>
          <IconButton
            onClick={() => {
              props.updateScatterPlotConfig({
                xAxis: yAxisFeatureName,
                yAxis: xAxisFeatureName,
              });
            }}
            type="link"
          >
            <SwitchIconSVG />
          </IconButton>
        </Tooltip>
        <SelectionDropdown
          label={"Y"}
          selected={yAxisFeatureName || ""}
          items={menuItems}
          onChange={(key) => props.updateScatterPlotConfig({ yAxis: key })}
        />

        <SelectionDropdown
          label={"Show objects from"}
          style={{ marginLeft: "10px" }}
          selected={rangeType}
          items={Object.values(PlotRangeType)}
          width={"120px"}
<<<<<<< HEAD
          onChange={(value) => setRangeType(value as RangeType)}
        ></SelectionDropdown>
=======
          onChange={(value) => props.updateScatterPlotConfig({ rangeType: value as PlotRangeType })}
        ></LabeledDropdown>
>>>>>>> 874ff945
      </FlexRowAlignCenter>
    );
  };

  const makePlotButtons = (): ReactElement => {
    return (
      <FlexRow $gap={6} style={{ position: "absolute", right: "5px", top: "5px", zIndex: 10 }}>
        <Button
          onClick={() => {
            setIsRendering(true);
            props.findTrack(null, false);
          }}
          disabled={selectedTrack === null}
        >
          Clear Track
        </Button>

        <Button
          onClick={() => {
            setIsRendering(true);
            setTimeout(() => renderPlot(true), 100);
          }}
          type="primary"
        >
          Reset Zoom
        </Button>
      </FlexRow>
    );
  };

  return (
    <>
      {makeControlBar()}
      <div style={{ position: "relative" }}>
        <LoadingSpinner loading={isPending || isRendering || isDebouncePending} style={{ marginTop: "10px" }}>
          {makePlotButtons()}
          <ScatterPlotContainer
            style={{ width: "100%", height: "475px", padding: "5px" }}
            ref={plotDivRef}
          ></ScatterPlotContainer>
        </LoadingSpinner>
      </div>
    </>
  );
});<|MERGE_RESOLUTION|>--- conflicted
+++ resolved
@@ -782,13 +782,8 @@
           selected={rangeType}
           items={Object.values(PlotRangeType)}
           width={"120px"}
-<<<<<<< HEAD
-          onChange={(value) => setRangeType(value as RangeType)}
+          onChange={(value) => props.updateScatterPlotConfig({ rangeType: value as PlotRangeType })}
         ></SelectionDropdown>
-=======
-          onChange={(value) => props.updateScatterPlotConfig({ rangeType: value as PlotRangeType })}
-        ></LabeledDropdown>
->>>>>>> 874ff945
       </FlexRowAlignCenter>
     );
   };
