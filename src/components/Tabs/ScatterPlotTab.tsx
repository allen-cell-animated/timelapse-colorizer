--- conflicted
+++ resolved
@@ -6,11 +6,7 @@
 
 import { SwitchIconSVG } from "../../assets";
 import { Dataset } from "../../colorizer";
-<<<<<<< HEAD
-import { DrawMode, PlotRangeType, ScatterPlotConfig, ViewerConfig } from "../../colorizer/types";
-=======
 import { DrawMode, PlotRangeType } from "../../colorizer/types";
->>>>>>> 484f6f63
 import { useDebounce } from "../../colorizer/utils/react_utils";
 import { FlexRow, FlexRowAlignCenter } from "../../styles/utils";
 import { ShowAlertBannerCallback } from "../Banner/hooks";
@@ -58,13 +54,6 @@
 type ScatterPlotTabProps = {
   isVisible: boolean;
   isPlaying: boolean;
-<<<<<<< HEAD
-
-  viewerConfig: ViewerConfig;
-  scatterPlotConfig: ScatterPlotConfig;
-  updateScatterPlotConfig: (config: Partial<ScatterPlotConfig>) => void;
-=======
->>>>>>> 484f6f63
   showAlert: ShowAlertBannerCallback;
 };
 
@@ -82,45 +71,6 @@
   // ^ Memo prevents re-rendering if the props haven't changed.
   const theme = useContext(AppThemeContext);
 
-<<<<<<< HEAD
-  const store = useViewerStateStore(
-    useShallow((state) => ({
-      dataset: state.dataset,
-      colorRampRange: state.colorRampRange,
-      colorRamp: state.colorRamp,
-      categoricalPalette: state.categoricalPalette,
-      inRangeLUT: state.inRangeLUT,
-      featureKey: state.featureKey,
-      currentFrame: state.currentFrame,
-      setFrame: state.setFrame,
-      setTrack: state.setTrack,
-      clearTrack: state.clearTrack,
-      track: state.track,
-    }))
-  );
-
-  // Debounce changes to the dataset to prevent noticeably blocking the UI thread with a re-render.
-  const dataset = useDebounce(store.dataset, 500);
-  const categoricalPalette = useDebounce(store.categoricalPalette, 100);
-  const [colorRampMin, colorRampMax] = useDebounce(store.colorRampRange, 100);
-
-  const {
-    colorRamp,
-    inRangeLUT,
-    currentFrame,
-    featureKey: selectedFeatureKey,
-    track: selectedTrack,
-    setTrack,
-    setFrame,
-    clearTrack,
-  } = store;
-  const { isPlaying, isVisible, viewerConfig } = props;
-
-  const [isPending, startTransition] = useTransition();
-  // This might seem redundant with `isPending`, but `useTransition` only works within React's
-  // update cycle. Plotly's rendering is synchronous and can freeze the state update render,
-  // so we need to track completion with a separate flag.
-=======
   const clearTrack = useViewerStateStore((state) => state.clearTrack);
   const colorRamp = useViewerStateStore((state) => state.colorRamp);
   const currentFrame = useViewerStateStore((state) => state.currentFrame);
@@ -151,7 +101,6 @@
 
   const { isPlaying, isVisible } = props;
 
->>>>>>> 484f6f63
   // TODO: `isRendering` sometimes doesn't trigger the loading spinner.
   const [isRendering, setIsRendering] = useState(false);
 
@@ -183,13 +132,8 @@
   // If no plotly click event was reported, we assume the click was on a blank area of the plot.
   const timeOfLastPointClicked = useRef<number>(0);
   const emptyClickTimeout = useRef<number | null>(null);
-<<<<<<< HEAD
-  const currentRangeType = useRef<PlotRangeType>(props.scatterPlotConfig.rangeType);
-  currentRangeType.current = props.scatterPlotConfig.rangeType;
-=======
   const currentRangeType = useRef<PlotRangeType>(rangeType);
   currentRangeType.current = rangeType;
->>>>>>> 484f6f63
 
   useEffect(() => {
     const onClick = (): void => {
@@ -213,18 +157,6 @@
       xyPlotDiv?.removeEventListener("click", onClick);
     };
   }, [plotDivRef.current, clearTrack]);
-<<<<<<< HEAD
-
-  useMemo(() => {
-    if (props.scatterPlotConfig.xAxis === null && props.scatterPlotConfig.yAxis === null && selectedFeatureKey) {
-      props.updateScatterPlotConfig({
-        yAxis: selectedFeatureKey,
-        xAxis: SCATTERPLOT_TIME_FEATURE.value,
-      });
-    }
-  }, [selectedFeatureKey]);
-=======
->>>>>>> 484f6f63
 
   // Trigger render spinner when playback starts, but only if the render is being delayed.
   // If a render is allowed to happen (such as in the current-track- or current-frame-only
@@ -290,11 +222,7 @@
     return () => {
       plotRef?.removeAllListeners("plotly_click");
     };
-<<<<<<< HEAD
-  }, [plotRef.current, dataset, setTrack, setFrame]);
-=======
   }, [plotRef, dataset, setTrack, setFrame]);
->>>>>>> 484f6f63
 
   //////////////////////////////////
   // Helper Methods
