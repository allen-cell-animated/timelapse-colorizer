--- conflicted
+++ resolved
@@ -146,29 +146,11 @@
   }, [props.scatterPlotConfig]);
   const { xAxis: xAxisFeatureName, yAxis: yAxisFeatureName, rangeType } = scatterConfig;
 
-<<<<<<< HEAD
-  const [rangeType, setRangeType] = usePropTransitionWrapper<PlotRangeType>(
-    props.scatterPlotConfig.rangeType,
-    (rangeType: PlotRangeType) => props.updateScatterPlotConfig({ rangeType }),
-    () => setIsRendering(true)
-  );
-  const [xAxisFeatureName, setXAxisFeatureName] = usePropTransitionWrapper<string | null>(
-    props.scatterPlotConfig.xAxis,
-    (xAxis: string | null) => props.updateScatterPlotConfig({ xAxis }),
-    () => setIsRendering(true)
-  );
-  const [yAxisFeatureName, setYAxisFeatureName] = usePropTransitionWrapper<string | null>(
-    props.scatterPlotConfig.yAxis,
-    (yAxis: string | null) => props.updateScatterPlotConfig({ yAxis }),
-    () => setIsRendering(true)
-  );
-=======
   const isDebouncePending =
     props.scatterPlotConfig !== scatterConfig ||
     dataset !== props.dataset ||
     colorRampMin !== props.colorRampMin ||
     colorRampMax !== props.colorRampMax;
->>>>>>> 14cb401a
 
   //////////////////////////////////
   // Click Handlers
@@ -800,11 +782,7 @@
           selected={rangeType}
           items={Object.values(PlotRangeType)}
           width={"120px"}
-<<<<<<< HEAD
-          onChange={(value) => setRangeType(value as PlotRangeType)}
-=======
-          onChange={(value) => props.updateScatterPlotConfig({ rangeType: value as RangeType })}
->>>>>>> 14cb401a
+          onChange={(value) => props.updateScatterPlotConfig({ rangeType: value as PlotRangeType })}
         ></LabeledDropdown>
       </FlexRowAlignCenter>
     );
