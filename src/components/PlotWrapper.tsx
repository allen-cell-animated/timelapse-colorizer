--- conflicted
+++ resolved
@@ -95,7 +95,6 @@
       props.setFrame(time);
     };
 
-<<<<<<< HEAD
     const onHoverPlot = (eventData: Plotly.PlotMouseEvent): void => {
       if (eventData.points.length === 0) {
         setHoveredObjectId(null);
@@ -112,22 +111,15 @@
       setHoveredObjectId(null);
     };
 
-    const plotElement = plotDivRef.current as PlotlyHTMLElement | null;
-    plotElement?.on("plotly_click", onClickPlot);
-    plotElement?.on("plotly_hover", onHoverPlot);
-    plotElement?.on("plotly_unhover", onHoverExit);
-    return () => {
-      const plotElement = plotDivRef.current as PlotlyHTMLElement | null;
-      plotElement?.removeAllListeners("plotly_click");
-      plotElement?.removeAllListeners("plotly_hover");
-      plotElement?.removeAllListeners("plotly_unhover");
-=======
     const plotDiv = plotDivRef.current as PlotlyHTMLElement | null;
     plotDiv?.on("plotly_click", onClickPlot);
+    plotDiv?.on("plotly_hover", onHoverPlot);
+    plotDiv?.on("plotly_unhover", onHoverExit);
     return () => {
       const plotDiv = plotDivRef.current as PlotlyHTMLElement | null;
       plotDiv?.removeAllListeners("plotly_click");
->>>>>>> d66490cd
+      plotDiv?.removeAllListeners("plotly_hover");
+      plotDiv?.removeAllListeners("plotly_unhover");
     };
   }, [props.setFrame]);
 
