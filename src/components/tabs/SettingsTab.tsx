import { Checkbox, Slider } from "antd";
import React, { ReactElement } from "react";
import { Color } from "three";

import { Dataset } from "../../colorizer";
<<<<<<< HEAD
import { FlexColumn, SettingsContainer } from "../../styles/utils";
import DrawModeDropdown from "../DrawModeDropdown";
import LabeledDropdown from "../LabeledDropdown";
import CustomCollapse from "../CustomCollapse";
import { ViewerConfig, DrawMode } from "../../colorizer/types";
=======
import { DrawMode } from "../../colorizer/ColorizeCanvas";
import { FlexColumn, SettingsContainer } from "../../styles/utils";
import { DrawSettings } from "../CanvasWrapper";
import DrawModeDropdown from "../DrawModeDropdown";
import LabeledDropdown from "../LabeledDropdown";
import CustomCollapse from "../CustomCollapse";
import styled from "styled-components";
>>>>>>> 3b6bc89f

const NO_BACKDROP = {
  key: "",
  label: "(None)",
};

const INDENT_PX = 24;

type SettingsTabProps = {
<<<<<<< HEAD
  config: ViewerConfig;
  updateConfig(settings: Partial<ViewerConfig>): void;

  backdropKey: string | null;
  setBackdropKey: (key: string | null) => void;

  dataset: Dataset | null;
};
=======
  outOfRangeDrawSettings: DrawSettings;
  outlierDrawSettings: DrawSettings;
  showScaleBar: boolean;
  showTimestamp: boolean;
  dataset: Dataset | null;
  backdropBrightness: number;
  backdropSaturation: number;
  selectedBackdropKey: string | null;
  objectOpacity: number;
  setOutOfRangeDrawSettings: (drawSettings: DrawSettings) => void;
  setOutlierDrawSettings: (drawSettings: DrawSettings) => void;
  setShowScaleBar: (show: boolean) => void;
  setShowTimestamp: (show: boolean) => void;
  setBackdropBrightness: (percent: number) => void;
  setBackdropSaturation: (percent: number) => void;
  setBackdropKey: (name: string | null) => void;
  setObjectOpacity: (opacity: number) => void;
};

const HiddenMarksSlider = styled(Slider)`
  &.ant-slider-with-marks {
    /** Override ant default styling which adds margin for mark text */
    margin-bottom: 9.625px;
  }
  & .ant-slider-mark {
    /** Hide mark text */
    display: none;
    height: 0;
  }
`;
>>>>>>> 3b6bc89f

const makeAntSliderMarks = (marks: number[]): { [key: number]: string } => {
  return marks.reduce((acc, mark) => {
    acc[mark] = mark.toString();
    return acc;
  }, {} as { [key: number]: string });
};

export default function SettingsTab(props: SettingsTabProps): ReactElement {
  const backdropOptions = props.dataset
    ? Array.from(props.dataset.getBackdropData().entries()).map(([key, data]) => {
        return { key, label: data.name };
      })
    : [];
  backdropOptions.unshift(NO_BACKDROP);

  return (
    <FlexColumn $gap={5}>
      <CustomCollapse label="Backdrop">
<<<<<<< HEAD
        <SettingsContainer>
          <LabeledDropdown
            label={"Backdrop images:"}
            selected={props.backdropKey || NO_BACKDROP.key}
=======
        <SettingsContainer $indentPx={INDENT_PX}>
          <LabeledDropdown
            label={"Backdrop images:"}
            selected={props.selectedBackdropKey || NO_BACKDROP.key}
>>>>>>> 3b6bc89f
            items={backdropOptions}
            onChange={props.setBackdropKey}
            disabled={backdropOptions.length === 1}
          />
          <label>
            <span>
              <h3>Brightness:</h3>
            </span>
<<<<<<< HEAD
            <Slider
              // TODO: Add a mark at the 100% position
=======
            <HiddenMarksSlider
>>>>>>> 3b6bc89f
              style={{ maxWidth: "200px", width: "100%" }}
              min={50}
              max={150}
              step={10}
<<<<<<< HEAD
              value={props.config.backdropBrightness}
              onChange={(newBrightness: number) => props.updateConfig({ backdropBrightness: newBrightness })}
=======
              marks={makeAntSliderMarks([50, 100, 150])}
              value={props.backdropBrightness}
              onChange={props.setBackdropBrightness}
>>>>>>> 3b6bc89f
              tooltip={{ formatter: (value) => `${value}%` }}
            />
          </label>
          <label>
            <span>
              <h3>Saturation:</h3>
            </span>
<<<<<<< HEAD
            <Slider
=======
            <HiddenMarksSlider
>>>>>>> 3b6bc89f
              style={{ maxWidth: "200px", width: "100%" }}
              min={0}
              max={100}
              step={10}
<<<<<<< HEAD
              value={props.config.backdropSaturation}
              onChange={(saturation) => props.updateConfig({ backdropSaturation: saturation })}
=======
              marks={makeAntSliderMarks([0, 50, 100])}
              value={props.backdropSaturation}
              onChange={props.setBackdropSaturation}
>>>>>>> 3b6bc89f
              tooltip={{ formatter: (value) => `${value}%` }}
            />
          </label>
        </SettingsContainer>
      </CustomCollapse>
      <CustomCollapse label="Objects">
<<<<<<< HEAD
        <SettingsContainer>
          <DrawModeDropdown
            label="Filtered object color:"
            selected={props.config.outOfRangeDrawSettings.mode}
            color={props.config.outOfRangeDrawSettings.color}
            onChange={(mode: DrawMode, color: Color) => {
              props.updateConfig({ outOfRangeDrawSettings: { mode, color } });
=======
        <SettingsContainer $indentPx={INDENT_PX}>
          <DrawModeDropdown
            label="Filtered object color:"
            selected={props.outOfRangeDrawSettings.mode}
            color={props.outOfRangeDrawSettings.color}
            onChange={(mode: DrawMode, color: Color) => {
              props.setOutOfRangeDrawSettings({ mode, color });
>>>>>>> 3b6bc89f
            }}
          />
          <DrawModeDropdown
            label="Outlier object color:"
<<<<<<< HEAD
            selected={props.config.outlierDrawSettings.mode}
            color={props.config.outlierDrawSettings.color}
            onChange={(mode: DrawMode, color: Color) => {
              props.updateConfig({ outlierDrawSettings: { mode, color } });
=======
            selected={props.outlierDrawSettings.mode}
            color={props.outlierDrawSettings.color}
            onChange={(mode: DrawMode, color: Color) => {
              props.setOutlierDrawSettings({ mode, color });
>>>>>>> 3b6bc89f
            }}
          />{" "}
          <label>
            <span>
              <h3>Opacity:</h3>
            </span>
<<<<<<< HEAD
            <Slider
              style={{ maxWidth: "200px", width: "100%" }}
              min={0}
              max={100}
              value={props.config.objectOpacity}
              onChange={(opacity) => props.updateConfig({ objectOpacity: opacity })}
=======
            <HiddenMarksSlider
              style={{ maxWidth: "200px", width: "100%" }}
              min={0}
              max={100}
              value={props.objectOpacity}
              onChange={props.setObjectOpacity}
>>>>>>> 3b6bc89f
            />
          </label>
          <label>
            <span></span>
            <Checkbox
              type="checkbox"
<<<<<<< HEAD
              checked={props.config.showScaleBar}
              onChange={(event) => {
                props.updateConfig({ showScaleBar: event.target.checked });
=======
              checked={props.showScaleBar}
              onChange={() => {
                props.setShowScaleBar(!props.showScaleBar);
>>>>>>> 3b6bc89f
              }}
            >
              Show scale bar
            </Checkbox>
          </label>
          <label>
            <span></span>
            <Checkbox
              type="checkbox"
<<<<<<< HEAD
              checked={props.config.showTimestamp}
              onChange={(event) => {
                props.updateConfig({ showTimestamp: event.target.checked });
=======
              checked={props.showTimestamp}
              onChange={() => {
                props.setShowTimestamp(!props.showTimestamp);
>>>>>>> 3b6bc89f
              }}
            >
              Show timestamp
            </Checkbox>
          </label>
        </SettingsContainer>
      </CustomCollapse>
    </FlexColumn>
  );
}<|MERGE_RESOLUTION|>--- conflicted
+++ resolved
@@ -3,21 +3,12 @@
 import { Color } from "three";
 
 import { Dataset } from "../../colorizer";
-<<<<<<< HEAD
 import { FlexColumn, SettingsContainer } from "../../styles/utils";
 import DrawModeDropdown from "../DrawModeDropdown";
 import LabeledDropdown from "../LabeledDropdown";
 import CustomCollapse from "../CustomCollapse";
 import { ViewerConfig, DrawMode } from "../../colorizer/types";
-=======
-import { DrawMode } from "../../colorizer/ColorizeCanvas";
-import { FlexColumn, SettingsContainer } from "../../styles/utils";
-import { DrawSettings } from "../CanvasWrapper";
-import DrawModeDropdown from "../DrawModeDropdown";
-import LabeledDropdown from "../LabeledDropdown";
-import CustomCollapse from "../CustomCollapse";
 import styled from "styled-components";
->>>>>>> 3b6bc89f
 
 const NO_BACKDROP = {
   key: "",
@@ -27,33 +18,13 @@
 const INDENT_PX = 24;
 
 type SettingsTabProps = {
-<<<<<<< HEAD
   config: ViewerConfig;
   updateConfig(settings: Partial<ViewerConfig>): void;
 
-  backdropKey: string | null;
-  setBackdropKey: (key: string | null) => void;
+  selectedBackdropKey: string | null;
+  setSelectedBackdropKey: (key: string | null) => void;
 
   dataset: Dataset | null;
-};
-=======
-  outOfRangeDrawSettings: DrawSettings;
-  outlierDrawSettings: DrawSettings;
-  showScaleBar: boolean;
-  showTimestamp: boolean;
-  dataset: Dataset | null;
-  backdropBrightness: number;
-  backdropSaturation: number;
-  selectedBackdropKey: string | null;
-  objectOpacity: number;
-  setOutOfRangeDrawSettings: (drawSettings: DrawSettings) => void;
-  setOutlierDrawSettings: (drawSettings: DrawSettings) => void;
-  setShowScaleBar: (show: boolean) => void;
-  setShowTimestamp: (show: boolean) => void;
-  setBackdropBrightness: (percent: number) => void;
-  setBackdropSaturation: (percent: number) => void;
-  setBackdropKey: (name: string | null) => void;
-  setObjectOpacity: (opacity: number) => void;
 };
 
 const HiddenMarksSlider = styled(Slider)`
@@ -67,7 +38,6 @@
     height: 0;
   }
 `;
->>>>>>> 3b6bc89f
 
 const makeAntSliderMarks = (marks: number[]): { [key: number]: string } => {
   return marks.reduce((acc, mark) => {
@@ -87,43 +57,26 @@
   return (
     <FlexColumn $gap={5}>
       <CustomCollapse label="Backdrop">
-<<<<<<< HEAD
-        <SettingsContainer>
-          <LabeledDropdown
-            label={"Backdrop images:"}
-            selected={props.backdropKey || NO_BACKDROP.key}
-=======
         <SettingsContainer $indentPx={INDENT_PX}>
           <LabeledDropdown
             label={"Backdrop images:"}
             selected={props.selectedBackdropKey || NO_BACKDROP.key}
->>>>>>> 3b6bc89f
             items={backdropOptions}
-            onChange={props.setBackdropKey}
+            onChange={props.setSelectedBackdropKey}
             disabled={backdropOptions.length === 1}
           />
           <label>
             <span>
               <h3>Brightness:</h3>
             </span>
-<<<<<<< HEAD
-            <Slider
-              // TODO: Add a mark at the 100% position
-=======
             <HiddenMarksSlider
->>>>>>> 3b6bc89f
               style={{ maxWidth: "200px", width: "100%" }}
               min={50}
               max={150}
               step={10}
-<<<<<<< HEAD
               value={props.config.backdropBrightness}
               onChange={(newBrightness: number) => props.updateConfig({ backdropBrightness: newBrightness })}
-=======
               marks={makeAntSliderMarks([50, 100, 150])}
-              value={props.backdropBrightness}
-              onChange={props.setBackdropBrightness}
->>>>>>> 3b6bc89f
               tooltip={{ formatter: (value) => `${value}%` }}
             />
           </label>
@@ -131,97 +84,56 @@
             <span>
               <h3>Saturation:</h3>
             </span>
-<<<<<<< HEAD
-            <Slider
-=======
             <HiddenMarksSlider
->>>>>>> 3b6bc89f
               style={{ maxWidth: "200px", width: "100%" }}
               min={0}
               max={100}
               step={10}
-<<<<<<< HEAD
               value={props.config.backdropSaturation}
               onChange={(saturation) => props.updateConfig({ backdropSaturation: saturation })}
-=======
               marks={makeAntSliderMarks([0, 50, 100])}
-              value={props.backdropSaturation}
-              onChange={props.setBackdropSaturation}
->>>>>>> 3b6bc89f
               tooltip={{ formatter: (value) => `${value}%` }}
             />
           </label>
         </SettingsContainer>
       </CustomCollapse>
       <CustomCollapse label="Objects">
-<<<<<<< HEAD
-        <SettingsContainer>
+        <SettingsContainer $indentPx={INDENT_PX}>
           <DrawModeDropdown
             label="Filtered object color:"
             selected={props.config.outOfRangeDrawSettings.mode}
             color={props.config.outOfRangeDrawSettings.color}
             onChange={(mode: DrawMode, color: Color) => {
               props.updateConfig({ outOfRangeDrawSettings: { mode, color } });
-=======
-        <SettingsContainer $indentPx={INDENT_PX}>
-          <DrawModeDropdown
-            label="Filtered object color:"
-            selected={props.outOfRangeDrawSettings.mode}
-            color={props.outOfRangeDrawSettings.color}
-            onChange={(mode: DrawMode, color: Color) => {
-              props.setOutOfRangeDrawSettings({ mode, color });
->>>>>>> 3b6bc89f
             }}
           />
           <DrawModeDropdown
             label="Outlier object color:"
-<<<<<<< HEAD
             selected={props.config.outlierDrawSettings.mode}
             color={props.config.outlierDrawSettings.color}
             onChange={(mode: DrawMode, color: Color) => {
               props.updateConfig({ outlierDrawSettings: { mode, color } });
-=======
-            selected={props.outlierDrawSettings.mode}
-            color={props.outlierDrawSettings.color}
-            onChange={(mode: DrawMode, color: Color) => {
-              props.setOutlierDrawSettings({ mode, color });
->>>>>>> 3b6bc89f
             }}
           />{" "}
           <label>
             <span>
               <h3>Opacity:</h3>
             </span>
-<<<<<<< HEAD
-            <Slider
+            <HiddenMarksSlider
               style={{ maxWidth: "200px", width: "100%" }}
               min={0}
               max={100}
               value={props.config.objectOpacity}
               onChange={(opacity) => props.updateConfig({ objectOpacity: opacity })}
-=======
-            <HiddenMarksSlider
-              style={{ maxWidth: "200px", width: "100%" }}
-              min={0}
-              max={100}
-              value={props.objectOpacity}
-              onChange={props.setObjectOpacity}
->>>>>>> 3b6bc89f
             />
           </label>
           <label>
             <span></span>
             <Checkbox
               type="checkbox"
-<<<<<<< HEAD
               checked={props.config.showScaleBar}
               onChange={(event) => {
                 props.updateConfig({ showScaleBar: event.target.checked });
-=======
-              checked={props.showScaleBar}
-              onChange={() => {
-                props.setShowScaleBar(!props.showScaleBar);
->>>>>>> 3b6bc89f
               }}
             >
               Show scale bar
@@ -231,15 +143,9 @@
             <span></span>
             <Checkbox
               type="checkbox"
-<<<<<<< HEAD
               checked={props.config.showTimestamp}
               onChange={(event) => {
                 props.updateConfig({ showTimestamp: event.target.checked });
-=======
-              checked={props.showTimestamp}
-              onChange={() => {
-                props.setShowTimestamp(!props.showTimestamp);
->>>>>>> 3b6bc89f
               }}
             >
               Show timestamp
