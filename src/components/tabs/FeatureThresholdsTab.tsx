--- conflicted
+++ resolved
@@ -1,21 +1,10 @@
 import { CloseOutlined, FilterOutlined, SearchOutlined } from "@ant-design/icons";
-<<<<<<< HEAD
-import { Card, List, Select } from "antd";
-=======
 import { Checkbox, List, Select } from "antd";
->>>>>>> c1aef9c4
 import React, { ReactElement, ReactNode, useMemo, useRef, useState } from "react";
 import styled, { css } from "styled-components";
 import { Color } from "three";
 
 import DropdownSVG from "../../assets/dropdown-arrow.svg?react";
-<<<<<<< HEAD
-import { Dataset } from "../../colorizer";
-import { FeatureThreshold } from "../../colorizer/types";
-=======
-
-import { Dataset } from "../../colorizer";
-import { FeatureType } from "../../colorizer/Dataset";
 import {
   CategoricalFeatureThreshold,
   FeatureThreshold,
@@ -24,13 +13,14 @@
   isThresholdCategorical,
   isThresholdNumeric,
 } from "../../colorizer/types";
->>>>>>> c1aef9c4
 import { thresholdMatchFinder } from "../../colorizer/utils/data_utils";
 import { useScrollShadow } from "../../colorizer/utils/react_utils";
 import { MAX_FEATURE_CATEGORIES } from "../../constants";
-import { FlexColumn } from "../../styles/utils";
 import IconButton from "../IconButton";
 import LabeledRangeSlider from "../LabeledRangeSlider";
+import { FlexColumn } from "../../styles/utils";
+import { Dataset } from "../../colorizer";
+import { FeatureType } from "../../colorizer/Dataset";
 
 const PanelContainer = styled(FlexColumn)`
   flex-grow: 1;
