import { App, ConfigProvider } from "antd";
import React, { createContext, PropsWithChildren, ReactElement, useState } from "react";
import styled from "styled-components";

type AppStyleProps = {
  className?: string;
};

const palette = {
  theme: "#8962d3",
  themeDark: "#5f369f",
  themeLight: "#aa88ed",
  themeGray: "#f7f0ff",
  themeGrayDark: "#e7e4f2",
  gray0: "#ffffff",
  gray5: "#fafafa",
  gray10: "#f2f2f2",
  gray15: "#e7e7e7",
  gray20: "#cbcbcc",
  gray30: "#a3a4a5",
  gray40: "#737373",
  gray50: "#575859",
  gray60: "#323233",
  success: "#2fc022",
  error: "#f92d20",
  link: "#0094FF",
};

// Note: Some advanced version of this could swap different theme objects, and
// regenerate the CssContainer along with the theme.
// These could probably be added as props to AppStyle in the future!
/** Top-level theme variables, used to drive the styling of the entire app. */
const theme = {
  color: {
    theme: palette.theme,
    themeDark: palette.themeDark,
    themeLight: palette.themeLight,
    text: {
      primary: palette.gray60,
      secondary: palette.gray50,
      hint: palette.gray30,
      disabled: palette.gray30,
      button: palette.gray0,
      error: palette.error,
      success: palette.success,
      theme: palette.theme,
      link: palette.link,
    },
    layout: {
      background: palette.gray0,
      tabBackground: palette.gray5,
      dividers: palette.gray15,
      borders: palette.gray20,
      modalOverlay: "rgba(0, 0, 0, 0.7)",
    },
    button: {
      backgroundPrimary: palette.theme,
      backgroundDisabled: palette.gray10,
      outline: palette.theme,
      outlineActive: palette.themeDark,
      hover: palette.themeLight,
      active: palette.themeDark,
      focusShadow: "rgba(137, 98, 211, 0.06)",
    },
    dropdown: {
      backgroundHover: palette.gray10,
      backgroundSelected: palette.themeGray,
    },
    slider: {
      rail: palette.gray10,
    },
    flag: {
      background: palette.themeGrayDark,
    },
    tooltip: {
      background: "rgba(50, 50, 51, 0.90)",
    },
  },
  font: {
    // LatoExtended font is a custom font family declared in the CssContainer.
    // It's downloaded from https://www.latofonts.com/, as the Google Fonts version
    // has limited characters. Here, Google Font's Lato is set as the default
    // for faster initial load, and LatoExtended is used as a fallback for specific,
    // non-Latin characters (usually scientific units).
    family: "Lato, LatoExtended, sans-serif",
    resource: "https://fonts.googleapis.com/css2?family=Lato&display=swap",
    size: {
      header: 20,
      section: 18,
      label: 16,
      content: 14,
      labelSmall: 12,
    },
  },
  controls: {
    height: 28,
    heightSmall: 28,
    radius: 4,
  },
};

export const AppThemeContext = createContext(theme);

type DocumentContextType = {
  modalContainerRef: HTMLDivElement | null;
};
export const DocumentContext = createContext<DocumentContextType>({ modalContainerRef: null });

/** Applies theme as CSS variables that affect the rest of the document. */
const CssContainer = styled.div`
  @import url("https://fonts.googleapis.com/css2?family=Lato&display=swap");

  @font-face {
    font-family: LatoExtended;
    font-style: normal;
    font-weight: 400;
    src: url("/fonts/Lato-Regular.woff2") format("woff2"), url("/fonts/Lato-Regular.woff") format("woff"),
      url("/fonts/Lato-Regular.ttf") format("truetype"), url("/fonts/Lato-Regular.eot") format("embedded-opentype");
  }

  /* Text */
  --color-text-primary: ${theme.color.text.primary};
  --color-text-secondary: ${theme.color.text.secondary};
  --color-text-hint: ${theme.color.text.hint};
  --color-text-disabled: ${theme.color.text.disabled};
  --color-text-button: ${theme.color.text.button};
  --color-text-error: ${theme.color.text.error};
  --color-text-success: ${theme.color.text.success};
  --color-text-theme: ${theme.color.text.theme};
  --color-text-link: ${theme.color.text.link};

  /* Layout */
  --color-background: ${theme.color.layout.background};
  --color-dividers: ${theme.color.layout.dividers};
  --color-borders: ${theme.color.layout.borders};
  --color-modal-overlay: ${theme.color.layout.modalOverlay};

  /* Controls */
  /* TODO: Possible issue with hover/active colors because the UI design
  styling has the same active and hover colors (just with different outlines).
  Would dark/light theme be more descriptive? 
   */
  --color-button: ${theme.color.button.backgroundPrimary};
  --color-button-hover: ${theme.color.button.hover};
  --color-button-active: ${theme.color.button.active};
  --color-button-disabled: ${theme.color.button.backgroundDisabled};

  --button-height: ${theme.controls.height}px;
  --button-height-small: ${theme.controls.heightSmall}px;
  --radius-control-small: ${theme.controls.radius}px;

  --color-dropdown-hover: ${theme.color.dropdown.backgroundHover};
  --color-dropdown-selected: ${theme.color.dropdown.backgroundSelected};

  --color-collapse-hover: ${theme.color.theme};
  --color-collapse-active: ${theme.color.themeDark};

  --color-focus-shadow: #f2ebfa;

  --color-flag-background: ${theme.color.flag.background};
  --color-flag-text: ${theme.color.themeDark};

  /* Fonts */
  --default-font: ${theme.font.family};
  --font-size-header: ${theme.font.size.header}px;
  --font-size-section: ${theme.font.size.section}px;
  --font-size-label: ${theme.font.size.label}px;
  --font-size-content: ${theme.font.size.content}px;
  --font-size-label-small: ${theme.font.size.labelSmall}px;

  .ant-input-number-input {
    text-align: right;
  }

  // Override button styling to match design.
  // Specifically, remove the drop shadow, and change the hover/active
  // behavior so the border changes color instead of the background.
  .ant-btn-primary:not(:disabled),
  .ant-btn-default:not(:disabled) {
    // disable drop shadow
    box-shadow: none;
  }

  // Both buttons go to solid light theme color and change text color when hovered.
  :where(.ant-btn-primary:not(:disabled):active),
  :where(.ant-btn-primary:not(:disabled):hover),
  .ant-btn-default:not(:disabled):active,
  .ant-btn-default:not(:disabled):hover {
    border-color: ${theme.color.button.hover};
    background-color: ${theme.color.button.hover};
    color: ${theme.color.text.button};
  }

  // Use the darker theme color for the primary-style, solid-color button
  .ant-btn-primary:where(:not(:disabled):active) {
    border: 1px solid ${theme.color.button.backgroundPrimary};
  }

  // Use the normal theme color for the button outline when hovered,
  // then darken it when active. This way, the outline is always visible
  // for the default button.
  .ant-btn-default:not(:disabled):hover {
    border: 1px solid ${theme.color.button.backgroundPrimary};
  }
  .ant-btn-default:not(:disabled):active {
    border: 1px solid ${theme.color.button.outlineActive};
  }
  .ant-btn-default:not(:disabled) {
    border-color: ${theme.color.button.outline};
    color: ${theme.color.button.outline};
  }

  font-family: var(--default-font);
  font-style: normal;
  font-weight: 400;
  line-height: normal;
  margin: 0;
  color: var(--color-text-primary);

  h1 {
    font-size: var(--font-size-header);
    font-style: normal;
    font-weight: 400;
    margin: 5px 0;
  }

  h2 {
    font-size: var(--font-size-section);
    font-style: normal;
    font-weight: 400;
  }

  h3 {
    font-size: var(--font-size-label);
    font-style: normal;
    font-weight: 400;
    margin: 0;
  }

  p {
    font-family: var(--default-font);
    font-size: var(--font-size-content);
    font-style: normal;
    font-weight: 400;
    margin: 2px;
  }

  label {
    font-family: var(--default-font);
    font-size: var(--font-size-content);
    font-style: normal;
    font-weight: 400;
    display: flex;
    flex-direction: row;
    gap: 2px;
  }
`;

/**
 * Configures styling for the app.
 * @param props:
 *   - className: Optional className that will be applied to a `div` element that
 *     contains the provided children elements.
 *   - children: All the children that should be rendered with the applied styling.
 */
export default function AppStyle(props: PropsWithChildren<AppStyleProps>): ReactElement {
  // Provide a div container element for modals. This allows them to float over
  // other elements in the app and escape their local stacking contexts,
  // while still obeying styling rules.
  const [modalContainer, setModalContainer] = useState<HTMLDivElement | null>(null);

  return (
    <CssContainer className={props.className}>
      <link rel="preconnect" href="https://fonts.gstatic.com" />
      <link href={theme.font.resource} rel="stylesheet" />

      <ConfigProvider
        theme={{
          token: {
            colorPrimary: theme.color.theme,
            colorLink: theme.color.theme,
            colorLinkHover: theme.color.themeDark,
            colorBorder: theme.color.layout.borders,
            colorBorderSecondary: theme.color.layout.dividers,
            controlHeight: theme.controls.height,
            controlHeightSM: theme.controls.heightSmall,
            fontFamily: theme.font.family,
            borderRadiusLG: 6,
            colorText: theme.color.text.primary,
            colorTextPlaceholder: theme.color.text.hint,
<<<<<<< HEAD
            colorBgSpotlight: theme.color.tooltip.background,
=======
            fontWeightStrong: 400,
>>>>>>> 05340ea5
          },
          components: {
            Button: {
              colorPrimaryActive: theme.color.button.hover,
              colorPrimaryHover: theme.color.button.hover,
              textHoverBg: theme.color.text.button,
              colorBgTextHover: theme.color.text.button,
              defaultBorderColor: theme.color.theme,
              defaultColor: theme.color.theme,
            },
            Checkbox: {
              borderRadiusSM: 2,
              controlInteractiveSize: 16,
              fontSize: theme.font.size.content,
              paddingXS: 6,
            },
            Slider: {
              // Override hover colors
              dotActiveBorderColor: theme.color.theme,
              dotBorderColor: theme.color.themeLight,
              handleActiveColor: theme.color.themeLight,
              handleColor: theme.color.theme,
              trackBg: theme.color.theme,
              railBg: theme.color.slider.rail,
              railHoverBg: theme.color.slider.rail,
              controlHeightSM: 20,
              trackHoverBg: theme.color.themeLight,
            },
            Tabs: {
              itemColor: theme.color.text.primary,
              cardBg: theme.color.layout.tabBackground,
              colorBorder: theme.color.layout.borders,
              colorBorderSecondary: theme.color.layout.borders,
            },
            Divider: {
              marginLG: 0,
            },
            Modal: {
              // Set z-index to 2000 here because Ant sets popups to 1050 by default, and modals to 1000.
              zIndexBase: 2000,
              zIndexPopupBase: 2000,
              titleFontSize: theme.font.size.section,
              margin: 20,
            },
          },
        }}
      >
        {/* App provides context for the static notification, modal, and message APIs.
         * See https://ant.design/components/app.
         */}
        <App>
          <div ref={setModalContainer}>
            <DocumentContext.Provider value={{ modalContainerRef: modalContainer }}>
              {props.children}
            </DocumentContext.Provider>
          </div>
        </App>
      </ConfigProvider>
    </CssContainer>
  );
}<|MERGE_RESOLUTION|>--- conflicted
+++ resolved
@@ -288,11 +288,8 @@
             borderRadiusLG: 6,
             colorText: theme.color.text.primary,
             colorTextPlaceholder: theme.color.text.hint,
-<<<<<<< HEAD
             colorBgSpotlight: theme.color.tooltip.background,
-=======
             fontWeightStrong: 400,
->>>>>>> 05340ea5
           },
           components: {
             Button: {
