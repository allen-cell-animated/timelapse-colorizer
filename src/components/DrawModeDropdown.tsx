import { Color as AntdColor } from "@rc-component/color-picker";
import { ColorPicker } from "antd";
import { PresetsItem } from "antd/es/color-picker/interface";
import React, { ReactElement, useRef } from "react";
import styled from "styled-components";
<<<<<<< HEAD
import { Color as ThreeColor, ColorRepresentation } from "three";

import { DrawMode } from "../colorizer/ColorizeCanvas";
=======
import { ColorRepresentation, Color as ThreeColor } from "three";

import { DrawMode } from "../colorizer/types";
import { FlexRowAlignCenter } from "../styles/utils";
>>>>>>> c1aef9c4
import LabeledDropdown from "./LabeledDropdown";

type DrawModeSelectorProps = {
  selected: DrawMode;
  onChange: (mode: DrawMode, color: ThreeColor) => void;
  color: ThreeColor;
  disabled?: boolean;
};

const defaultProps: Partial<DrawModeSelectorProps> = {
  disabled: false,
};

const HorizontalDiv = styled(FlexRowAlignCenter)`
  gap: 6px;
  flex-direction: row;
  flex-wrap: wrap;
`;

/**
 * UI element for choosing between different drawing modes, and provides callbacks for when
 * changes are made to selections.
 * - `HIDE`: Hide an object type
 * - `USE_COLOR`: Use a custom, solid color. (When selected, also shows a ColorPicker.)
 */
export default function DrawModeSelector(propsInput: DrawModeSelectorProps): ReactElement {
  const props = { ...defaultProps, ...propsInput } as Required<DrawModeSelectorProps>;

  const colorPickerRef = useRef<HTMLParagraphElement>(null);

  const items = [
    { key: DrawMode.HIDE.toString(), label: "Hide" },
    { key: DrawMode.USE_COLOR.toString(), label: "Use custom color" },
  ];

  const defaultPresetColors = [
    "#ffffff",
    "#f0f0f0",
    "#dddddd",
    "#c0c0c0",
    "#9d9d9d",
    "#808080",
    "#525252",
    "#393939",
    "#191919",
    "#000000",
  ];
  const presets: PresetsItem[] = [
    {
      label: "Presets",
      colors: defaultPresetColors,
    },
  ];

  const showColorPicker = props.selected === DrawMode.USE_COLOR;

  return (
    <HorizontalDiv ref={colorPickerRef}>
      <LabeledDropdown
        label={null}
        selected={props.selected.toString()}
        items={items}
        showTooltip={false}
        onChange={(key: string) => {
          props.onChange(Number.parseInt(key, 10), props.color);
        }}
        disabled={props.disabled}
      ></LabeledDropdown>

      <ColorPicker
        // Uses the default 1s transition animation
        style={{
          visibility: showColorPicker ? "visible" : "hidden",
          opacity: showColorPicker ? "1" : "0",
        }}
        size="small"
        disabledAlpha={true}
        defaultValue={new AntdColor(props.color.getHexString())}
        color={new AntdColor(props.color.getHexString())}
        presets={presets}
        // onChange returns a different color type, so must convert from hex
        onChange={(_color, hex) => props.onChange(props.selected, new ThreeColor(hex as ColorRepresentation))}
        disabled={props.disabled}
      />
    </HorizontalDiv>
  );
}<|MERGE_RESOLUTION|>--- conflicted
+++ resolved
@@ -3,16 +3,10 @@
 import { PresetsItem } from "antd/es/color-picker/interface";
 import React, { ReactElement, useRef } from "react";
 import styled from "styled-components";
-<<<<<<< HEAD
-import { Color as ThreeColor, ColorRepresentation } from "three";
-
-import { DrawMode } from "../colorizer/ColorizeCanvas";
-=======
 import { ColorRepresentation, Color as ThreeColor } from "three";
 
 import { DrawMode } from "../colorizer/types";
 import { FlexRowAlignCenter } from "../styles/utils";
->>>>>>> c1aef9c4
 import LabeledDropdown from "./LabeledDropdown";
 
 type DrawModeSelectorProps = {
