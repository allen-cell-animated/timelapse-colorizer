import { FolderOpenOutlined, UploadOutlined } from "@ant-design/icons";
import { Button, Dropdown, Input, InputRef, MenuProps, Space, Upload } from "antd";
import { MenuItemType } from "antd/es/menu/interface";
import React, { ReactElement, ReactNode, useCallback, useContext, useEffect, useRef, useState } from "react";
import styled from "styled-components";
import { useClickAnyWhere } from "usehooks-ts";

import { Dataset } from "../colorizer";
import { ReportWarningCallback } from "../colorizer/types";
import { zipToFileMap } from "../colorizer/utils/data_load_utils";
import { convertAllenPathToHttps, isAllenPath } from "../colorizer/utils/url_utils";
import { useRecentCollections } from "../hooks";
import { useViewerStateStore } from "../state";
import { FlexRowAlignCenter } from "../styles/utils";
import { renderStringArrayAsJsx } from "../utils/formatting";

import Collection from "../colorizer/Collection";
import { AppThemeContext } from "./AppStyle";
import TextButton from "./Buttons/TextButton";
import StyledInlineProgress from "./Feedback/StyledInlineProgress";
import MessageCard from "./MessageCard";
import StyledModal from "./Modals/StyledModal";

const DEFAULT_URL_FAILURE_MESSAGE =
  "The dataset(s) could not be loaded with the URL provided. Please check it and try again.";

type LoadDatasetButtonProps = {
  /**
   * Callback when a dataset was successfully loaded.
   * @param collection
   * @param dataset
   * @returns
   */
  onLoad: (collection: Collection, datasetKey: string, dataset: Dataset) => void;
  /** The URL of the currently loaded resource, used to indicate it on the recent datasets dropdown. */
  currentResourceUrl: string;
  reportWarning?: ReportWarningCallback;
};

type LoadedCollectionResult = [string, Collection, Dataset];

const defaultProps: Partial<LoadDatasetButtonProps> = {};

/** Mocks the styling of a Dropdown menu, because Ant Dropdown does not let us directly
 * insert elements into the menu. We have to create a wrapper element to make it look
 * like a single dropdown.
 */
const DropdownContentContainer = styled.div`
  position: absolute;
  width: max-content;
  max-width: 80vw;
  background-color: var(--color-background);
  border-radius: var(--radius-control-small);
  box-shadow: 0 6px 16px 0 rgba(0, 0, 0, 0.08), 0 3px 6px -4px rgba(0, 0, 0, 0.12), 0 9px 28px 8px rgba(0, 0, 0, 0.05);

  padding-top: 6px;

  & > ul.ant-dropdown-menu {
    // Disable the real dropdown's styling
    box-shadow: transparent 0 0 !important;
    background-color: transparent;
  }

  & .ant-dropdown-menu-item {
    width: 100%;
    overflow: hidden;
  }

  & .ant-dropdown-menu-item:not(:last-child) {
    margin-bottom: 4px;
  }
`;

export default function LoadDatasetButton(props: LoadDatasetButtonProps): ReactElement {
  props = { ...defaultProps, ...props };

  const theme = useContext(AppThemeContext);
  const dropdownContextRef = useRef<HTMLDivElement>(null);
  const inputRef = useRef<InputRef>(null);
  const setSourceFilename = useViewerStateStore((state) => state.setSourceFilename);
  const clearSourceFilename = useViewerStateStore((state) => state.clearSourceFilename);

  // STATE ////////////////////////////////////////////////////////////

  // Directly control the visibility of the recent datasets dropdown because
  // Ant's default behavior has some bugs (the menu will appear and disappear
  // suddenly) if trying to temporarily disable visibility.
  const [showRecentDropdown, setShowRecentDropdown] = useState(false);
  const [urlInput, _setUrlInput] = useState("");
  // Wrap `setUrlInput` so we clear the dropdown when user starts typing
  const setUrlInput = useCallback((newUrl: string) => {
    setShowRecentDropdown(false);
    _setUrlInput(newUrl);
  }, []);

  const [recentCollections, registerCollection] = useRecentCollections();

  const [isLoadingUrl, setIsLoadingUrl] = useState(false);
  const [isLoadingZip, setIsLoadingZip] = useState(false);
  const [zipLoadProgress, setZipLoadProgress] = useState(0);

  const [errorText, _setErrorText] = useState<ReactNode>("");
  const setErrorText = useCallback((newErrorText: ReactNode) => {
    if (typeof newErrorText === "string" && newErrorText !== "") {
      const splitText = newErrorText.split("\n");
      _setErrorText(renderStringArrayAsJsx(splitText));
    } else {
      _setErrorText(newErrorText);
    }
  }, []);

  const [isLoadModalOpen, setIsLoadModalOpen] = useState(false);

  // BEHAVIOR ////////////////////////////////////////////////////////////

  useEffect(() => {
    if (isLoadModalOpen) {
      // Clear modal when opening
      // TODO: This does not actually stop the underlying load operation. Could cause the interface to act
      // unexpectedly, but maybe not a huge problem because there's a ~4s timeout on the load operation anyways.
      setIsLoadingUrl(false);
      setIsLoadingZip(false);
      setErrorText("");
    }
  }, [isLoadModalOpen]);

  // The dropdown should be shown whenever the user clicks on the input field, and hidden if the user starts
  // typing or clicks off of the input (including selecting options in the dropdown).
  // TODO: Switch to using AccessibleDropdown as a base component
  useClickAnyWhere((event) => {
    if (event.target === inputRef.current?.input) {
      setShowRecentDropdown(true);
    } else {
      setShowRecentDropdown(false);
    }
  });

  const onCollectionLoaded = (loadedUrl: string, collection: Collection, dataset: Dataset): void => {
    props.onLoad(collection, collection.getDefaultDatasetKey(), dataset);

    // Add a slight delay before closing and resetting the modal for a smoother experience
    setTimeout(() => {
      setIsLoadModalOpen(false);
      setIsLoadingUrl(false);
      setIsLoadingZip(false);
      // Add to recent collections
      registerCollection({
        url: loadedUrl,
        label: urlInput, // Use raw url input for the label
      });
      setErrorText("");
      setUrlInput("");
    }, 500);
    return;
  };

  const loadCollectionData = async (newCollection: Collection): Promise<LoadedCollectionResult> => {
    const newDatasetKey = newCollection.getDefaultDatasetKey();
    const loadResult = await newCollection.tryLoadDataset(newDatasetKey);
    if (!loadResult.loaded) {
      const errorMessage = loadResult.errorMessage;

      if (errorMessage) {
        // Remove 'Error:' prefixes
        const matches = errorMessage.replace(/^(Error:)*/, "");
        // Reject the promise with the error message
        throw new Error(matches);
      } else {
        throw new Error();
      }
    }

    const resourceUrl = newCollection.sourcePath || newCollection.getDefaultDatasetKey();
    return [resourceUrl, newCollection, loadResult.dataset];
  };

  const handleLoadUrl = async (url: string): Promise<LoadedCollectionResult> => {
    console.log("Loading '" + url + "'.");
    const collection = await Collection.loadFromAmbiguousUrl(url, { reportWarning: props.reportWarning });
    return loadCollectionData(collection);
  };

  const handleLoadFromZipFile = async (
    fileName: string,
    fileMap: Record<string, File>
  ): Promise<LoadedCollectionResult> => {
    console.log("Loading from ZIP file:", fileName);
    const collection = await Collection.loadFromAmbiguousFile(fileName, fileMap, {
      reportWarning: props.reportWarning,
    });
    return loadCollectionData(collection);
  };

  const handleLoadZipClicked = useCallback(
    async (zipFile: File): Promise<boolean> => {
      if (isLoadingUrl || isLoadingZip) {
        return false;
      }
      setErrorText("");
      setIsLoadingZip(true);
      setZipLoadProgress(0);
      const handleProgressUpdate = (complete: number, total: number): void => {
        setZipLoadProgress(Math.floor((complete / total) * 100));
      };
      const fileMap = await zipToFileMap(zipFile, handleProgressUpdate);
      if (Object.keys(fileMap).length === 0) {
        setErrorText("No files found in ZIP file.");
        return false;
      }
      const didLoadCollection = await handleLoadFromZipFile(zipFile.name, fileMap)
        .then((result) => {
          setSourceFilename(zipFile.name);
          onCollectionLoaded(...result);
          return true;
        })
        .catch((reason) => {
          // failed
          setErrorText(reason.toString() || DEFAULT_URL_FAILURE_MESSAGE);
          return false;
        });
      setIsLoadingZip(false);
      return didLoadCollection;
    },
    [isLoadingUrl, isLoadingZip]
  );

  const handleLoadClicked = useCallback(async (): Promise<void> => {
    if (urlInput === "") {
      setErrorText("Please enter a URL!");
      return;
    }
    let formattedUrlInput = urlInput.trim();
    let hasConvertedAllenPath = false;
    // Check if the URL is an allen resource. If so, attempt to convert it.
    if (isAllenPath(formattedUrlInput)) {
      const convertedUrl = convertAllenPathToHttps(formattedUrlInput);
      if (!convertedUrl) {
        setErrorText(
          "The provided filestore path cannot be loaded directly. Please check that the path is correct; if this a path you expect to work, file an issue on GitHub. Alternatively, move your dataset so it is served over HTTPS."
        );
        return;
      }
      hasConvertedAllenPath = true;
      formattedUrlInput = convertedUrl;
    }

    if (window.location.protocol === "https:" && formattedUrlInput.startsWith("http:")) {
      setErrorText(
        "Cannot load a HTTP resource from an HTTPS site. Please move your dataset so it is served over HTTPS, or install and run this project locally."
      );
      return;
    }
    if (isLoadingUrl || isLoadingZip) {
      return;
    }
    setIsLoadingUrl(true);

    handleLoadUrl(formattedUrlInput).then(
      (result) => {
        onCollectionLoaded(...result);
        clearSourceFilename();
      },
      (reason) => {
        // failed
        if (reason && reason.toString().includes("AbortError")) {
          setErrorText(
            "Timeout: The server took too long to respond. Please check if the file server is online and try again."
          );
        } else if (hasConvertedAllenPath) {
          setErrorText(
            (reason.toString() || DEFAULT_URL_FAILURE_MESSAGE) +
              "\nIf the problem is not network access, this may be an unrecognized file path. If you expect this path to work, please report an issue on GitHub from the Help menu or contact a developer."
          );
        } else {
          setErrorText(reason.toString() || DEFAULT_URL_FAILURE_MESSAGE);
        }
        setIsLoadingUrl(false);
      }
    );
  }, [urlInput, props.onLoad, clearSourceFilename]);

  const handleCancel = useCallback(() => {
    // should this cancel datasets/collection loading mid-load?
    setIsLoadingUrl(false);
    setIsLoadingZip(false);
    setErrorText("");
    setIsLoadModalOpen(false);
    setShowRecentDropdown(false);
  }, []);

  // RENDERING ////////////////////////////////////////////////////////

  const collectionsDropdownItems: MenuItemType[] = recentCollections
    .map(({ url, label }) => {
      const isCurrentUrl = props.currentResourceUrl === url;
      return {
        key: url,
        label: label,
        style: isCurrentUrl ? { color: "var(--color-text-hint)" } : undefined,
        icon: isCurrentUrl ? <FolderOpenOutlined /> : undefined,
      };
    })
    .filter((item) => item.label);

  // Get the URLs (keys) of any recent collections that match the currently selected urlInput.
  const matchingKeys = recentCollections.filter(({ label }) => label === urlInput).map(({ url }) => url);
  const collectionsDropdownProps: MenuProps = {
    onClick: (info) => {
      // Set the URL input to the label of the selected collection
      const collection = recentCollections.find(({ url }) => url === info.key);
      if (collection) {
        setUrlInput(collection.label ?? collection.url);
      }
    },
    items: collectionsDropdownItems,
    selectable: true,
    selectedKeys: matchingKeys,
  };

  const renderDropdown = (menu: ReactNode): React.JSX.Element => (
    // Add a fake container around this so we can include a text label ("Recent datasets")
    <DropdownContentContainer>
      <span style={{ paddingLeft: "16px", color: theme.color.text.hint }}>Recent datasets:</span>
      {menu}
    </DropdownContentContainer>
  );

  const isRecentDropdownEmpty = recentCollections.length === 0;

  return (
    <div>
      <TextButton onClick={() => setIsLoadModalOpen(true)}>
        <UploadOutlined />
        <p>Load</p>
      </TextButton>
      <StyledModal
        title={"Load a single dataset or collection"}
        open={isLoadModalOpen}
        onCancel={handleCancel}
        afterOpenChange={(open) => open && inputRef.current?.focus({ cursor: "all" })}
        footer={<Button onClick={handleCancel}>Cancel</Button>}
      >
        <div style={{ display: "flex", flexDirection: "column", gap: "10px" }}>
          <p style={{ marginBottom: "10px" }}>Load a collection of datasets or a single dataset by providing a URL.</p>

          <div ref={dropdownContextRef} style={{ position: "relative" }}>
            <p>
              <i>
                <span style={{ color: theme.color.text.hint }}> Click to show recent datasets</span>
              </i>
            </p>
            <div style={{ display: "flex", flexDirection: "row", gap: "6px" }}>
              <Space.Compact style={{ width: "100%" }}>
                <Dropdown
                  trigger={["click"]}
                  menu={collectionsDropdownProps}
                  placement="bottomLeft"
                  open={showRecentDropdown && !isRecentDropdownEmpty}
                  getPopupContainer={dropdownContextRef.current ? () => dropdownContextRef.current! : undefined}
                  dropdownRender={renderDropdown}
                >
                  <Input
                    placeholder="https://example.com/collection.json"
                    value={urlInput}
                    ref={inputRef}
                    onChange={(event) => setUrlInput(event.target.value)}
                    allowClear
                    disabled={isLoadingUrl || isLoadingZip}
                    onPressEnter={handleLoadClicked}
                  />
                </Dropdown>
                <Button type="primary" onClick={handleLoadClicked} loading={isLoadingUrl} disabled={isLoadingZip}>
                  Load
                </Button>
              </Space.Compact>
            </div>
          </div>

          <FlexRowAlignCenter>
            <Upload
              name="file"
              multiple={false}
              accept=".zip"
              showUploadList={false}
<<<<<<< HEAD
              beforeUpload={handleLoadZipClicked}
=======
              beforeUpload={async (zipFile: File): Promise<boolean> => {
                if (isLoadingUrl || isLoadingZip) {
                  return false;
                }
                setErrorText("");
                setIsLoadingZip(true);
                const fileMap = await zipToFileMap(zipFile);
                if (Object.keys(fileMap).length === 0) {
                  setErrorText("No files found in ZIP file.");
                  setIsLoadingZip(false);
                  return false;
                }
                const didLoadCollection = await handleLoadFromZipFile(zipFile.name, fileMap)
                  .then((result) => {
                    onCollectionLoaded(...result);
                    return true;
                  })
                  .catch((reason) => {
                    // failed
                    setErrorText(reason.toString() || DEFAULT_URL_FAILURE_MESSAGE);
                    return false;
                  });
                setIsLoadingZip(false);
                return didLoadCollection;
              }}
>>>>>>> 46c85f9f
            >
              <FlexRowAlignCenter $gap={6}>
                <Button disabled={isLoadingUrl || isLoadingZip} type="link" style={{ padding: 0 }}>
                  Load .zip file
                </Button>
                {(isLoadingZip || zipLoadProgress !== 0) && !errorText && (
                  <StyledInlineProgress percent={zipLoadProgress} sizePx={16} />
                )}
              </FlexRowAlignCenter>
            </Upload>
          </FlexRowAlignCenter>
          {errorText && <MessageCard type="error">{errorText}</MessageCard>}
        </div>
      </StyledModal>
    </div>
  );
}<|MERGE_RESOLUTION|>--- conflicted
+++ resolved
@@ -205,6 +205,7 @@
       const fileMap = await zipToFileMap(zipFile, handleProgressUpdate);
       if (Object.keys(fileMap).length === 0) {
         setErrorText("No files found in ZIP file.");
+        setIsLoadingZip(false);
         return false;
       }
       const didLoadCollection = await handleLoadFromZipFile(zipFile.name, fileMap)
@@ -382,35 +383,7 @@
               multiple={false}
               accept=".zip"
               showUploadList={false}
-<<<<<<< HEAD
               beforeUpload={handleLoadZipClicked}
-=======
-              beforeUpload={async (zipFile: File): Promise<boolean> => {
-                if (isLoadingUrl || isLoadingZip) {
-                  return false;
-                }
-                setErrorText("");
-                setIsLoadingZip(true);
-                const fileMap = await zipToFileMap(zipFile);
-                if (Object.keys(fileMap).length === 0) {
-                  setErrorText("No files found in ZIP file.");
-                  setIsLoadingZip(false);
-                  return false;
-                }
-                const didLoadCollection = await handleLoadFromZipFile(zipFile.name, fileMap)
-                  .then((result) => {
-                    onCollectionLoaded(...result);
-                    return true;
-                  })
-                  .catch((reason) => {
-                    // failed
-                    setErrorText(reason.toString() || DEFAULT_URL_FAILURE_MESSAGE);
-                    return false;
-                  });
-                setIsLoadingZip(false);
-                return didLoadCollection;
-              }}
->>>>>>> 46c85f9f
             >
               <FlexRowAlignCenter $gap={6}>
                 <Button disabled={isLoadingUrl || isLoadingZip} type="link" style={{ padding: 0 }}>
