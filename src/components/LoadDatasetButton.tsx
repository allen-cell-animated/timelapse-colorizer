--- conflicted
+++ resolved
@@ -88,20 +88,7 @@
   const setErrorText = useCallback((newErrorText: ReactNode) => {
     if (typeof newErrorText === "string") {
       const splitText = newErrorText.split("\n");
-<<<<<<< HEAD
-      _setErrorText(
-        // TODO: Add parsing and formatting for bullet points as `ul` and `li` elements.
-        // This should be handled in all areas where we print error messages directly onscreen
-        // e.g. AlertBanner, popup handlers in Viewer, and here.
-        splitText.map((text, index) => (
-          <p key={index} style={{ marginBottom: "8px" }}>
-            {text}
-          </p>
-        ))
-      );
-=======
       _setErrorText(renderStringArrayAsJsx(splitText));
->>>>>>> d66490cd
     } else {
       _setErrorText(newErrorText);
     }
