import { Tag } from "antd";
import React, { PropsWithChildren, ReactElement, useCallback } from "react";
import styled from "styled-components";

import { Dataset, VECTOR_KEY_MOTION_DELTA, VectorTooltipMode, ViewerConfig } from "../../colorizer";
import { numberToStringDecimal } from "../../colorizer/utils/math_utils";
import { AnnotationState } from "../../colorizer/utils/react_utils";
import { FlexColumn } from "../../styles/utils";

import HoverTooltip from "./HoverTooltip";

type CanvasHoverTooltipProps = {
  dataset: Dataset | null;
  featureKey: string;
  lastValidHoveredId: number;
  showObjectHoverInfo: boolean;
  motionDeltas: Float32Array | null;
  config: ViewerConfig;
  annotationState: AnnotationState;
};

const ObjectInfoCard = styled.div`
  font-family: var(--default-font);

  border-radius: var(--radius-control-small);
  border: 1px solid var(--color-dividers);
  background-color: var(--color-background);
  padding: 6px 8px;
  overflow-wrap: break-word;

  transition: opacity 300ms ease-in-out;
`;

/**
 * Sets up and configures the hover tooltip for the main viewport canvas.
 * By default, displays the track ID and the value of the feature at the hovered point.
 *
 * Additional data will be displayed depending on the current viewer configuration:
 * - If vectors are enabled, the vector value (either magnitude or components) will be displayed.
 */
export default function CanvasHoverTooltip(props: PropsWithChildren<CanvasHoverTooltipProps>): ReactElement {
  const { dataset, featureKey, lastValidHoveredId: lastHoveredId, motionDeltas, config } = props;

  const getFeatureValue = useCallback(
    (id: number): string => {
      if (!featureKey || !dataset) {
        return "";
      }
      // Look up feature value from id
      const featureData = dataset.getFeatureData(featureKey);
      // ?? is a nullish coalescing operator; it checks for null + undefined values
      // (safe for falsy values like 0 or NaN, which are valid feature values)
      let featureValue = featureData?.data[id] ?? -1;
      featureValue = isFinite(featureValue) ? featureValue : NaN;
      const unitsLabel = featureData?.unit ? ` ${featureData?.unit}` : "";
      return numberToStringDecimal(featureValue, 3) + unitsLabel;
    },
    [featureKey, dataset]
  );

  const getHoveredFeatureValue = useCallback((): string => {
    if (lastHoveredId !== null && dataset) {
      const featureVal = getFeatureValue(lastHoveredId);
      const categories = dataset.getFeatureCategories(featureKey);
      if (categories !== null) {
        return categories[Number.parseInt(featureVal, 10)];
      } else {
        return featureVal;
      }
    }
    return "";
  }, [lastHoveredId, dataset, getFeatureValue, featureKey]);
  const hoveredFeatureValue = getHoveredFeatureValue();

  const getVectorTooltipText = useCallback((): string | null => {
    if (!config.vectorConfig.visible || lastHoveredId === null || !motionDeltas) {
      return null;
    }
    const motionDelta = [motionDeltas[2 * lastHoveredId], motionDeltas[2 * lastHoveredId + 1]];

    if (Number.isNaN(motionDelta[0]) || Number.isNaN(motionDelta[1])) {
      return null;
    }

    const vectorKey = config.vectorConfig.key;
    // TODO: If/when support for user vector data is added, this will need to get the vector's
    // display name from the dataset.
    const vectorName = vectorKey === VECTOR_KEY_MOTION_DELTA ? "Avg. motion delta" : vectorKey;
    if (config.vectorConfig.tooltipMode === VectorTooltipMode.MAGNITUDE) {
      const magnitude = Math.sqrt(motionDelta[0] ** 2 + motionDelta[1] ** 2);
      const angleDegrees = (360 + Math.atan2(-motionDelta[1], motionDelta[0]) * (180 / Math.PI)) % 360;
      const magnitudeText = numberToStringDecimal(magnitude, 3);
      const angleText = numberToStringDecimal(angleDegrees, 1);
      return `${vectorName}: ${magnitudeText} px, ${angleText}°`;
    } else {
      const allowIntegerTruncation = Number.isInteger(motionDelta[0]) && Number.isInteger(motionDelta[1]);
      const x = numberToStringDecimal(motionDelta[0], 3, allowIntegerTruncation);
      const y = numberToStringDecimal(motionDelta[1], 3, allowIntegerTruncation);
      return `${vectorName}: (${x}, ${y}) px
       `;
    }
  }, [config, lastHoveredId, motionDeltas]);
  const vectorTooltipText = getVectorTooltipText();

  const objectInfoContent = [
    <p key="track_id">Track ID: {lastHoveredId && dataset?.getTrackId(lastHoveredId)}</p>,
    <p key="feature_value">
      {dataset?.getFeatureName(featureKey) || "Feature"}:{" "}
      <span style={{ whiteSpace: "nowrap" }}>{hoveredFeatureValue}</span>
    </p>,
  ];

  if (vectorTooltipText) {
    objectInfoContent.push(<p key="vector">{vectorTooltipText}</p>);
  }

<<<<<<< HEAD
=======
  // Show all current labels applied to the hovered object
>>>>>>> 622762c3
  const labels = props.annotationState.getLabelsAppliedToId(lastHoveredId);
  const labelData = props.annotationState.getLabels();
  if (labels.length > 0 && props.annotationState.visible) {
    objectInfoContent.push(
      <div style={{ lineHeight: "28px" }}>
        {labels.map((labelIdx) => {
          const label = labelData[labelIdx];
          return (
<<<<<<< HEAD
=======
            // TODO: Tags do not change their text color based on the background color.
            // Make a custom wrapper for Tag that does this; see
            // https://stackoverflow.com/questions/3942878/how-to-decide-font-color-in-white-or-black-depending-on-background-color
>>>>>>> 622762c3
            <Tag
              key={labelIdx}
              style={{ width: "fit-content", margin: "0 2px" }}
              color={"#" + label.color.getHexString()}
<<<<<<< HEAD
              bordered={true}
=======
>>>>>>> 622762c3
            >
              {label.name}
            </Tag>
          );
        })}
      </div>
    );
  }

<<<<<<< HEAD
=======
  // If editing annotations, also show the current label being applied
>>>>>>> 622762c3
  let annotationLabel: React.ReactNode;
  const currentLabelIdx = props.annotationState.currentLabelIdx;
  if (props.annotationState.isAnnotationModeEnabled && currentLabelIdx !== null) {
    const currentLabelData = labelData[currentLabelIdx];
    annotationLabel = (
      <Tag style={{ width: "fit-content" }} color={"#" + currentLabelData.color.getHexString()} bordered={true}>
        {currentLabelData.name}
      </Tag>
    );
  }

<<<<<<< HEAD
  // TODO: Eventually this will also show the current annotation tag when annotation mode is enabled.
=======
>>>>>>> 622762c3
  const tooltipContent = (
    <FlexColumn $gap={6}>
      {annotationLabel}
      <ObjectInfoCard style={{ opacity: props.showObjectHoverInfo ? 1 : 0 }}>{objectInfoContent}</ObjectInfoCard>
    </FlexColumn>
  );

  return <HoverTooltip tooltipContent={tooltipContent}>{props.children}</HoverTooltip>;
}<|MERGE_RESOLUTION|>--- conflicted
+++ resolved
@@ -114,10 +114,7 @@
     objectInfoContent.push(<p key="vector">{vectorTooltipText}</p>);
   }
 
-<<<<<<< HEAD
-=======
   // Show all current labels applied to the hovered object
->>>>>>> 622762c3
   const labels = props.annotationState.getLabelsAppliedToId(lastHoveredId);
   const labelData = props.annotationState.getLabels();
   if (labels.length > 0 && props.annotationState.visible) {
@@ -126,20 +123,13 @@
         {labels.map((labelIdx) => {
           const label = labelData[labelIdx];
           return (
-<<<<<<< HEAD
-=======
             // TODO: Tags do not change their text color based on the background color.
             // Make a custom wrapper for Tag that does this; see
             // https://stackoverflow.com/questions/3942878/how-to-decide-font-color-in-white-or-black-depending-on-background-color
->>>>>>> 622762c3
             <Tag
               key={labelIdx}
               style={{ width: "fit-content", margin: "0 2px" }}
               color={"#" + label.color.getHexString()}
-<<<<<<< HEAD
-              bordered={true}
-=======
->>>>>>> 622762c3
             >
               {label.name}
             </Tag>
@@ -149,10 +139,7 @@
     );
   }
 
-<<<<<<< HEAD
-=======
   // If editing annotations, also show the current label being applied
->>>>>>> 622762c3
   let annotationLabel: React.ReactNode;
   const currentLabelIdx = props.annotationState.currentLabelIdx;
   if (props.annotationState.isAnnotationModeEnabled && currentLabelIdx !== null) {
@@ -164,10 +151,6 @@
     );
   }
 
-<<<<<<< HEAD
-  // TODO: Eventually this will also show the current annotation tag when annotation mode is enabled.
-=======
->>>>>>> 622762c3
   const tooltipContent = (
     <FlexColumn $gap={6}>
       {annotationLabel}
