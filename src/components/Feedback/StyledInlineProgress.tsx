import { Progress } from "antd";
import Tooltip from "antd/es/tooltip";
import React, { ReactElement, useContext, useRef } from "react";

import { TOOLTIP_TRIGGER } from "../../constants";

import { AppThemeContext } from "../AppStyle";

type StyledInlineProgressProps = {
  /** An integer percentage, floored and clamped to the [0, 100] range. */
  percent: number;
  error?: boolean;
  sizePx?: number;
};

const defaultProps: Partial<StyledInlineProgressProps> = {
  error: false,
};

/**
 * A small, circular Progress indicator intended to be used inline. Also
 * includes error styling and a tooltip showing the current percentage of
 * completion.
 */
export default function StyledInlineProgress(inputProps: StyledInlineProgressProps): ReactElement {
  const props = { ...defaultProps, ...inputProps };
  const theme = useContext(AppThemeContext);
  const tooltipContainerRef = useRef<HTMLDivElement>(null);

  const percent = Math.min(100, Math.max(0, Math.floor(props.percent)));

  let progressBarColor = theme.color.theme;
  if (props.error) {
    progressBarColor = theme.color.text.error;
  } else if (percent >= 100) {
    progressBarColor = theme.color.text.success;
  }

  return (
    <div ref={tooltipContainerRef}>
      <Tooltip
        title={percent + "%"}
        style={{ verticalAlign: "middle" }}
        trigger={TOOLTIP_TRIGGER}
        // Fixes bug when Tooltip is rendered inside of a Modal or Popover
        getTooltipContainer={() => tooltipContainerRef.current!}
      >
        <Progress
          style={{ verticalAlign: "middle" }}
          type="circle"
<<<<<<< HEAD
          size={props.sizePx ?? theme.controls.heightSmall - 6}
          percent={props.percent}
=======
          size={theme.controls.heightSmall - 6}
          percent={percent}
>>>>>>> 6b8ca859
          showInfo={false}
          strokeColor={progressBarColor}
          strokeWidth={12}
        />
      </Tooltip>
    </div>
  );
}<|MERGE_RESOLUTION|>--- conflicted
+++ resolved
@@ -48,13 +48,8 @@
         <Progress
           style={{ verticalAlign: "middle" }}
           type="circle"
-<<<<<<< HEAD
           size={props.sizePx ?? theme.controls.heightSmall - 6}
           percent={props.percent}
-=======
-          size={theme.controls.heightSmall - 6}
-          percent={percent}
->>>>>>> 6b8ca859
           showInfo={false}
           strokeColor={progressBarColor}
           strokeWidth={12}
