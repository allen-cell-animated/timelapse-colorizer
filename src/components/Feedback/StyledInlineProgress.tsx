--- conflicted
+++ resolved
@@ -49,11 +49,7 @@
           style={{ verticalAlign: "middle" }}
           type="circle"
           size={props.sizePx ?? theme.controls.heightSmall - 6}
-<<<<<<< HEAD
-          percent={props.percent}
-=======
           percent={percent}
->>>>>>> 033bbc67
           showInfo={false}
           strokeColor={progressBarColor}
           strokeWidth={12}
