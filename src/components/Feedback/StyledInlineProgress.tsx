import { Progress } from "antd";
import Tooltip from "antd/es/tooltip";
import React, { ReactElement, useContext, useRef } from "react";

import { TOOLTIP_TRIGGER } from "../../constants";

import { AppThemeContext } from "../AppStyle";

type StyledInlineProgressProps = {
  /** A `[0, 100]` integer percentage. */
  percent: number;
  error?: boolean;
  sizePx?: number;
};

const defaultProps: Partial<StyledInlineProgressProps> = {
  error: false,
};

/**
 * A small, circular Progress indicator intended to be used inline. Also
 * includes error styling and a tooltip showing the current percentage of
 * completion.
 */
export default function StyledInlineProgress(inputProps: StyledInlineProgressProps): ReactElement {
  const props = { ...defaultProps, ...inputProps };
  const theme = useContext(AppThemeContext);
  const tooltipContainerRef = useRef<HTMLDivElement>(null);

  let progressBarColor = theme.color.theme;
  if (props.error) {
    progressBarColor = theme.color.text.error;
  } else if (props.percent >= 100) {
    progressBarColor = theme.color.text.success;
  }

  return (
<<<<<<< HEAD
    <Tooltip title={props.percent + "%"} style={{ verticalAlign: "middle" }} trigger={TOOLTIP_TRIGGER}>
      <Progress
        style={{ marginRight: "8px", verticalAlign: "middle" }}
        type="circle"
        size={props.sizePx ?? theme.controls.heightSmall - 6}
        percent={props.percent}
        showInfo={false}
        strokeColor={progressBarColor}
        strokeWidth={12}
      />
    </Tooltip>
=======
    <div ref={tooltipContainerRef}>
      <Tooltip
        title={props.percent + "%"}
        style={{ verticalAlign: "middle" }}
        trigger={TOOLTIP_TRIGGER}
        // Fixes bug when Tooltip is rendered inside of a Modal or Popover
        getTooltipContainer={() => tooltipContainerRef.current!}
      >
        <Progress
          style={{ verticalAlign: "middle" }}
          type="circle"
          size={theme.controls.heightSmall - 6}
          percent={props.percent}
          showInfo={false}
          strokeColor={progressBarColor}
          strokeWidth={12}
        />
      </Tooltip>
    </div>
>>>>>>> 0623d086
  );
}<|MERGE_RESOLUTION|>--- conflicted
+++ resolved
@@ -35,19 +35,6 @@
   }
 
   return (
-<<<<<<< HEAD
-    <Tooltip title={props.percent + "%"} style={{ verticalAlign: "middle" }} trigger={TOOLTIP_TRIGGER}>
-      <Progress
-        style={{ marginRight: "8px", verticalAlign: "middle" }}
-        type="circle"
-        size={props.sizePx ?? theme.controls.heightSmall - 6}
-        percent={props.percent}
-        showInfo={false}
-        strokeColor={progressBarColor}
-        strokeWidth={12}
-      />
-    </Tooltip>
-=======
     <div ref={tooltipContainerRef}>
       <Tooltip
         title={props.percent + "%"}
@@ -59,7 +46,7 @@
         <Progress
           style={{ verticalAlign: "middle" }}
           type="circle"
-          size={theme.controls.heightSmall - 6}
+          size={props.sizePx ?? theme.controls.heightSmall - 6}
           percent={props.percent}
           showInfo={false}
           strokeColor={progressBarColor}
@@ -67,6 +54,5 @@
         />
       </Tooltip>
     </div>
->>>>>>> 0623d086
   );
 }