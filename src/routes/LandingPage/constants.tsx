--- conflicted
+++ resolved
@@ -2,8 +2,7 @@
 
 import { ThresholdType } from "src/colorizer/types";
 import { ExternalLink } from "src/styles/utils";
-<<<<<<< HEAD
-import { ProjectEntry, VideoEntry } from "src/types";
+import type { ProjectEntry, VideoEntry } from "src/types";
 
 export const LANDING_PAGE_VIDEO_CONTENT: VideoEntry[] = [
   {
@@ -32,9 +31,6 @@
     videoUrl: "https://www.youtube.com/embed/CdiCGbnEp8U?rel=0",
   },
 ];
-=======
-import type { ProjectEntry } from "src/types";
->>>>>>> adbca985
 
 export const LANDING_PAGE_CONTENT: ProjectEntry[] = [
   {
