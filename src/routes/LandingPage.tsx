--- conflicted
+++ resolved
@@ -175,7 +175,6 @@
     <>
       <Header />
       <br />
-<<<<<<< HEAD
       <ContentContainer $gap={10}>
         <FlexColumnAlignCenter $gap={10}>
           <Card>
@@ -191,7 +190,7 @@
             <code>
               https://dev-aics-dtp-001.int.allencell.org/nucmorph-colorizer/dist/index.html
               <b>
-                <span style={{ color: "var(--color-text-theme)" }}>/#/viewer</span>
+                <span style={{ color: "var(--color-text-theme)" }}>#/viewer</span>
               </b>
               ?collection=....
             </code>
@@ -211,39 +210,6 @@
         <h3>Get started by loading a dataset below</h3>
         <ProjectList>{landingPageContent.map(renderProject)}</ProjectList>
       </ContentContainer>
-=======
-      <FlexColumnAlignCenter $gap={10}>
-        <Card>
-          <h1>Hello! This is the new WIP landing page.</h1>
-          <p>
-            If you got to this page with a link that previously took you to the viewer, you can continue using it with a
-            quick edit.
-          </p>
-          <br />
-          <p>If your link previously looked like this:</p>
-          <code>https://dev-aics-dtp-001.int.allencell.org/nucmorph-colorizer/dist/index.html?collection=....</code>
-          <p>You&#39;ll need to edit it by adding the new viewer subpath:</p>
-          <code>
-            https://dev-aics-dtp-001.int.allencell.org/nucmorph-colorizer/dist/index.html
-            <b>
-              <span style={{ color: "var(--color-text-theme)" }}>#/viewer</span>
-            </b>
-            ?collection=....
-          </code>
-          <br />
-          <br />
-          <p>
-            Make sure to update any links you&#39;ve shared with other people. Thanks for your patience while the tool
-            is getting ready for release!
-          </p>
-        </Card>
-        <Link to="viewer">
-          <Button type="primary" size="large" style={{ fontSize: theme.font.size.label }}>
-            <FlexRowAlignCenter>Go to viewer</FlexRowAlignCenter>
-          </Button>
-        </Link>
-      </FlexColumnAlignCenter>
->>>>>>> f067cdc0
     </>
   );
 }